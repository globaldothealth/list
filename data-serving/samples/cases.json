[
    {
        "caseReference": {
            "sourceId": "def456",
            "sourceUrl": "https://www.colorado.gov/pacific/cdphe/news/10-new-presumptive-positive-cases-colorado-cdphe-confirms-limited-community-spread-covid-19"
        },
        "demographics": {
            "ageRange": {
                "start": 50,
                "end": 59
            },
            "sex": "Female",
            "profession": "Horse trainer",
            "nationalities": [
                "Swedish"
            ],
            "ethnicity": "Other"
        },
        "genomeSequences": [
            {
                "sampleCollectionDate": {
                    "$date": "2019-12-30T00:00:00Z"
                },
                "repositoryUrl": "https://www.ncbi.nlm.nih.gov/nuccore/NC_045512",
                "sequenceId": "NC_045512.2",
                "sequenceName": "Severe acute respiratory syndrome coronavirus 2 isolate Wuhan-Hu-1, complete genome",
                "sequenceLength": 33000
            }
        ],
        "location": {
            "country": "France",
            "administrativeAreaLevel1": "Île-de-France",
            "administrativeAreaLevel2": "Paris",
            "administrativeAreaLevel3": "Paris",
            "geoResolution": "Admin3",
            "name": "Paris",
            "geometry": {
                "latitude": {
                    "$numberDouble": "2.3522219"
                },
                "longitude": {
                    "$numberDouble": "48.85661400000001"
                }
            }
        },
        "events": [
            {
                "name": "onsetSymptoms",
                "dateRange": {
                    "start": {
                        "$date": {
                            "$numberLong": "1578027600000"
                        }
                    },
                    "end": {
                        "$date": {
                            "$numberLong": "1578027600000"
                        }
                    }
                }
            },
            {
                "name": "confirmed",
                "value": "PCR test",
                "dateRange": {
                    "start": {
                        "$date": {
                            "$numberLong": "1578891600000"
                        }
                    },
                    "end": {
                        "$date": {
                            "$numberLong": "1578891600000"
                        }
                    }
                }
            },
            {
                "name": "hospitalAdmission",
                "dateRange": {
                    "start": {
                        "$date": {
                            "$numberLong": "1579395600000"
                        }
                    },
                    "end": {
                        "$date": {
                            "$numberLong": "1581469200000"
                        }
                    }
                }
            },
            {
                "name": "outcome",
                "value": "Recovered",
                "dateRange": {
                    "start": {
                        "$date": {
                            "$numberLong": "1581483600000"
                        }
                    },
                    "end": {
                        "$date": {
                            "$numberLong": "1581483600000"
                        }
                    }
                }
            }
        ],
        "symptoms": {
            "values": [
                "Severe pneumonia",
                "Dyspnea",
                "Weakness"
            ],
            "status": "Symptomatic"
        },
        "preexistingConditions": {
            "values": [
                "Hypertension",
                "Type 2 diabetes",
                "Coronary heart disease",
                "Lung cancer"
            ],
            "status": "Yes"
        },
        "travelHistory": {
<<<<<<< HEAD
            "numLocations": 1,
            "travel": [
                {
                    "dateRange": {
                        "start": {
                            "$date": {
                                "$numberLong": "1576386000000"
                            }
                        },
                        "end": {
                            "$date": {
                                "$numberLong": "1577682000000"
                            }
=======
            "travel": [{
                "dateRange": {
                    "start": {
                        "$date": {
                            "$numberLong": "1576386000000"
>>>>>>> a4d6be36
                        }
                    },
                    "location": {
                        "country": "China",
                        "administrativeAreaLevel1": "Hubei",
                        "administrativeAreaLevel2": "Wuhan City",
                        "geoResolution": "Admin2",
                        "geometry": {
                            "latitude": {
                                "$numberDouble": "30.592849"
                            },
                            "longitude": {
                                "$numberDouble": "114.305539"
                            }
                        }
                    },
                    "methods": [
                        "Plane"
                    ],
                    "purpose": "Family"
                }
            ],
            "traveledPrior30Days": true
        },
        "pathogens": [
            {
                "name": "COVID-19",
                "id": 304
            },
            {
                "name": "Pneumonia",
                "id": 104
            }
        ],
        "notes": "Contact of a confirmed case at work.",
        "revisionMetadata": {
            "revisionNumber": 1,
            "creationMetadata": {
                "curator": "abc123",
                "date": {
                    "$date": {
                        "$numberLong": "1587614400000"
                    }
                },
                "notes": "initial data entry"
            },
            "updateMetadata": {
                "curator": "xyz789",
                "date": {
                    "$date": {
                        "$numberLong": "1587814400000"
                    }
                },
                "notes": "fix source error"
            }
        },
        "transmission": {
            "routes": [
                "Vector borne"
            ],
            "places": [
                "Gym"
            ],
            "linkedCaseIds": [
                "abc",
                "def"
            ]
        },
        "importedCase": {
            "ID": "idk",
            "chronic_disease_binary": "true",
            "outcome": "discharge 2/12",
            "admin_id": "291",
            "lives_in_Wuhan": "false",
            "reported_market_exposure": "true"
        }
    },
    {
        "demographics": {
            "sex": "Male"
        },
        "location": {
            "administrativeAreaLevel1": "Hong Kong",
            "country": "China",
            "geometry": {
                "latitude": 22.3650193,
                "longitude": 114.133808
            },
            "name": "Hong Kong",
            "geoResolution": "Point"
        },
        "events": [
            {
                "name": "confirmed",
                "dateRange": {
                    "start": {
                        "$date": "2020-02-14T00:00:00Z"
                    },
                    "end": {
                        "$date": "2020-02-14T00:00:00Z"
                    }
                }
            },
            {
                "name": "critical condition, intubated as of 14.02.2020"
            }
        ],
        "revisionMetadata": {
            "revisionNumber": 0
        },
        "notes": "Case 55; mainland China travel via the Lok Ma Chau border crossing",
        "caseReference": {
            "sourceUrl": "https://www.scmp.com/news/hong-kong/health-environment/article/3050681/coronavirus-hong-kong-confirms-three-news-cases"
        },
        "travelHistory": {
            "travel": [
                {
                    "dateRange": {
                        "start": {
                            "$date": "2020-01-22T00:00:00Z"
                        },
                        "end": {
                            "$date": "2020-01-22T00:00:00Z"
                        }
                    },
                    "location": {
                        "country": "China",
                        "geometry": {
                            "latitude": 37.59841,
                            "longitude": 104.1868
                        },
                        "geoResolution": "Country"
                    }
                }
            ]
        },
        "importedCase": {
            "ID": "000-1-1",
            "city": "Shek Lei",
            "province": "Hong Kong",
            "country": "China",
            "date_confirmation": "14.02.2020",
            "travel_history_dates": "22.01.2020",
            "travel_history_location": "China",
            "chronic_disease_binary": "False",
            "outcome": "critical condition, intubated as of 14.02.2020",
            "admin_id": "8051.0"
        }
    },
    {
        "location": {
            "country": "United Kingdom",
            "geometry": {
                "latitude": 54.37002,
                "longitude": -2.95214
            },
            "name": "",
            "geoResolution": "Country"
        },
        "events": [
            {
                "name": "confirmed",
                "dateRange": {
                    "start": {
                        "$date": "2020-03-14T00:00:00Z"
                    },
                    "end": {
                        "$date": "2020-03-14T00:00:00Z"
                    }
                }
            }
        ],
        "revisionMetadata": {
            "revisionNumber": 0
        },
        "caseReference": {
            "sourceUrl": "https://twitter.com/DHSCgovuk/status/1238837700943323136"
        },
        "importedCase": {
            "ID": "000-1-34326",
            "country": "United Kingdom",
            "date_confirmation": "14.03.2020",
            "chronic_disease_binary": "False",
            "admin_id": "236.0"
        }
    },
    {
        "location": {
            "administrativeAreaLevel2": "Wuhan City",
            "administrativeAreaLevel1": "Hubei",
            "country": "China",
            "geometry": {
                "latitude": 30.625059999999998,
                "longitude": 114.3421
            },
            "name": "Hubei, Wuhan City",
            "geoResolution": "Admin2"
        },
        "events": [
            {
                "name": "confirmed",
                "dateRange": {
                    "start": {
                        "$date": "2020-02-17T00:00:00Z"
                    },
                    "end": {
                        "$date": "2020-02-17T00:00:00Z"
                    }
                }
            }
        ],
        "revisionMetadata": {
            "revisionNumber": 0
        },
        "caseReference": {
            "sourceUrl": "http://wjw.hubei.gov.cn/fbjd/dtyw/202002/t20200218_2091007.shtml"
        },
        "importedCase": {
            "ID": "000-2-18700",
            "city": "Wuhan City",
            "province": "Hubei",
            "country": "China",
            "date_confirmation": "17.02.2020",
            "chronic_disease_binary": "False",
            "admin_id": "9390.0"
        }
    },
    {
        "location": {
            "country": "South Africa",
            "geometry": {
                "latitude": -29.122,
                "longitude": 25.031470000000002
            },
            "name": "",
            "geoResolution": "Country"
        },
        "events": [
            {
                "name": "confirmed",
                "dateRange": {
                    "start": {
                        "$date": "2020-05-07T00:00:00Z"
                    },
                    "end": {
                        "$date": "2020-05-07T00:00:00Z"
                    }
                }
            }
        ],
        "revisionMetadata": {
            "revisionNumber": 0
        },
        "caseReference": {
            "sourceUrl": "github.com/dsfsi/covid19za"
        },
        "importedCase": {
            "ID": "001-23950",
            "country": "South Africa",
            "date_confirmation": "07.05.2020",
            "chronic_disease_binary": "False",
            "admin_id": "207.0",
            "travel_history_binary": "False"
        }
    },
    {
        "location": {
            "country": "Egypt",
            "geometry": {
                "latitude": 26.667959999999997,
                "longitude": 29.77867
            },
            "name": "",
            "geoResolution": "Country"
        },
        "events": [
            {
                "name": "confirmed",
                "dateRange": {
                    "start": {
                        "$date": "2020-06-03T00:00:00Z"
                    },
                    "end": {
                        "$date": "2020-06-03T00:00:00Z"
                    }
                }
            }
        ],
        "revisionMetadata": {
            "revisionNumber": 0
        },
        "caseReference": {
            "sourceUrl": "https://raw.githubusercontent.com/CSSEGISandData/COVID-19/master/csse_covid_19_data/csse_covid_19_daily_reports/",
            "additionalSources": [
                {
                    "sourceUrl": "daily totals confirmed on https://www.worldometers.info/coronavirus/"
                }
            ]
        },
        "importedCase": {
            "ID": "001-48275",
            "country": "Egypt",
            "date_confirmation": "03.06.2020",
            "chronic_disease_binary": "False",
            "admin_id": "66.0",
            "travel_history_binary": "False"
        }
    },
    {
        "demographics": {
            "ageRange": {
                "start": 64.0,
                "end": 64.0
            },
            "sex": "Female"
        },
        "location": {
            "country": "Philippines",
            "geometry": {
                "latitude": 9.333330000000046,
                "longitude": 123.66667000000007
            },
            "name": "",
            "geoResolution": "Point"
        },
        "events": [
            {
                "name": "confirmed",
                "dateRange": {
                    "start": {
                        "$date": "2020-06-08T00:00:00Z"
                    },
                    "end": {
                        "$date": "2020-06-08T00:00:00Z"
                    }
                }
            }
        ],
        "revisionMetadata": {
            "revisionNumber": 0
        },
        "notes": "C960191",
        "caseReference": {
            "sourceUrl": "PH Data Drop"
        },
        "importedCase": {
            "ID": "002-113677",
            "province": "Cebu Province",
            "country": "Philippines",
            "date_confirmation": "08.06.2020",
            "chronic_disease_binary": "False",
            "admin_id": "14108.0",
            "travel_history_binary": "False"
        }
    },
    {
        "location": {
            "country": "India",
            "geometry": {
                "latitude": 18.940170000000023,
                "longitude": 72.83483000000007
            },
            "name": "",
            "geoResolution": "Point"
        },
        "events": [
            {
                "name": "confirmed",
                "dateRange": {
                    "start": {
                        "$date": "2020-05-05T00:00:00Z"
                    },
                    "end": {
                        "$date": "2020-05-05T00:00:00Z"
                    }
                }
            },
            {
                "name": "Hospitalized"
            }
        ],
        "revisionMetadata": {
            "revisionNumber": 0,
            "creationMetadata": {
                "curator": "TR"
            }
        },
        "caseReference": {
            "sourceUrl": "https://covid19-phdmah.hub.arcgis.com/"
        },
        "importedCase": {
            "ID": "002-138000",
            "city": "Mumbai",
            "province": "Maharashtra",
            "country": "India",
            "date_confirmation": "05.05.2020",
            "chronic_disease_binary": "False",
            "outcome": "Hospitalized",
            "admin_id": "10992.0",
            "travel_history_binary": "False"
        }
    },
    {
        "location": {
            "country": "India",
            "geometry": {
                "latitude": 18.940170000000023,
                "longitude": 72.83483000000007
            },
            "name": "",
            "geoResolution": "Point"
        },
        "events": [
            {
                "name": "confirmed",
                "dateRange": {
                    "start": {
                        "$date": "2020-05-11T00:00:00Z"
                    },
                    "end": {
                        "$date": "2020-05-11T00:00:00Z"
                    }
                }
            },
            {
                "name": "Hospitalized"
            }
        ],
        "revisionMetadata": {
            "revisionNumber": 0,
            "creationMetadata": {
                "curator": "TR"
            }
        },
        "caseReference": {
            "sourceUrl": "https://t.me/indiacovid/4560"
        },
        "importedCase": {
            "ID": "002-162325",
            "city": "Mumbai",
            "province": "Maharashtra",
            "country": "India",
            "date_confirmation": "11.05.2020",
            "chronic_disease_binary": "False",
            "outcome": "Hospitalized",
            "admin_id": "10992.0",
            "travel_history_binary": "False"
        }
    },
    {
        "location": {
            "country": "India",
            "geometry": {
                "latitude": 21.185780000000022,
                "longitude": 72.83679000000006
            },
            "name": "",
            "geoResolution": "Point"
        },
        "events": [
            {
                "name": "confirmed",
                "dateRange": {
                    "start": {
                        "$date": "2020-05-16T00:00:00Z"
                    },
                    "end": {
                        "$date": "2020-05-16T00:00:00Z"
                    }
                }
            },
            {
                "name": "Hospitalized"
            }
        ],
        "revisionMetadata": {
            "revisionNumber": 0,
            "creationMetadata": {
                "curator": "TR"
            }
        },
        "caseReference": {
            "sourceUrl": "https://twitter.com/PIBAhmedabad/status/1261669285484793857"
        },
        "importedCase": {
            "ID": "002-186650",
            "city": "Surat",
            "province": "Gujarat",
            "country": "India",
            "date_confirmation": "16.05.2020",
            "chronic_disease_binary": "False",
            "outcome": "Hospitalized",
            "admin_id": "11037.0",
            "travel_history_binary": "False"
        }
    },
    {
        "location": {
            "country": "India",
            "geometry": {
                "latitude": 19.03681000000006,
                "longitude": 73.01582000000008
            },
            "name": "",
            "geoResolution": "Point"
        },
        "events": [
            {
                "name": "confirmed",
                "dateRange": {
                    "start": {
                        "$date": "2020-05-19T00:00:00Z"
                    },
                    "end": {
                        "$date": "2020-05-19T00:00:00Z"
                    }
                }
            },
            {
                "name": "Recovered"
            }
        ],
        "revisionMetadata": {
            "revisionNumber": 0,
            "creationMetadata": {
                "curator": "TR"
            }
        },
        "importedCase": {
            "ID": "002-210974",
            "province": "Maharashtra",
            "country": "India",
            "date_confirmation": "19.05.2020",
            "chronic_disease_binary": "False",
            "outcome": "Recovered",
            "admin_id": "10997.0",
            "travel_history_binary": "False"
        }
    },
    {
        "location": {
            "country": "India",
            "geometry": {
                "latitude": 23.027760000000058,
                "longitude": 72.60027000000008
            },
            "name": "",
            "geoResolution": "Point"
        },
        "events": [
            {
                "name": "confirmed",
                "dateRange": {
                    "start": {
                        "$date": "2020-05-22T00:00:00Z"
                    },
                    "end": {
                        "$date": "2020-05-22T00:00:00Z"
                    }
                }
            },
            {
                "name": "Recovered"
            }
        ],
        "revisionMetadata": {
            "revisionNumber": 0,
            "creationMetadata": {
                "curator": "TR"
            }
        },
        "caseReference": {
            "sourceUrl": "https://www.deshgujarat.com/2020/05/22/gujarat-covid19-cases-update/"
        },
        "importedCase": {
            "ID": "002-235299",
            "city": "Ahmedabad",
            "province": "Gujarat",
            "country": "India",
            "date_confirmation": "22.05.2020",
            "chronic_disease_binary": "False",
            "outcome": "Recovered",
            "admin_id": "11047.0",
            "travel_history_binary": "False"
        }
    },
    {
        "location": {
            "country": "India",
            "geometry": {
                "latitude": 13.083620000000053,
                "longitude": 80.28252000000003
            },
            "name": "",
            "geoResolution": "Point"
        },
        "events": [
            {
                "name": "confirmed",
                "dateRange": {
                    "start": {
                        "$date": "2020-05-25T00:00:00Z"
                    },
                    "end": {
                        "$date": "2020-05-25T00:00:00Z"
                    }
                }
            },
            {
                "name": "Recovered"
            }
        ],
        "revisionMetadata": {
            "revisionNumber": 0,
            "creationMetadata": {
                "curator": "TR"
            }
        },
        "caseReference": {
            "sourceUrl": "https://stopcorona.tn.gov.in/wp-content/uploads/2020/03/Media-Bulletin-25-05-20-COVID-19-6-PM.pdf"
        },
        "importedCase": {
            "ID": "002-259623",
            "city": "Chennai",
            "province": "Tamil Nadu",
            "country": "India",
            "date_confirmation": "25.05.2020",
            "chronic_disease_binary": "False",
            "outcome": "Recovered",
            "admin_id": "11023.0",
            "travel_history_binary": "False"
        }
    },
    {
        "location": {
            "country": "India",
            "geometry": {
                "latitude": 20.826760000000036,
                "longitude": 71.04510000000005
            },
            "name": "",
            "geoResolution": "Point"
        },
        "events": [
            {
                "name": "confirmed",
                "dateRange": {
                    "start": {
                        "$date": "2020-05-28T00:00:00Z"
                    },
                    "end": {
                        "$date": "2020-05-28T00:00:00Z"
                    }
                }
            },
            {
                "name": "Hospitalized"
            }
        ],
        "revisionMetadata": {
            "revisionNumber": 0,
            "creationMetadata": {
                "curator": "TR"
            }
        },
        "caseReference": {
            "sourceUrl": "mohfw.gov.in"
        },
        "importedCase": {
            "ID": "002-283948",
            "city": "Unassigned",
            "province": "State Unassigned",
            "country": "India",
            "date_confirmation": "28.05.2020",
            "chronic_disease_binary": "False",
            "outcome": "Hospitalized",
            "admin_id": "12668.0",
            "travel_history_binary": "False"
        }
    },
    {
        "location": {
            "country": "India",
            "geometry": {
                "latitude": 18.940170000000023,
                "longitude": 72.83483000000007
            },
            "name": "",
            "geoResolution": "Point"
        },
        "events": [
            {
                "name": "confirmed",
                "dateRange": {
                    "start": {
                        "$date": "2020-05-29T00:00:00Z"
                    },
                    "end": {
                        "$date": "2020-05-29T00:00:00Z"
                    }
                }
            },
            {
                "name": "Recovered"
            }
        ],
        "revisionMetadata": {
            "revisionNumber": 0,
            "creationMetadata": {
                "curator": "TR"
            }
        },
        "caseReference": {
            "sourceUrl": "https://arogya.maharashtra.gov.in/pdf/ncovidepressnotemay29.pdf"
        },
        "importedCase": {
            "ID": "002-308271",
            "city": "Mumbai",
            "province": "Maharashtra",
            "country": "India",
            "date_confirmation": "29.05.2020",
            "chronic_disease_binary": "False",
            "outcome": "Recovered",
            "admin_id": "10992.0",
            "travel_history_binary": "False"
        }
    },
    {
        "location": {
            "country": "India",
            "geometry": {
                "latitude": 19.200000000000045,
                "longitude": 72.96667000000008
            },
            "name": "",
            "geoResolution": "Point"
        },
        "events": [
            {
                "name": "confirmed",
                "dateRange": {
                    "start": {
                        "$date": "2020-05-31T00:00:00Z"
                    },
                    "end": {
                        "$date": "2020-05-31T00:00:00Z"
                    }
                }
            },
            {
                "name": "Recovered"
            }
        ],
        "revisionMetadata": {
            "revisionNumber": 0,
            "creationMetadata": {
                "curator": "TR"
            }
        },
        "caseReference": {
            "sourceUrl": "https://arogya.maharashtra.gov.in/pdf/ncovidepressnotemay31.pdf"
        },
        "importedCase": {
            "ID": "002-332596",
            "city": "Thane",
            "province": "Maharashtra",
            "country": "India",
            "date_confirmation": "31.05.2020",
            "chronic_disease_binary": "False",
            "outcome": "Recovered",
            "admin_id": "11099.0",
            "travel_history_binary": "False"
        }
    },
    {
        "location": {
            "country": "India",
            "geometry": {
                "latitude": 19.03681000000006,
                "longitude": 73.01582000000008
            },
            "name": "",
            "geoResolution": "Point"
        },
        "events": [
            {
                "name": "confirmed",
                "dateRange": {
                    "start": {
                        "$date": "2020-04-26T00:00:00Z"
                    },
                    "end": {
                        "$date": "2020-04-26T00:00:00Z"
                    }
                }
            },
            {
                "name": "Hospitalized"
            }
        ],
        "revisionMetadata": {
            "revisionNumber": 0,
            "creationMetadata": {
                "curator": "TR"
            }
        },
        "caseReference": {
            "sourceUrl": "https://twitter.com/ANI/status/1254410536969809922"
        },
        "importedCase": {
            "ID": "002-47997",
            "province": "Maharashtra",
            "country": "India",
            "date_confirmation": "26.04.2020",
            "chronic_disease_binary": "False",
            "outcome": "Hospitalized",
            "admin_id": "10997.0",
            "travel_history_binary": "False"
        }
    },
    {
        "demographics": {
            "ageRange": {
                "start": 30.0,
                "end": 30.0
            },
            "sex": "Female"
        },
        "location": {
            "country": "India",
            "geometry": {
                "latitude": 12.682240000000036,
                "longitude": 79.98008000000004
            },
            "name": "",
            "geoResolution": "Point"
        },
        "events": [
            {
                "name": "confirmed",
                "dateRange": {
                    "start": {
                        "$date": "2020-05-21T00:00:00Z"
                    },
                    "end": {
                        "$date": "2020-05-21T00:00:00Z"
                    }
                }
            },
            {
                "name": "Hospitalized"
            }
        ],
        "revisionMetadata": {
            "revisionNumber": 0,
            "creationMetadata": {
                "curator": "TR"
            }
        },
        "caseReference": {
            "sourceUrl": "https://stopcorona.tn.gov.in/wp-content/uploads/2020/03/Media-Bulletin-21-05-20-COVID-19-6-PM.pdf"
        },
        "importedCase": {
            "ID": "002-72321",
            "city": "Chengalpattu",
            "province": "Tamil Nadu",
            "country": "India",
            "date_confirmation": "21.05.2020",
            "chronic_disease_binary": "False",
            "outcome": "Hospitalized",
            "admin_id": "12555.0",
            "travel_history_binary": "False"
        }
    },
    {
        "location": {
            "administrativeAreaLevel2": "Nanyang City",
            "administrativeAreaLevel1": "Henan",
            "country": "China",
            "geometry": {
                "latitude": 33.04534,
                "longitude": 112.2833
            },
            "name": "Henan, Nanyang City",
            "geoResolution": "Admin2"
        },
        "events": [
            {
                "name": "confirmed",
                "dateRange": {
                    "start": {
                        "$date": "2020-02-03T00:00:00Z"
                    },
                    "end": {
                        "$date": "2020-02-03T00:00:00Z"
                    }
                }
            }
        ],
        "revisionMetadata": {
            "revisionNumber": 0
        },
        "caseReference": {
            "sourceUrl": "https://m.weibo.cn/status/4468161329843481"
        },
        "importedCase": {
            "ID": "002-9665",
            "city": "Nanyang City",
            "province": "Henan",
            "country": "China",
            "date_confirmation": "03.02.2020",
            "chronic_disease_binary": "False",
            "admin_id": "6480.0",
            "travel_history_binary": "True"
        }
    },
    {
        "location": {
            "administrativeAreaLevel1": "Catalonia",
            "country": "Spain",
            "geometry": {
                "latitude": 41.803774100000005,
                "longitude": 1.530937
            },
            "name": "Catalonia",
            "geoResolution": "Admin1"
        },
        "events": [
            {
                "name": "confirmed",
                "dateRange": {
                    "start": {
                        "$date": "2020-03-22T00:00:00Z"
                    },
                    "end": {
                        "$date": "2020-03-22T00:00:00Z"
                    }
                }
            }
        ],
        "revisionMetadata": {
            "revisionNumber": 0,
            "creationMetadata": {
                "curator": "TR"
            }
        },
        "caseReference": {
            "sourceUrl": "https://en.wikipedia.org/wiki/2020_coronavirus_pandemic_in_Spain"
        },
        "importedCase": {
            "ID": "003-23162",
            "province": "Catalonia",
            "country": "Spain",
            "date_confirmation": "22.03.2020",
            "chronic_disease_binary": "False",
            "admin_id": "354.0",
            "travel_history_binary": "False"
        }
    },
    {
        "location": {
            "administrativeAreaLevel2": "Staffordshire",
            "administrativeAreaLevel1": "England",
            "country": "United Kingdom",
            "geometry": {
                "latitude": 52.833332999999996,
                "longitude": -2.0
            },
            "name": "England, Staffordshire",
            "geoResolution": "Admin2"
        },
        "events": [
            {
                "name": "confirmed",
                "dateRange": {
                    "start": {
                        "$date": "2020-03-25T00:00:00Z"
                    },
                    "end": {
                        "$date": "2020-03-25T00:00:00Z"
                    }
                }
            }
        ],
        "revisionMetadata": {
            "revisionNumber": 0
        },
        "caseReference": {
            "sourceUrl": "https://www.arcgis.com/apps/opsdashboard/index.html#/f94c3c90da5b4e9f9a0b19484dd4bb14"
        },
        "importedCase": {
            "ID": "003-47489",
            "city": "Staffordshire",
            "province": "England",
            "country": "United Kingdom",
            "date_confirmation": "25.03.2020",
            "chronic_disease_binary": "False",
            "admin_id": "8305.0",
            "travel_history_binary": "False"
        }
    },
    {
        "demographics": {
            "ageRange": {
                "start": 50.0,
                "end": 59.0
            },
            "sex": "Female"
        },
        "location": {
            "country": "Belgium",
            "geometry": {
                "latitude": 51.222120000000075,
                "longitude": 4.397690000000068
            },
            "name": "",
            "geoResolution": "Point"
        },
        "events": [
            {
                "name": "confirmed",
                "dateRange": {
                    "start": {
                        "$date": "2020-03-26T00:00:00Z"
                    },
                    "end": {
                        "$date": "2020-03-26T00:00:00Z"
                    }
                }
            }
        ],
        "revisionMetadata": {
            "revisionNumber": 0
        },
        "caseReference": {
            "sourceUrl": "https://epistat.wiv-isp.be/Covid/"
        },
        "importedCase": {
            "ID": "003-71812",
            "city": "Antwerpen",
            "province": "Flanders",
            "country": "Belgium",
            "date_confirmation": "26.03.2020",
            "chronic_disease_binary": "False",
            "admin_id": "11417.0",
            "travel_history_binary": "False"
        }
    },
    {
        "demographics": {
            "ageRange": {
                "start": 60.0,
                "end": 69.0
            },
            "sex": "Male"
        },
        "location": {
            "country": "Belgium",
            "geometry": {
                "latitude": 50.99142331000007,
                "longitude": 5.429156289000048
            },
            "name": "",
            "geoResolution": "Point"
        },
        "events": [
            {
                "name": "confirmed",
                "dateRange": {
                    "start": {
                        "$date": "2020-04-15T00:00:00Z"
                    },
                    "end": {
                        "$date": "2020-04-15T00:00:00Z"
                    }
                }
            }
        ],
        "revisionMetadata": {
            "revisionNumber": 0
        },
        "caseReference": {
            "sourceUrl": "https://epistat.wiv-isp.be/Covid/"
        },
        "importedCase": {
            "ID": "003-96137",
            "city": "Limburg",
            "province": "Flanders",
            "country": "Belgium",
            "date_confirmation": "15.04.2020",
            "chronic_disease_binary": "False",
            "admin_id": "11422.0",
            "travel_history_binary": "False"
        }
    },
    {
        "demographics": {
            "ageRange": {
                "start": 39.0,
                "end": 39.0
            },
            "sex": "Male"
        },
        "location": {
            "geometry": {
                "latitude": 20.566667000000002,
                "longitude": -103.68333299999999
            },
            "name": "",
            "geoResolution": "Admin1"
        },
        "events": [
            {
                "name": "onsetSymptoms",
                "dateRange": {
                    "start": {
                        "$date": "2020-03-29T00:00:00Z"
                    },
                    "end": {
                        "$date": "2020-03-29T00:00:00Z"
                    }
                }
            },
            {
                "name": "confirmed",
                "dateRange": {
                    "start": {
                        "$date": "2020-04-09T00:00:00Z"
                    },
                    "end": {
                        "$date": "2020-04-09T00:00:00Z"
                    }
                }
            }
        ],
        "revisionMetadata": {
            "revisionNumber": 0
        },
        "importedCase": {
            "ID": "004-30461",
            "province": "Jalisco",
            "country": "Mexico",
            "date_onset_symptoms": "29.03.2020",
            "date_confirmation": "09.04.2020",
            "chronic_disease_binary": "False",
            "admin_id": "501.0",
            "travel_history_binary": "False"
        }
    },
    {
        "location": {
            "administrativeAreaLevel1": "Illinois",
            "country": "United States",
            "geometry": {
                "latitude": 41.8781,
                "longitude": -87.6298
            },
            "name": "Illinois",
            "geoResolution": "Point"
        },
        "events": [
            {
                "name": "confirmed",
                "dateRange": {
                    "start": {
                        "$date": "2020-03-22T00:00:00Z"
                    },
                    "end": {
                        "$date": "2020-03-22T00:00:00Z"
                    }
                }
            }
        ],
        "revisionMetadata": {
            "revisionNumber": 0
        },
        "caseReference": {
            "sourceUrl": "http://www.dph.illinois.gov/topics-services/diseases-and-conditions/diseases-a-z-list/coronavirus"
        },
        "importedCase": {
            "ID": "005-14468",
            "city": "Chicago",
            "province": "Illinois",
            "country": "United States",
            "date_confirmation": "22.03.2020",
            "chronic_disease_binary": "False",
            "admin_id": "2232.0",
            "travel_history_binary": "False"
        }
    },
    {
        "location": {
            "administrativeAreaLevel2": "Cook County",
            "administrativeAreaLevel1": "Illinois",
            "country": "United States",
            "geometry": {
                "latitude": 41.843684,
                "longitude": -87.816737
            },
            "name": "Illinois, Cook County",
            "geoResolution": "Admin2"
        },
        "events": [
            {
                "name": "confirmed",
                "dateRange": {
                    "start": {
                        "$date": "2020-03-26T00:00:00Z"
                    },
                    "end": {
                        "$date": "2020-03-26T00:00:00Z"
                    }
                }
            }
        ],
        "revisionMetadata": {
            "revisionNumber": 0
        },
        "caseReference": {
            "sourceUrl": "http://www.dph.illinois.gov/topics-services/diseases-and-conditions/diseases-a-z-list/coronavirus"
        },
        "importedCase": {
            "ID": "005-38804",
            "city": "Cook County",
            "province": "Illinois",
            "country": "United States",
            "date_confirmation": "26.03.2020",
            "chronic_disease_binary": "False",
            "admin_id": "2446.0",
            "travel_history_binary": "False"
        }
    },
    {
        "location": {
            "administrativeAreaLevel2": "Orange County",
            "administrativeAreaLevel1": "New York",
            "country": "United States",
            "geometry": {
                "latitude": 41.4022111,
                "longitude": -74.305756
            },
            "name": "New York, Orange County",
            "geoResolution": "Admin2"
        },
        "events": [
            {
                "name": "confirmed",
                "dateRange": {
                    "start": {
                        "$date": "2020-03-21T00:00:00Z"
                    },
                    "end": {
                        "$date": "2020-03-21T00:00:00Z"
                    }
                }
            }
        ],
        "revisionMetadata": {
            "revisionNumber": 0
        },
        "caseReference": {
            "sourceUrl": "https://coronavirus.health.ny.gov/county-county-breakdown-positive-cases"
        },
        "importedCase": {
            "ID": "006-10920",
            "city": "Orange County",
            "province": "New York",
            "country": "United States",
            "date_confirmation": "21.03.2020",
            "chronic_disease_binary": "False",
            "admin_id": "6788.0",
            "travel_history_binary": "False"
        }
    },
    {
        "location": {
            "administrativeAreaLevel1": "New York",
            "country": "United States",
            "geometry": {
                "latitude": 43.0140874,
                "longitude": -75.646457
            },
            "name": "New York",
            "geoResolution": "Admin1"
        },
        "events": [
            {
                "name": "confirmed",
                "dateRange": {
                    "start": {
                        "$date": "2020-03-26T00:00:00Z"
                    },
                    "end": {
                        "$date": "2020-03-26T00:00:00Z"
                    }
                }
            }
        ],
        "revisionMetadata": {
            "revisionNumber": 0
        },
        "caseReference": {
            "sourceUrl": "https://coronavirus.health.ny.gov/county-county-breakdown-positive-cases"
        },
        "importedCase": {
            "ID": "006-35245",
            "province": "New York",
            "country": "United States",
            "date_confirmation": "26.03.2020",
            "chronic_disease_binary": "False",
            "admin_id": "658.0",
            "travel_history_binary": "False"
        }
    },
    {
        "location": {
            "country": "Spain",
            "geometry": {
                "latitude": 40.41955000000007,
                "longitude": -3.6919599999999377
            },
            "name": "",
            "geoResolution": "Point"
        },
        "events": [
            {
                "name": "confirmed",
                "dateRange": {
                    "start": {
                        "$date": "2020-03-24T00:00:00Z"
                    },
                    "end": {
                        "$date": "2020-03-24T00:00:00Z"
                    }
                }
            }
        ],
        "revisionMetadata": {
            "revisionNumber": 0,
            "creationMetadata": {
                "curator": "TR"
            }
        },
        "caseReference": {
            "sourceUrl": "https://raw.githubusercontent.com/datadista/datasets/master/COVID%2019/ccaa_covid19_casos_long.csv"
        },
        "importedCase": {
            "ID": "007-1002481",
            "province": "Madrid",
            "country": "Spain",
            "date_confirmation": "24.03.2020",
            "chronic_disease_binary": "False",
            "admin_id": "583.0",
            "travel_history_binary": "False"
        }
    },
    {
        "location": {
            "country": "Spain",
            "geometry": {
                "latitude": 40.41955000000007,
                "longitude": -3.6919599999999377
            },
            "name": "",
            "geoResolution": "Point"
        },
        "events": [
            {
                "name": "confirmed",
                "dateRange": {
                    "start": {
                        "$date": "2020-04-05T00:00:00Z"
                    },
                    "end": {
                        "$date": "2020-04-05T00:00:00Z"
                    }
                }
            }
        ],
        "revisionMetadata": {
            "revisionNumber": 0,
            "creationMetadata": {
                "curator": "TR"
            }
        },
        "caseReference": {
            "sourceUrl": "https://raw.githubusercontent.com/datadista/datasets/master/COVID%2019/ccaa_covid19_casos_long.csv"
        },
        "importedCase": {
            "ID": "007-1026806",
            "province": "Madrid",
            "country": "Spain",
            "date_confirmation": "05.04.2020",
            "chronic_disease_binary": "False",
            "admin_id": "583.0",
            "travel_history_binary": "False"
        }
    },
    {
        "demographics": {
            "ageRange": {
                "start": 15.0,
                "end": 34.0
            },
            "sex": "Female"
        },
        "location": {
            "country": "Germany",
            "geometry": {
                "latitude": 49.30069000000003,
                "longitude": 10.572080000000028
            },
            "name": "",
            "geoResolution": "Point"
        },
        "events": [
            {
                "name": "onsetSymptoms",
                "dateRange": {
                    "start": {
                        "$date": "2020-03-25T00:00:00Z"
                    },
                    "end": {
                        "$date": "2020-03-25T00:00:00Z"
                    }
                }
            },
            {
                "name": "confirmed",
                "dateRange": {
                    "start": {
                        "$date": "2020-03-25T00:00:00Z"
                    },
                    "end": {
                        "$date": "2020-03-25T00:00:00Z"
                    }
                }
            }
        ],
        "revisionMetadata": {
            "revisionNumber": 0
        },
        "importedCase": {
            "ID": "007-105113",
            "city": "Ansbach",
            "province": "Bayern",
            "country": "Germany",
            "date_onset_symptoms": "25.03.2020",
            "date_confirmation": "25.03.2020",
            "chronic_disease_binary": "False",
            "admin_id": "11566.0",
            "travel_history_binary": "False"
        }
    },
    {
        "location": {
            "administrativeAreaLevel1": "Pais Vasco",
            "country": "Spain",
            "geometry": {
                "latitude": 43.04468920000001,
                "longitude": -2.6168503
            },
            "name": "Pais Vasco",
            "geoResolution": "Admin1"
        },
        "events": [
            {
                "name": "confirmed",
                "dateRange": {
                    "start": {
                        "$date": "2020-04-25T00:00:00Z"
                    },
                    "end": {
                        "$date": "2020-04-25T00:00:00Z"
                    }
                }
            }
        ],
        "revisionMetadata": {
            "revisionNumber": 0,
            "creationMetadata": {
                "curator": "TR"
            }
        },
        "caseReference": {
            "sourceUrl": "https://raw.githubusercontent.com/datadista/datasets/master/COVID%2019/ccaa_covid19_casos_long.csv"
        },
        "importedCase": {
            "ID": "007-1075455",
            "province": "Pais Vasco",
            "country": "Spain",
            "date_confirmation": "25.04.2020",
            "chronic_disease_binary": "False",
            "admin_id": "717.0",
            "travel_history_binary": "False"
        }
    },
    {
        "location": {
            "country": "Austria",
            "geometry": {
                "latitude": 47.30796174000005,
                "longitude": 13.267656657000032
            },
            "name": "",
            "geoResolution": "Point"
        },
        "events": [
            {
                "name": "confirmed",
                "dateRange": {
                    "start": {
                        "$date": "2020-04-08T00:00:00Z"
                    },
                    "end": {
                        "$date": "2020-04-08T00:00:00Z"
                    }
                }
            }
        ],
        "revisionMetadata": {
            "revisionNumber": 0,
            "creationMetadata": {
                "curator": "TR"
            }
        },
        "caseReference": {
            "sourceUrl": "https://github.com/statistikat/coronaDAT/raw/master/archive/20200408/data/20200408_230000.rds"
        },
        "importedCase": {
            "ID": "007-1099780",
            "city": "Sankt Johann im Pongau",
            "province": "Salzburg",
            "country": "Austria",
            "date_confirmation": "08.04.2020",
            "chronic_disease_binary": "False",
            "admin_id": "12151.0",
            "travel_history_binary": "False"
        }
    },
    {
        "location": {
            "administrativeAreaLevel1": "Stockholm",
            "country": "Sweden",
            "geometry": {
                "latitude": 59.6025,
                "longitude": 18.1384
            },
            "name": "Stockholm",
            "geoResolution": "Admin1"
        },
        "events": [
            {
                "name": "confirmed",
                "dateRange": {
                    "start": {
                        "$date": "2020-05-13T00:00:00Z"
                    },
                    "end": {
                        "$date": "2020-05-13T00:00:00Z"
                    }
                }
            }
        ],
        "revisionMetadata": {
            "revisionNumber": 0,
            "creationMetadata": {
                "curator": "TR"
            }
        },
        "caseReference": {
            "sourceUrl": "https://www.folkhalsomyndigheten.se/smittskydd-beredskap/utbrott/aktuella-utbrott/covid-19/bekraftade-fall-i-sverige"
        },
        "importedCase": {
            "ID": "007-1124102",
            "province": "Stockholm",
            "country": "Sweden",
            "date_confirmation": "13.05.2020",
            "chronic_disease_binary": "False",
            "admin_id": "845.0",
            "travel_history_binary": "False"
        }
    },
    {
        "demographics": {
            "ageRange": {
                "start": 35.0,
                "end": 59.0
            },
            "sex": "Male"
        },
        "location": {
            "administrativeAreaLevel2": "Mansfeld-Sudharz",
            "administrativeAreaLevel1": "Sachsen-Anhalt",
            "country": "Germany",
            "geometry": {
                "latitude": 51.53589,
                "longitude": 11.35641
            },
            "name": "Sachsen-Anhalt, Mansfeld-Sudharz",
            "geoResolution": "Admin2"
        },
        "events": [
            {
                "name": "onsetSymptoms",
                "dateRange": {
                    "start": {
                        "$date": "2020-03-18T00:00:00Z"
                    },
                    "end": {
                        "$date": "2020-03-18T00:00:00Z"
                    }
                }
            },
            {
                "name": "confirmed",
                "dateRange": {
                    "start": {
                        "$date": "2020-03-21T00:00:00Z"
                    },
                    "end": {
                        "$date": "2020-03-21T00:00:00Z"
                    }
                }
            }
        ],
        "revisionMetadata": {
            "revisionNumber": 0
        },
        "importedCase": {
            "ID": "007-127500",
            "city": "Mansfeld-Sudharz",
            "province": "Sachsen-Anhalt",
            "country": "Germany",
            "date_onset_symptoms": "18.03.2020",
            "date_confirmation": "21.03.2020",
            "chronic_disease_binary": "False",
            "admin_id": "5939.0",
            "travel_history_binary": "False"
        }
    },
    {
        "location": {
            "country": "Spain",
            "geometry": {
                "latitude": 35.88999000000007,
                "longitude": -5.317839999999933
            },
            "name": "",
            "geoResolution": "Point"
        },
        "events": [
            {
                "name": "confirmed",
                "dateRange": {
                    "start": {
                        "$date": "2020-04-16T00:00:00Z"
                    },
                    "end": {
                        "$date": "2020-04-16T00:00:00Z"
                    }
                }
            }
        ],
        "revisionMetadata": {
            "revisionNumber": 0,
            "creationMetadata": {
                "curator": "TR"
            }
        },
        "caseReference": {
            "sourceUrl": "https://raw.githubusercontent.com/datadista/datasets/master/COVID%2019/ccaa_covid19_casos_long.csv"
        },
        "importedCase": {
            "ID": "007-151825",
            "province": "Ceuta",
            "country": "Spain",
            "date_confirmation": "16.04.2020",
            "chronic_disease_binary": "False",
            "admin_id": "12078.0",
            "travel_history_binary": "False"
        }
    },
    {
        "location": {
            "administrativeAreaLevel2": "Cremona",
            "administrativeAreaLevel1": "Lombardia",
            "country": "Italy",
            "geometry": {
                "latitude": 45.220890000000004,
                "longitude": 9.994373
            },
            "name": "Lombardia, Cremona",
            "geoResolution": "Admin2"
        },
        "events": [
            {
                "name": "confirmed",
                "dateRange": {
                    "start": {
                        "$date": "2020-05-31T00:00:00Z"
                    },
                    "end": {
                        "$date": "2020-05-31T00:00:00Z"
                    }
                }
            }
        ],
        "revisionMetadata": {
            "revisionNumber": 0,
            "creationMetadata": {
                "curator": "TR"
            }
        },
        "caseReference": {
            "sourceUrl": "https://raw.githubusercontent.com/pcm-dpc/COVID-19/master/dati-province/dpc-covid19-ita-province-20200531.csv"
        },
        "importedCase": {
            "ID": "007-176150",
            "city": "Cremona",
            "province": "Lombardia",
            "country": "Italy",
            "date_confirmation": "31.05.2020",
            "chronic_disease_binary": "False",
            "admin_id": "2506.0",
            "travel_history_binary": "False"
        }
    },
    {
        "location": {
            "administrativeAreaLevel2": "Brescia",
            "administrativeAreaLevel1": "Lombardia",
            "country": "Italy",
            "geometry": {
                "latitude": 45.70507,
                "longitude": 10.31322
            },
            "name": "Lombardia, Brescia",
            "geoResolution": "Admin2"
        },
        "events": [
            {
                "name": "confirmed",
                "dateRange": {
                    "start": {
                        "$date": "2020-03-16T00:00:00Z"
                    },
                    "end": {
                        "$date": "2020-03-16T00:00:00Z"
                    }
                }
            }
        ],
        "revisionMetadata": {
            "revisionNumber": 0,
            "creationMetadata": {
                "curator": "TR"
            }
        },
        "caseReference": {
            "sourceUrl": "https://raw.githubusercontent.com/pcm-dpc/COVID-19/master/dati-province/dpc-covid19-ita-province-20200316.csv"
        },
        "importedCase": {
            "ID": "007-200474",
            "city": "Brescia",
            "province": "Lombardia",
            "country": "Italy",
            "date_confirmation": "16.03.2020",
            "chronic_disease_binary": "False",
            "admin_id": "1743.0",
            "travel_history_binary": "False"
        }
    },
    {
        "location": {
            "administrativeAreaLevel2": "Varese",
            "administrativeAreaLevel1": "Lombardia",
            "country": "Italy",
            "geometry": {
                "latitude": 45.80526,
                "longitude": 8.776143
            },
            "name": "Lombardia, Varese",
            "geoResolution": "Admin2"
        },
        "events": [
            {
                "name": "confirmed",
                "dateRange": {
                    "start": {
                        "$date": "2020-03-28T00:00:00Z"
                    },
                    "end": {
                        "$date": "2020-03-28T00:00:00Z"
                    }
                }
            }
        ],
        "revisionMetadata": {
            "revisionNumber": 0,
            "creationMetadata": {
                "curator": "TR"
            }
        },
        "caseReference": {
            "sourceUrl": "https://raw.githubusercontent.com/pcm-dpc/COVID-19/master/dati-province/dpc-covid19-ita-province-20200328.csv"
        },
        "importedCase": {
            "ID": "007-2248",
            "city": "Varese",
            "province": "Lombardia",
            "country": "Italy",
            "date_confirmation": "28.03.2020",
            "chronic_disease_binary": "False",
            "admin_id": "8915.0",
            "travel_history_binary": "False"
        }
    },
    {
        "location": {
            "country": "Italy",
            "geometry": {
                "latitude": 45.165410000000065,
                "longitude": 10.79242000000005
            },
            "name": "",
            "geoResolution": "Point"
        },
        "events": [
            {
                "name": "confirmed",
                "dateRange": {
                    "start": {
                        "$date": "2020-03-26T00:00:00Z"
                    },
                    "end": {
                        "$date": "2020-03-26T00:00:00Z"
                    }
                }
            }
        ],
        "revisionMetadata": {
            "revisionNumber": 0,
            "creationMetadata": {
                "curator": "TR"
            }
        },
        "caseReference": {
            "sourceUrl": "https://raw.githubusercontent.com/pcm-dpc/COVID-19/master/dati-province/dpc-covid19-ita-province-20200326.csv"
        },
        "importedCase": {
            "ID": "007-249123",
            "city": "Mantova",
            "province": "Lombardia",
            "country": "Italy",
            "date_confirmation": "26.03.2020",
            "chronic_disease_binary": "False",
            "admin_id": "10799.0",
            "travel_history_binary": "False"
        }
    },
    {
        "location": {
            "administrativeAreaLevel2": "Frosinone",
            "administrativeAreaLevel1": "Lazio",
            "country": "Italy",
            "geometry": {
                "latitude": 41.616609999999994,
                "longitude": 13.53626
            },
            "name": "Lazio, Frosinone",
            "geoResolution": "Admin2"
        },
        "events": [
            {
                "name": "confirmed",
                "dateRange": {
                    "start": {
                        "$date": "2020-03-31T00:00:00Z"
                    },
                    "end": {
                        "$date": "2020-03-31T00:00:00Z"
                    }
                }
            }
        ],
        "revisionMetadata": {
            "revisionNumber": 0,
            "creationMetadata": {
                "curator": "TR"
            }
        },
        "caseReference": {
            "sourceUrl": "https://raw.githubusercontent.com/pcm-dpc/COVID-19/master/dati-province/dpc-covid19-ita-province-20200331.csv"
        },
        "importedCase": {
            "ID": "007-273448",
            "city": "Frosinone",
            "province": "Lazio",
            "country": "Italy",
            "date_confirmation": "31.03.2020",
            "chronic_disease_binary": "False",
            "admin_id": "3401.0",
            "travel_history_binary": "False"
        }
    },
    {
        "location": {
            "administrativeAreaLevel2": "Pavia",
            "administrativeAreaLevel1": "Lombardia",
            "country": "Italy",
            "geometry": {
                "latitude": 45.110490000000006,
                "longitude": 9.037306
            },
            "name": "Lombardia, Pavia",
            "geoResolution": "Admin2"
        },
        "events": [
            {
                "name": "confirmed",
                "dateRange": {
                    "start": {
                        "$date": "2020-04-05T00:00:00Z"
                    },
                    "end": {
                        "$date": "2020-04-05T00:00:00Z"
                    }
                }
            }
        ],
        "revisionMetadata": {
            "revisionNumber": 0,
            "creationMetadata": {
                "curator": "TR"
            }
        },
        "caseReference": {
            "sourceUrl": "https://raw.githubusercontent.com/pcm-dpc/COVID-19/master/dati-province/dpc-covid19-ita-province-20200405.csv"
        },
        "importedCase": {
            "ID": "007-297773",
            "city": "Pavia",
            "province": "Lombardia",
            "country": "Italy",
            "date_confirmation": "05.04.2020",
            "chronic_disease_binary": "False",
            "admin_id": "6932.0",
            "travel_history_binary": "False"
        }
    },
    {
        "location": {
            "administrativeAreaLevel2": "Pisa",
            "administrativeAreaLevel1": "Toscana",
            "country": "Italy",
            "geometry": {
                "latitude": 43.50391,
                "longitude": 10.6677
            },
            "name": "Toscana, Pisa",
            "geoResolution": "Admin2"
        },
        "events": [
            {
                "name": "confirmed",
                "dateRange": {
                    "start": {
                        "$date": "2020-04-11T00:00:00Z"
                    },
                    "end": {
                        "$date": "2020-04-11T00:00:00Z"
                    }
                }
            }
        ],
        "revisionMetadata": {
            "revisionNumber": 0,
            "creationMetadata": {
                "curator": "TR"
            }
        },
        "caseReference": {
            "sourceUrl": "https://raw.githubusercontent.com/pcm-dpc/COVID-19/master/dati-province/dpc-covid19-ita-province-20200411.csv"
        },
        "importedCase": {
            "ID": "007-322096",
            "city": "Pisa",
            "province": "Toscana",
            "country": "Italy",
            "date_confirmation": "11.04.2020",
            "chronic_disease_binary": "False",
            "admin_id": "7093.0",
            "travel_history_binary": "False"
        }
    },
    {
        "location": {
            "administrativeAreaLevel2": "Bryansk Oblast",
            "administrativeAreaLevel1": "Central",
            "country": "Russia",
            "geometry": {
                "latitude": 53.0409,
                "longitude": 33.2691
            },
            "name": "Central, Bryansk Oblast",
            "geoResolution": "Admin2"
        },
        "events": [
            {
                "name": "confirmed",
                "dateRange": {
                    "start": {
                        "$date": "2020-04-15T00:00:00Z"
                    },
                    "end": {
                        "$date": "2020-04-15T00:00:00Z"
                    }
                }
            }
        ],
        "revisionMetadata": {
            "revisionNumber": 0,
            "creationMetadata": {
                "curator": "TR"
            }
        },
        "caseReference": {
            "sourceUrl": "stopcoronavirus.rf"
        },
        "importedCase": {
            "ID": "007-346420",
            "city": "Bryansk Oblast",
            "province": "Central",
            "country": "Russia",
            "date_confirmation": "15.04.2020",
            "chronic_disease_binary": "False",
            "admin_id": "1788.0",
            "travel_history_binary": "False"
        }
    },
    {
        "location": {
            "administrativeAreaLevel2": "Moscow",
            "administrativeAreaLevel1": "Central",
            "country": "Russia",
            "geometry": {
                "latitude": 55.7558,
                "longitude": 37.6173
            },
            "name": "Central, Moscow",
            "geoResolution": "Admin2"
        },
        "events": [
            {
                "name": "confirmed",
                "dateRange": {
                    "start": {
                        "$date": "2020-04-20T00:00:00Z"
                    },
                    "end": {
                        "$date": "2020-04-20T00:00:00Z"
                    }
                }
            }
        ],
        "revisionMetadata": {
            "revisionNumber": 0,
            "creationMetadata": {
                "curator": "TR"
            }
        },
        "caseReference": {
            "sourceUrl": "stopcoronavirus.rf"
        },
        "importedCase": {
            "ID": "007-370745",
            "city": "Moscow",
            "province": "Central",
            "country": "Russia",
            "date_confirmation": "20.04.2020",
            "chronic_disease_binary": "False",
            "admin_id": "6363.0",
            "travel_history_binary": "False"
        }
    },
    {
        "demographics": {
            "ageRange": {
                "start": 60.0,
                "end": 79.0
            },
            "sex": "Female"
        },
        "location": {
            "country": "Germany",
            "geometry": {
                "latitude": 51.98134561000006,
                "longitude": 8.950931642000057
            },
            "name": "",
            "geoResolution": "Point"
        },
        "events": [
            {
                "name": "confirmed",
                "dateRange": {
                    "start": {
                        "$date": "2020-03-29T00:00:00Z"
                    },
                    "end": {
                        "$date": "2020-03-29T00:00:00Z"
                    }
                }
            },
            {
                "name": "onsetSymptoms",
                "dateRange": {
                    "start": {
                        "$date": "2020-03-21T00:00:00Z"
                    },
                    "end": {
                        "$date": "2020-03-21T00:00:00Z"
                    }
                }
            }
        ],
        "revisionMetadata": {
            "revisionNumber": 0
        },
        "importedCase": {
            "ID": "007-39507",
            "city": "Lippe",
            "province": "Nordrhein-Westfalen",
            "country": "Germany",
            "date_onset_symptoms": "21.03.2020",
            "date_confirmation": "29.03.2020",
            "chronic_disease_binary": "False",
            "admin_id": "11771.0",
            "travel_history_binary": "False"
        }
    },
    {
        "location": {
            "administrativeAreaLevel2": "Moscow",
            "administrativeAreaLevel1": "Central",
            "country": "Russia",
            "geometry": {
                "latitude": 55.7558,
                "longitude": 37.6173
            },
            "name": "Central, Moscow",
            "geoResolution": "Admin2"
        },
        "events": [
            {
                "name": "confirmed",
                "dateRange": {
                    "start": {
                        "$date": "2020-04-29T00:00:00Z"
                    },
                    "end": {
                        "$date": "2020-04-29T00:00:00Z"
                    }
                }
            }
        ],
        "revisionMetadata": {
            "revisionNumber": 0,
            "creationMetadata": {
                "curator": "TR"
            }
        },
        "caseReference": {
            "sourceUrl": "stopcoronavirus.rf"
        },
        "importedCase": {
            "ID": "007-419394",
            "city": "Moscow",
            "province": "Central",
            "country": "Russia",
            "date_confirmation": "29.04.2020",
            "chronic_disease_binary": "False",
            "admin_id": "6363.0",
            "travel_history_binary": "False"
        }
    },
    {
        "demographics": {
            "ageRange": {
                "start": 60.0,
                "end": 79.0
            },
            "sex": "Male"
        },
        "location": {
            "administrativeAreaLevel2": "Tubingen",
            "administrativeAreaLevel1": "Baden-Wurttemberg",
            "country": "Germany",
            "geometry": {
                "latitude": 48.481840000000005,
                "longitude": 8.98765
            },
            "name": "Baden-Wurttemberg, Tubingen",
            "geoResolution": "Admin2"
        },
        "events": [
            {
                "name": "confirmed",
                "dateRange": {
                    "start": {
                        "$date": "2020-03-24T00:00:00Z"
                    },
                    "end": {
                        "$date": "2020-03-24T00:00:00Z"
                    }
                }
            },
            {
                "name": "onsetSymptoms",
                "dateRange": {
                    "start": {
                        "$date": "2020-03-24T00:00:00Z"
                    },
                    "end": {
                        "$date": "2020-03-24T00:00:00Z"
                    }
                }
            }
        ],
        "revisionMetadata": {
            "revisionNumber": 0
        },
        "importedCase": {
            "ID": "007-443718",
            "city": "Tubingen",
            "province": "Baden-Wurttemberg",
            "country": "Germany",
            "date_onset_symptoms": "24.03.2020",
            "date_confirmation": "24.03.2020",
            "chronic_disease_binary": "False",
            "admin_id": "8778.0",
            "travel_history_binary": "False"
        }
    },
    {
        "location": {
            "administrativeAreaLevel2": "Moscow",
            "administrativeAreaLevel1": "Central",
            "country": "Russia",
            "geometry": {
                "latitude": 55.7558,
                "longitude": 37.6173
            },
            "name": "Central, Moscow",
            "geoResolution": "Admin2"
        },
        "events": [
            {
                "name": "confirmed",
                "dateRange": {
                    "start": {
                        "$date": "2020-05-01T00:00:00Z"
                    },
                    "end": {
                        "$date": "2020-05-01T00:00:00Z"
                    }
                }
            }
        ],
        "revisionMetadata": {
            "revisionNumber": 0,
            "creationMetadata": {
                "curator": "TR"
            }
        },
        "caseReference": {
            "sourceUrl": "stopcoronavirus.rf"
        },
        "importedCase": {
            "ID": "007-468042",
            "city": "Moscow",
            "province": "Central",
            "country": "Russia",
            "date_confirmation": "01.05.2020",
            "chronic_disease_binary": "False",
            "admin_id": "6363.0",
            "travel_history_binary": "False"
        }
    },
    {
        "location": {
            "country": "Russia",
            "geometry": {
                "latitude": 43.04282494800003,
                "longitude": 46.87255601000004
            },
            "name": "",
            "geoResolution": "Point"
        },
        "events": [
            {
                "name": "confirmed",
                "dateRange": {
                    "start": {
                        "$date": "2020-05-03T00:00:00Z"
                    },
                    "end": {
                        "$date": "2020-05-03T00:00:00Z"
                    }
                }
            }
        ],
        "revisionMetadata": {
            "revisionNumber": 0,
            "creationMetadata": {
                "curator": "TR"
            }
        },
        "caseReference": {
            "sourceUrl": "stopcoronavirus.rf"
        },
        "importedCase": {
            "ID": "007-492367",
            "city": "Dagestan",
            "province": "North Caucasian",
            "country": "Russia",
            "date_confirmation": "03.05.2020",
            "chronic_disease_binary": "False",
            "admin_id": "10860.0",
            "travel_history_binary": "False"
        }
    },
    {
        "location": {
            "administrativeAreaLevel2": "Moscow",
            "administrativeAreaLevel1": "Central",
            "country": "Russia",
            "geometry": {
                "latitude": 55.7558,
                "longitude": 37.6173
            },
            "name": "Central, Moscow",
            "geoResolution": "Admin2"
        },
        "events": [
            {
                "name": "confirmed",
                "dateRange": {
                    "start": {
                        "$date": "2020-05-06T00:00:00Z"
                    },
                    "end": {
                        "$date": "2020-05-06T00:00:00Z"
                    }
                }
            }
        ],
        "revisionMetadata": {
            "revisionNumber": 0,
            "creationMetadata": {
                "curator": "TR"
            }
        },
        "caseReference": {
            "sourceUrl": "stopcoronavirus.rf"
        },
        "importedCase": {
            "ID": "007-516691",
            "city": "Moscow",
            "province": "Central",
            "country": "Russia",
            "date_confirmation": "06.05.2020",
            "chronic_disease_binary": "False",
            "admin_id": "6363.0",
            "travel_history_binary": "False"
        }
    },
    {
        "location": {
            "administrativeAreaLevel2": "Moscow",
            "administrativeAreaLevel1": "Central",
            "country": "Russia",
            "geometry": {
                "latitude": 55.7558,
                "longitude": 37.6173
            },
            "name": "Central, Moscow",
            "geoResolution": "Admin2"
        },
        "events": [
            {
                "name": "confirmed",
                "dateRange": {
                    "start": {
                        "$date": "2020-05-08T00:00:00Z"
                    },
                    "end": {
                        "$date": "2020-05-08T00:00:00Z"
                    }
                }
            }
        ],
        "revisionMetadata": {
            "revisionNumber": 0,
            "creationMetadata": {
                "curator": "TR"
            }
        },
        "caseReference": {
            "sourceUrl": "stopcoronavirus.rf"
        },
        "importedCase": {
            "ID": "007-541014",
            "city": "Moscow",
            "province": "Central",
            "country": "Russia",
            "date_confirmation": "08.05.2020",
            "chronic_disease_binary": "False",
            "admin_id": "6363.0",
            "travel_history_binary": "False"
        }
    },
    {
        "demographics": {
            "ageRange": {
                "start": 80.0
            },
            "sex": "Female"
        },
        "location": {
            "country": "Germany",
            "geometry": {
                "latitude": 49.45299347400004,
                "longitude": 8.110168411000075
            },
            "name": "",
            "geoResolution": "Point"
        },
        "events": [
            {
                "name": "onsetSymptoms",
                "dateRange": {
                    "start": {
                        "$date": "2020-04-08T00:00:00Z"
                    },
                    "end": {
                        "$date": "2020-04-08T00:00:00Z"
                    }
                }
            },
            {
                "name": "confirmed",
                "dateRange": {
                    "start": {
                        "$date": "2020-04-09T00:00:00Z"
                    },
                    "end": {
                        "$date": "2020-04-09T00:00:00Z"
                    }
                }
            }
        ],
        "revisionMetadata": {
            "revisionNumber": 0
        },
        "importedCase": {
            "ID": "007-56534",
            "city": "Bad Durkheim",
            "province": "Rheinland-Pfalz",
            "country": "Germany",
            "date_onset_symptoms": "08.04.2020",
            "date_confirmation": "09.04.2020",
            "chronic_disease_binary": "False",
            "admin_id": "11837.0",
            "travel_history_binary": "False"
        }
    },
    {
        "location": {
            "administrativeAreaLevel2": "Pavia",
            "administrativeAreaLevel1": "Lombardia",
            "country": "Italy",
            "geometry": {
                "latitude": 45.110490000000006,
                "longitude": 9.037306
            },
            "name": "Lombardia, Pavia",
            "geoResolution": "Admin2"
        },
        "events": [
            {
                "name": "confirmed",
                "dateRange": {
                    "start": {
                        "$date": "2020-04-15T00:00:00Z"
                    },
                    "end": {
                        "$date": "2020-04-15T00:00:00Z"
                    }
                }
            }
        ],
        "revisionMetadata": {
            "revisionNumber": 0,
            "creationMetadata": {
                "curator": "TR"
            }
        },
        "caseReference": {
            "sourceUrl": "https://raw.githubusercontent.com/pcm-dpc/COVID-19/master/dati-province/dpc-covid19-ita-province-20200415.csv"
        },
        "importedCase": {
            "ID": "007-589665",
            "city": "Pavia",
            "province": "Lombardia",
            "country": "Italy",
            "date_confirmation": "15.04.2020",
            "chronic_disease_binary": "False",
            "admin_id": "6932.0",
            "travel_history_binary": "False"
        }
    },
    {
        "location": {
            "administrativeAreaLevel2": "Torino",
            "administrativeAreaLevel1": "Piemonte",
            "country": "Italy",
            "geometry": {
                "latitude": 45.14739,
                "longitude": 7.443546
            },
            "name": "Piemonte, Torino",
            "geoResolution": "Admin2"
        },
        "events": [
            {
                "name": "confirmed",
                "dateRange": {
                    "start": {
                        "$date": "2020-04-23T00:00:00Z"
                    },
                    "end": {
                        "$date": "2020-04-23T00:00:00Z"
                    }
                }
            }
        ],
        "revisionMetadata": {
            "revisionNumber": 0,
            "creationMetadata": {
                "curator": "TR"
            }
        },
        "caseReference": {
            "sourceUrl": "https://raw.githubusercontent.com/pcm-dpc/COVID-19/master/dati-province/dpc-covid19-ita-province-20200423.csv"
        },
        "importedCase": {
            "ID": "007-613989",
            "city": "Torino",
            "province": "Piemonte",
            "country": "Italy",
            "date_confirmation": "23.04.2020",
            "chronic_disease_binary": "False",
            "admin_id": "8737.0",
            "travel_history_binary": "False"
        }
    },
    {
        "location": {
            "administrativeAreaLevel2": "Lecco",
            "administrativeAreaLevel1": "Lombardia",
            "country": "Italy",
            "geometry": {
                "latitude": 45.904379999999996,
                "longitude": 9.387806
            },
            "name": "Lombardia, Lecco",
            "geoResolution": "Admin2"
        },
        "events": [
            {
                "name": "confirmed",
                "dateRange": {
                    "start": {
                        "$date": "2020-05-07T00:00:00Z"
                    },
                    "end": {
                        "$date": "2020-05-07T00:00:00Z"
                    }
                }
            }
        ],
        "revisionMetadata": {
            "revisionNumber": 0,
            "creationMetadata": {
                "curator": "TR"
            }
        },
        "caseReference": {
            "sourceUrl": "https://raw.githubusercontent.com/pcm-dpc/COVID-19/master/dati-province/dpc-covid19-ita-province-20200507.csv"
        },
        "importedCase": {
            "ID": "007-638312",
            "city": "Lecco",
            "province": "Lombardia",
            "country": "Italy",
            "date_confirmation": "07.05.2020",
            "chronic_disease_binary": "False",
            "admin_id": "5344.0",
            "travel_history_binary": "False"
        }
    },
    {
        "location": {
            "administrativeAreaLevel2": "Moscow",
            "administrativeAreaLevel1": "Central",
            "country": "Russia",
            "geometry": {
                "latitude": 55.7558,
                "longitude": 37.6173
            },
            "name": "Central, Moscow",
            "geoResolution": "Admin2"
        },
        "events": [
            {
                "name": "confirmed",
                "dateRange": {
                    "start": {
                        "$date": "2020-05-11T00:00:00Z"
                    },
                    "end": {
                        "$date": "2020-05-11T00:00:00Z"
                    }
                }
            }
        ],
        "revisionMetadata": {
            "revisionNumber": 0
        },
        "importedCase": {
            "ID": "007-662637",
            "city": "Moscow",
            "province": "Central",
            "country": "Russia",
            "date_confirmation": "11.05.2020",
            "chronic_disease_binary": "False",
            "admin_id": "6363.0",
            "travel_history_binary": "False"
        }
    },
    {
        "location": {
            "administrativeAreaLevel2": "Moscow",
            "administrativeAreaLevel1": "Central",
            "country": "Russia",
            "geometry": {
                "latitude": 55.7558,
                "longitude": 37.6173
            },
            "name": "Central, Moscow",
            "geoResolution": "Admin2"
        },
        "events": [
            {
                "name": "confirmed",
                "dateRange": {
                    "start": {
                        "$date": "2020-05-13T00:00:00Z"
                    },
                    "end": {
                        "$date": "2020-05-13T00:00:00Z"
                    }
                }
            }
        ],
        "revisionMetadata": {
            "revisionNumber": 0
        },
        "importedCase": {
            "ID": "007-686962",
            "city": "Moscow",
            "province": "Central",
            "country": "Russia",
            "date_confirmation": "13.05.2020",
            "chronic_disease_binary": "False",
            "admin_id": "6363.0",
            "travel_history_binary": "False"
        }
    },
    {
        "location": {
            "country": "Russia",
            "geometry": {
                "latitude": 60.00000000000006,
                "longitude": 100.00000000000006
            },
            "name": "",
            "geoResolution": "Point"
        },
        "events": [
            {
                "name": "confirmed",
                "dateRange": {
                    "start": {
                        "$date": "2020-05-15T00:00:00Z"
                    },
                    "end": {
                        "$date": "2020-05-15T00:00:00Z"
                    }
                }
            }
        ],
        "revisionMetadata": {
            "revisionNumber": 0
        },
        "importedCase": {
            "ID": "007-711285",
            "city": "Khakassia",
            "province": "Siberia",
            "country": "Russia",
            "date_confirmation": "15.05.2020",
            "chronic_disease_binary": "False",
            "admin_id": "10852.0",
            "travel_history_binary": "False"
        }
    },
    {
        "demographics": {
            "ageRange": {
                "start": 35.0,
                "end": 59.0
            },
            "sex": "Male"
        },
        "location": {
            "country": "Germany",
            "geometry": {
                "latitude": 48.420540542000026,
                "longitude": 8.017447066000045
            },
            "name": "",
            "geoResolution": "Point"
        },
        "events": [
            {
                "name": "onsetSymptoms",
                "dateRange": {
                    "start": {
                        "$date": "2020-03-25T00:00:00Z"
                    },
                    "end": {
                        "$date": "2020-03-25T00:00:00Z"
                    }
                }
            },
            {
                "name": "confirmed",
                "dateRange": {
                    "start": {
                        "$date": "2020-04-04T00:00:00Z"
                    },
                    "end": {
                        "$date": "2020-04-04T00:00:00Z"
                    }
                }
            }
        ],
        "revisionMetadata": {
            "revisionNumber": 0
        },
        "importedCase": {
            "ID": "007-73561",
            "city": "Ortenaukreis",
            "province": "Baden-Wurttemberg",
            "country": "Germany",
            "date_onset_symptoms": "25.03.2020",
            "date_confirmation": "04.04.2020",
            "chronic_disease_binary": "False",
            "admin_id": "11861.0",
            "travel_history_binary": "False"
        }
    },
    {
        "location": {
            "administrativeAreaLevel2": "Bouches-du-Rhone",
            "administrativeAreaLevel1": "Provence-Alpes-Cote d'Azur",
            "country": "France",
            "geometry": {
                "latitude": 43.543479999999995,
                "longitude": 5.085989
            },
            "name": "Provence-Alpes-Cote d'Azur, Bouches-du-Rhone",
            "geoResolution": "Admin2"
        },
        "events": [
            {
                "name": "admissionHospital",
                "dateRange": {
                    "start": {
                        "$date": "2020-05-12T00:00:00Z"
                    },
                    "end": {
                        "$date": "2020-05-12T00:00:00Z"
                    }
                }
            }
        ],
        "revisionMetadata": {
            "revisionNumber": 0,
            "creationMetadata": {
                "curator": "TR"
            }
        },
        "caseReference": {
            "sourceUrl": "https://www.data.gouv.fr/fr/datasets/donnees-hospitalieres-relatives-a-lepidemie-de-covid-19/#_"
        },
        "importedCase": {
            "ID": "007-759935",
            "city": "Bouches-du-Rhone",
            "province": "Provence-Alpes-Cote d'Azur",
            "country": "France",
            "date_admission_hospital": "12.05.2020",
            "chronic_disease_binary": "False",
            "admin_id": "1694.0",
            "travel_history_binary": "False"
        }
    },
    {
        "location": {
            "administrativeAreaLevel2": "Nord",
            "administrativeAreaLevel1": "Hauts-de-France",
            "country": "France",
            "geometry": {
                "latitude": 50.45028,
                "longitude": 3.212466
            },
            "name": "Hauts-de-France, Nord",
            "geoResolution": "Admin2"
        },
        "events": [
            {
                "name": "admissionHospital",
                "dateRange": {
                    "start": {
                        "$date": "2020-04-05T00:00:00Z"
                    },
                    "end": {
                        "$date": "2020-04-05T00:00:00Z"
                    }
                }
            }
        ],
        "revisionMetadata": {
            "revisionNumber": 0,
            "creationMetadata": {
                "curator": "TR"
            }
        },
        "caseReference": {
            "sourceUrl": "https://www.data.gouv.fr/fr/datasets/donnees-hospitalieres-relatives-a-lepidemie-de-covid-19/#_"
        },
        "importedCase": {
            "ID": "007-784259",
            "city": "Nord",
            "province": "Hauts-de-France",
            "country": "France",
            "date_admission_hospital": "05.04.2020",
            "chronic_disease_binary": "False",
            "admin_id": "6645.0",
            "travel_history_binary": "False"
        }
    },
    {
        "location": {
            "administrativeAreaLevel2": "Paris",
            "administrativeAreaLevel1": "Ile-de-France",
            "country": "France",
            "geometry": {
                "latitude": 48.85666,
                "longitude": 2.342325
            },
            "name": "Ile-de-France, Paris",
            "geoResolution": "Admin2"
        },
        "events": [
            {
                "name": "admissionHospital",
                "dateRange": {
                    "start": {
                        "$date": "2020-04-07T00:00:00Z"
                    },
                    "end": {
                        "$date": "2020-04-07T00:00:00Z"
                    }
                }
            }
        ],
        "revisionMetadata": {
            "revisionNumber": 0,
            "creationMetadata": {
                "curator": "TR"
            }
        },
        "caseReference": {
            "sourceUrl": "https://www.data.gouv.fr/fr/datasets/donnees-hospitalieres-relatives-a-lepidemie-de-covid-19/#_"
        },
        "importedCase": {
            "ID": "007-808583",
            "city": "Paris",
            "province": "Ile-de-France",
            "country": "France",
            "date_admission_hospital": "07.04.2020",
            "chronic_disease_binary": "False",
            "admin_id": "6904.0",
            "travel_history_binary": "False"
        }
    },
    {
        "location": {
            "administrativeAreaLevel2": "Seine-Saint-Denis",
            "administrativeAreaLevel1": "Ile-de-France",
            "country": "France",
            "geometry": {
                "latitude": 48.917559999999995,
                "longitude": 2.47795
            },
            "name": "Ile-de-France, Seine-Saint-Denis",
            "geoResolution": "Admin2"
        },
        "events": [
            {
                "name": "admissionHospital",
                "dateRange": {
                    "start": {
                        "$date": "2020-03-27T00:00:00Z"
                    },
                    "end": {
                        "$date": "2020-03-27T00:00:00Z"
                    }
                }
            }
        ],
        "revisionMetadata": {
            "revisionNumber": 0,
            "creationMetadata": {
                "curator": "TR"
            }
        },
        "caseReference": {
            "sourceUrl": "https://www.data.gouv.fr/fr/datasets/donnees-hospitalieres-relatives-a-lepidemie-de-covid-19/#_"
        },
        "importedCase": {
            "ID": "007-832907",
            "city": "Seine-Saint-Denis",
            "province": "Ile-de-France",
            "country": "France",
            "date_admission_hospital": "27.03.2020",
            "chronic_disease_binary": "False",
            "admin_id": "7935.0",
            "travel_history_binary": "False"
        }
    },
    {
        "location": {
            "country": "Spain",
            "geometry": {
                "latitude": 37.463095115000044,
                "longitude": -4.576205755999979
            },
            "name": "",
            "geoResolution": "Point"
        },
        "events": [
            {
                "name": "confirmed",
                "dateRange": {
                    "start": {
                        "$date": "2020-04-24T00:00:00Z"
                    },
                    "end": {
                        "$date": "2020-04-24T00:00:00Z"
                    }
                }
            }
        ],
        "revisionMetadata": {
            "revisionNumber": 0,
            "creationMetadata": {
                "curator": "TR"
            }
        },
        "caseReference": {
            "sourceUrl": "https://raw.githubusercontent.com/datadista/datasets/master/COVID%2019/ccaa_covid19_casos_long.csv"
        },
        "importedCase": {
            "ID": "007-857231",
            "province": "Andalucia",
            "country": "Spain",
            "date_confirmation": "24.04.2020",
            "chronic_disease_binary": "False",
            "admin_id": "12075.0",
            "travel_history_binary": "False"
        }
    },
    {
        "location": {
            "administrativeAreaLevel1": "Castilla-La Mancha",
            "country": "Spain",
            "geometry": {
                "latitude": 39.5934269,
                "longitude": -3.0036282
            },
            "name": "Castilla-La Mancha",
            "geoResolution": "Admin1"
        },
        "events": [
            {
                "name": "confirmed",
                "dateRange": {
                    "start": {
                        "$date": "2020-04-02T00:00:00Z"
                    },
                    "end": {
                        "$date": "2020-04-02T00:00:00Z"
                    }
                }
            }
        ],
        "revisionMetadata": {
            "revisionNumber": 0,
            "creationMetadata": {
                "curator": "TR"
            }
        },
        "caseReference": {
            "sourceUrl": "https://raw.githubusercontent.com/datadista/datasets/master/COVID%2019/ccaa_covid19_casos_long.csv"
        },
        "importedCase": {
            "ID": "007-881556",
            "province": "Castilla La Mancha",
            "country": "Spain",
            "date_confirmation": "02.04.2020",
            "chronic_disease_binary": "False",
            "admin_id": "350.0",
            "travel_history_binary": "False"
        }
    },
    {
        "location": {
            "administrativeAreaLevel1": "Castilla y Leon",
            "country": "Spain",
            "geometry": {
                "latitude": 41.767612299999996,
                "longitude": -4.7805168
            },
            "name": "Castilla y Leon",
            "geoResolution": "Admin1"
        },
        "events": [
            {
                "name": "confirmed",
                "dateRange": {
                    "start": {
                        "$date": "2020-04-04T00:00:00Z"
                    },
                    "end": {
                        "$date": "2020-04-04T00:00:00Z"
                    }
                }
            }
        ],
        "revisionMetadata": {
            "revisionNumber": 0,
            "creationMetadata": {
                "curator": "TR"
            }
        },
        "caseReference": {
            "sourceUrl": "https://raw.githubusercontent.com/datadista/datasets/master/COVID%2019/ccaa_covid19_casos_long.csv"
        },
        "importedCase": {
            "ID": "007-905880",
            "province": "Castilla y Leon",
            "country": "Spain",
            "date_confirmation": "04.04.2020",
            "chronic_disease_binary": "False",
            "admin_id": "351.0",
            "travel_history_binary": "False"
        }
    },
    {
        "location": {
            "country": "Spain",
            "geometry": {
                "latitude": 41.79850998500007,
                "longitude": 1.5289057830000274
            },
            "name": "",
            "geoResolution": "Point"
        },
        "events": [
            {
                "name": "confirmed",
                "dateRange": {
                    "start": {
                        "$date": "2020-03-28T00:00:00Z"
                    },
                    "end": {
                        "$date": "2020-03-28T00:00:00Z"
                    }
                }
            }
        ],
        "revisionMetadata": {
            "revisionNumber": 0,
            "creationMetadata": {
                "curator": "TR"
            }
        },
        "caseReference": {
            "sourceUrl": "https://raw.githubusercontent.com/datadista/datasets/master/COVID%2019/ccaa_covid19_casos_long.csv"
        },
        "importedCase": {
            "ID": "007-930203",
            "province": "Cataluna",
            "country": "Spain",
            "date_confirmation": "28.03.2020",
            "chronic_disease_binary": "False",
            "admin_id": "12077.0",
            "travel_history_binary": "False"
        }
    },
    {
        "location": {
            "country": "Spain",
            "geometry": {
                "latitude": 41.79850998500007,
                "longitude": 1.5289057830000274
            },
            "name": "",
            "geoResolution": "Point"
        },
        "events": [
            {
                "name": "confirmed",
                "dateRange": {
                    "start": {
                        "$date": "2020-04-17T00:00:00Z"
                    },
                    "end": {
                        "$date": "2020-04-17T00:00:00Z"
                    }
                }
            }
        ],
        "revisionMetadata": {
            "revisionNumber": 0,
            "creationMetadata": {
                "curator": "TR"
            }
        },
        "caseReference": {
            "sourceUrl": "https://raw.githubusercontent.com/datadista/datasets/master/COVID%2019/ccaa_covid19_casos_long.csv"
        },
        "importedCase": {
            "ID": "007-954529",
            "province": "Cataluna",
            "country": "Spain",
            "date_confirmation": "17.04.2020",
            "chronic_disease_binary": "False",
            "admin_id": "12077.0",
            "travel_history_binary": "False"
        }
    },
    {
        "location": {
            "country": "Spain",
            "geometry": {
                "latitude": 41.43312000000003,
                "longitude": 1.8611000000000217
            },
            "name": "",
            "geoResolution": "Point"
        },
        "events": [
            {
                "name": "confirmed",
                "dateRange": {
                    "start": {
                        "$date": "2020-04-02T00:00:00Z"
                    },
                    "end": {
                        "$date": "2020-04-02T00:00:00Z"
                    }
                }
            }
        ],
        "revisionMetadata": {
            "revisionNumber": 0,
            "creationMetadata": {
                "curator": "TR"
            }
        },
        "caseReference": {
            "sourceUrl": "https://raw.githubusercontent.com/datadista/datasets/master/COVID%2019/ccaa_covid19_casos_long.csv"
        },
        "importedCase": {
            "ID": "007-978854",
            "province": "C. Valenciana",
            "country": "Spain",
            "date_confirmation": "02.04.2020",
            "chronic_disease_binary": "False",
            "admin_id": "12079.0",
            "travel_history_binary": "False"
        }
    },
    {
        "location": {
            "country": "Turkey",
            "geometry": {
                "latitude": 39.10205,
                "longitude": 35.17355
            },
            "name": "",
            "geoResolution": "Country"
        },
        "events": [
            {
                "name": "confirmed",
                "dateRange": {
                    "start": {
                        "$date": "2020-04-20T00:00:00Z"
                    },
                    "end": {
                        "$date": "2020-04-20T00:00:00Z"
                    }
                }
            }
        ],
        "revisionMetadata": {
            "revisionNumber": 0,
            "creationMetadata": {
                "curator": "ZW"
            }
        },
        "caseReference": {
            "sourceUrl": "https://www.worldometers.info/coronavirus/country/turkey/"
        },
        "importedCase": {
            "ID": "008-103177",
            "country": "Turkey",
            "date_confirmation": "20.04.2020",
            "chronic_disease_binary": "False",
            "admin_id": "229.0",
            "travel_history_binary": "False"
        }
    },
    {
        "location": {
            "country": "Turkey",
            "geometry": {
                "latitude": 39.10205,
                "longitude": 35.17355
            },
            "name": "",
            "geoResolution": "Country"
        },
        "events": [
            {
                "name": "confirmed",
                "dateRange": {
                    "start": {
                        "$date": "2020-04-28T00:00:00Z"
                    },
                    "end": {
                        "$date": "2020-04-28T00:00:00Z"
                    }
                }
            }
        ],
        "revisionMetadata": {
            "revisionNumber": 0,
            "creationMetadata": {
                "curator": "ZW"
            }
        },
        "caseReference": {
            "sourceUrl": "https://www.worldometers.info/coronavirus/country/turkey/"
        },
        "importedCase": {
            "ID": "008-127501",
            "country": "Turkey",
            "date_confirmation": "28.04.2020",
            "chronic_disease_binary": "False",
            "admin_id": "229.0",
            "travel_history_binary": "False"
        }
    },
    {
        "location": {
            "country": "Turkey",
            "geometry": {
                "latitude": 39.10205,
                "longitude": 35.17355
            },
            "name": "",
            "geoResolution": "Country"
        },
        "events": [
            {
                "name": "confirmed",
                "dateRange": {
                    "start": {
                        "$date": "2020-05-10T00:00:00Z"
                    },
                    "end": {
                        "$date": "2020-05-10T00:00:00Z"
                    }
                }
            }
        ],
        "revisionMetadata": {
            "revisionNumber": 0,
            "creationMetadata": {
                "curator": "ZW"
            }
        },
        "caseReference": {
            "sourceUrl": "https://www.worldometers.info/coronavirus/country/turkey/"
        },
        "importedCase": {
            "ID": "008-151826",
            "country": "Turkey",
            "date_confirmation": "10.05.2020",
            "chronic_disease_binary": "False",
            "admin_id": "229.0",
            "travel_history_binary": "False"
        }
    },
    {
        "location": {
            "country": "Belarus",
            "geometry": {
                "latitude": 53.59231,
                "longitude": 28.065179999999998
            },
            "name": "",
            "geoResolution": "Country"
        },
        "events": [
            {
                "name": "confirmed",
                "dateRange": {
                    "start": {
                        "$date": "2020-04-12T00:00:00Z"
                    },
                    "end": {
                        "$date": "2020-04-12T00:00:00Z"
                    }
                }
            }
        ],
        "revisionMetadata": {
            "revisionNumber": 0,
            "creationMetadata": {
                "curator": "ZW"
            }
        },
        "caseReference": {
            "sourceUrl": "https://www.worldometers.info/coronavirus/country/belarus/"
        },
        "importedCase": {
            "ID": "008-176150",
            "country": "Belarus",
            "date_confirmation": "12.04.2020",
            "chronic_disease_binary": "False",
            "admin_id": "21.0",
            "travel_history_binary": "False"
        }
    },
    {
        "location": {
            "country": "Belarus",
            "geometry": {
                "latitude": 53.59231,
                "longitude": 28.065179999999998
            },
            "name": "",
            "geoResolution": "Country"
        },
        "events": [
            {
                "name": "confirmed",
                "dateRange": {
                    "start": {
                        "$date": "2020-05-15T00:00:00Z"
                    },
                    "end": {
                        "$date": "2020-05-15T00:00:00Z"
                    }
                }
            }
        ],
        "revisionMetadata": {
            "revisionNumber": 0,
            "creationMetadata": {
                "curator": "ZW"
            }
        },
        "caseReference": {
            "sourceUrl": "https://www.worldometers.info/coronavirus/country/belarus/"
        },
        "importedCase": {
            "ID": "008-200474",
            "country": "Belarus",
            "date_confirmation": "15.05.2020",
            "chronic_disease_binary": "False",
            "admin_id": "21.0",
            "travel_history_binary": "False"
        }
    },
    {
        "location": {
            "administrativeAreaLevel3": "Birmingham",
            "administrativeAreaLevel2": "West Midlands",
            "administrativeAreaLevel1": "England",
            "country": "United Kingdom",
            "geometry": {
                "latitude": 52.48,
                "longitude": -1.9025
            },
            "name": "England, West Midlands, Birmingham",
            "geoResolution": "Admin3"
        },
        "events": [
            {
                "name": "confirmed",
                "dateRange": {
                    "start": {
                        "$date": "2020-04-10T00:00:00Z"
                    },
                    "end": {
                        "$date": "2020-04-10T00:00:00Z"
                    }
                }
            }
        ],
        "revisionMetadata": {
            "revisionNumber": 0,
            "creationMetadata": {
                "curator": "ZW"
            }
        },
        "caseReference": {
            "sourceUrl": "https://coronavirus.data.gov.uk/"
        },
        "importedCase": {
            "ID": "008-2248",
            "city": "Birmingham,West Midlands",
            "province": "England",
            "country": "United Kingdom",
            "date_confirmation": "10.04.2020",
            "chronic_disease_binary": "False",
            "admin_id": "1593.0",
            "travel_history_binary": "False"
        }
    },
    {
        "location": {
            "administrativeAreaLevel3": "Enfield",
            "administrativeAreaLevel2": "Greater London",
            "administrativeAreaLevel1": "England",
            "country": "United Kingdom",
            "geometry": {
                "latitude": 51.645,
                "longitude": -0.06
            },
            "name": "England, Greater London, Enfield",
            "geoResolution": "Admin3"
        },
        "events": [
            {
                "name": "confirmed",
                "dateRange": {
                    "start": {
                        "$date": "2020-04-02T00:00:00Z"
                    },
                    "end": {
                        "$date": "2020-04-02T00:00:00Z"
                    }
                }
            }
        ],
        "revisionMetadata": {
            "revisionNumber": 0,
            "creationMetadata": {
                "curator": "ZW"
            }
        },
        "caseReference": {
            "sourceUrl": "https://coronavirus.data.gov.uk/"
        },
        "importedCase": {
            "ID": "008-249123",
            "city": "Enfield,Greater London",
            "province": "England",
            "country": "United Kingdom",
            "date_confirmation": "02.04.2020",
            "chronic_disease_binary": "False",
            "admin_id": "3149.0",
            "travel_history_binary": "False"
        }
    },
    {
        "location": {
            "administrativeAreaLevel3": "Brighton and Hove",
            "administrativeAreaLevel2": "East Sussex",
            "administrativeAreaLevel1": "England",
            "country": "United Kingdom",
            "geometry": {
                "latitude": 50.827778,
                "longitude": -0.152778
            },
            "name": "England, East Sussex, Brighton and Hove",
            "geoResolution": "Admin3"
        },
        "events": [
            {
                "name": "confirmed",
                "dateRange": {
                    "start": {
                        "$date": "2020-04-08T00:00:00Z"
                    },
                    "end": {
                        "$date": "2020-04-08T00:00:00Z"
                    }
                }
            }
        ],
        "revisionMetadata": {
            "revisionNumber": 0,
            "creationMetadata": {
                "curator": "ZW"
            }
        },
        "caseReference": {
            "sourceUrl": "https://coronavirus.data.gov.uk/"
        },
        "importedCase": {
            "ID": "008-273448",
            "city": "Brighton and Hove,East Sussex",
            "province": "England",
            "country": "United Kingdom",
            "date_confirmation": "08.04.2020",
            "chronic_disease_binary": "False",
            "admin_id": "1749.0",
            "travel_history_binary": "False"
        }
    },
    {
        "location": {
            "country": "Serbia",
            "geometry": {
                "latitude": 44.24848,
                "longitude": 20.7733
            },
            "name": "",
            "geoResolution": "Country"
        },
        "events": [
            {
                "name": "confirmed",
                "dateRange": {
                    "start": {
                        "$date": "2020-04-09T00:00:00Z"
                    },
                    "end": {
                        "$date": "2020-04-09T00:00:00Z"
                    }
                }
            }
        ],
        "revisionMetadata": {
            "revisionNumber": 0,
            "creationMetadata": {
                "curator": "ZW"
            }
        },
        "caseReference": {
            "sourceUrl": "https://www.worldometers.info/coronavirus/country/serbia/"
        },
        "importedCase": {
            "ID": "008-297773",
            "country": "Serbia",
            "date_confirmation": "09.04.2020",
            "chronic_disease_binary": "False",
            "admin_id": "198.0",
            "travel_history_binary": "False"
        }
    },
    {
        "location": {
            "country": "United Kingdom",
            "geometry": {
                "latitude": 54.37002,
                "longitude": -2.95214
            },
            "name": "",
            "geoResolution": "Country"
        },
        "events": [
            {
                "name": "confirmed",
                "dateRange": {
                    "start": {
                        "$date": "2020-04-12T00:00:00Z"
                    },
                    "end": {
                        "$date": "2020-04-12T00:00:00Z"
                    }
                }
            }
        ],
        "revisionMetadata": {
            "revisionNumber": 0,
            "creationMetadata": {
                "curator": "ZW"
            }
        },
        "caseReference": {
            "sourceUrl": "https://coronavirus.data.gov.uk/"
        },
        "importedCase": {
            "ID": "008-322096",
            "country": "United Kingdom",
            "date_confirmation": "12.04.2020",
            "chronic_disease_binary": "False",
            "admin_id": "236.0",
            "travel_history_binary": "False"
        }
    },
    {
        "location": {
            "administrativeAreaLevel3": "Brent",
            "administrativeAreaLevel2": "Greater London",
            "administrativeAreaLevel1": "England",
            "country": "United Kingdom",
            "geometry": {
                "latitude": 51.566111,
                "longitude": -0.273889
            },
            "name": "England, Greater London, Brent",
            "geoResolution": "Admin3"
        },
        "events": [
            {
                "name": "confirmed",
                "dateRange": {
                    "start": {
                        "$date": "2020-04-18T00:00:00Z"
                    },
                    "end": {
                        "$date": "2020-04-18T00:00:00Z"
                    }
                }
            }
        ],
        "revisionMetadata": {
            "revisionNumber": 0,
            "creationMetadata": {
                "curator": "ZW"
            }
        },
        "caseReference": {
            "sourceUrl": "https://coronavirus.data.gov.uk/"
        },
        "importedCase": {
            "ID": "008-346420",
            "city": "Brent,Greater London",
            "province": "England",
            "country": "United Kingdom",
            "date_confirmation": "18.04.2020",
            "chronic_disease_binary": "False",
            "admin_id": "1742.0",
            "travel_history_binary": "False"
        }
    },
    {
        "location": {
            "administrativeAreaLevel3": "Enfield",
            "administrativeAreaLevel2": "Greater London",
            "administrativeAreaLevel1": "England",
            "country": "United Kingdom",
            "geometry": {
                "latitude": 51.645,
                "longitude": -0.06
            },
            "name": "England, Greater London, Enfield",
            "geoResolution": "Admin3"
        },
        "events": [
            {
                "name": "confirmed",
                "dateRange": {
                    "start": {
                        "$date": "2020-04-23T00:00:00Z"
                    },
                    "end": {
                        "$date": "2020-04-23T00:00:00Z"
                    }
                }
            }
        ],
        "revisionMetadata": {
            "revisionNumber": 0,
            "creationMetadata": {
                "curator": "ZW"
            }
        },
        "caseReference": {
            "sourceUrl": "https://coronavirus.data.gov.uk/"
        },
        "importedCase": {
            "ID": "008-370745",
            "city": "Enfield,Greater London",
            "province": "England",
            "country": "United Kingdom",
            "date_confirmation": "23.04.2020",
            "chronic_disease_binary": "False",
            "admin_id": "3149.0",
            "travel_history_binary": "False"
        }
    },
    {
        "location": {
            "country": "Turkey",
            "geometry": {
                "latitude": 39.10205,
                "longitude": 35.17355
            },
            "name": "",
            "geoResolution": "Country"
        },
        "events": [
            {
                "name": "confirmed",
                "dateRange": {
                    "start": {
                        "$date": "2020-04-05T00:00:00Z"
                    },
                    "end": {
                        "$date": "2020-04-05T00:00:00Z"
                    }
                }
            }
        ],
        "revisionMetadata": {
            "revisionNumber": 0,
            "creationMetadata": {
                "curator": "ZW"
            }
        },
        "caseReference": {
            "sourceUrl": "https://www.worldometers.info/coronavirus/country/turkey/"
        },
        "importedCase": {
            "ID": "008-39507",
            "country": "Turkey",
            "date_confirmation": "05.04.2020",
            "chronic_disease_binary": "False",
            "admin_id": "229.0",
            "travel_history_binary": "False"
        }
    },
    {
        "location": {
            "country": "United Kingdom",
            "geometry": {
                "latitude": 54.37002,
                "longitude": -2.95214
            },
            "name": "",
            "geoResolution": "Country"
        },
        "events": [
            {
                "name": "confirmed",
                "dateRange": {
                    "start": {
                        "$date": "2020-05-03T00:00:00Z"
                    },
                    "end": {
                        "$date": "2020-05-03T00:00:00Z"
                    }
                }
            }
        ],
        "revisionMetadata": {
            "revisionNumber": 0,
            "creationMetadata": {
                "curator": "ZW"
            }
        },
        "caseReference": {
            "sourceUrl": "https://coronavirus.data.gov.uk/"
        },
        "importedCase": {
            "ID": "008-419394",
            "country": "United Kingdom",
            "date_confirmation": "03.05.2020",
            "chronic_disease_binary": "False",
            "admin_id": "236.0",
            "travel_history_binary": "False"
        }
    },
    {
        "location": {
            "country": "United Kingdom",
            "geometry": {
                "latitude": 54.37002,
                "longitude": -2.95214
            },
            "name": "",
            "geoResolution": "Country"
        },
        "events": [
            {
                "name": "confirmed",
                "dateRange": {
                    "start": {
                        "$date": "2020-05-08T00:00:00Z"
                    },
                    "end": {
                        "$date": "2020-05-08T00:00:00Z"
                    }
                }
            }
        ],
        "revisionMetadata": {
            "revisionNumber": 0,
            "creationMetadata": {
                "curator": "ZW"
            }
        },
        "caseReference": {
            "sourceUrl": "https://coronavirus.data.gov.uk/"
        },
        "importedCase": {
            "ID": "008-443718",
            "country": "United Kingdom",
            "date_confirmation": "08.05.2020",
            "chronic_disease_binary": "False",
            "admin_id": "236.0",
            "travel_history_binary": "False"
        }
    },
    {
        "location": {
            "country": "United Kingdom",
            "geometry": {
                "latitude": 54.37002,
                "longitude": -2.95214
            },
            "name": "",
            "geoResolution": "Country"
        },
        "events": [
            {
                "name": "confirmed",
                "dateRange": {
                    "start": {
                        "$date": "2020-05-15T00:00:00Z"
                    },
                    "end": {
                        "$date": "2020-05-15T00:00:00Z"
                    }
                }
            }
        ],
        "revisionMetadata": {
            "revisionNumber": 0,
            "creationMetadata": {
                "curator": "ZW"
            }
        },
        "caseReference": {
            "sourceUrl": "https://coronavirus.data.gov.uk/"
        },
        "importedCase": {
            "ID": "008-468042",
            "country": "United Kingdom",
            "date_confirmation": "15.05.2020",
            "chronic_disease_binary": "False",
            "admin_id": "236.0",
            "travel_history_binary": "False"
        }
    },
    {
        "location": {
            "administrativeAreaLevel1": "England",
            "country": "United Kingdom",
            "geometry": {
                "latitude": 52.65185,
                "longitude": -1.46183
            },
            "name": "England",
            "geoResolution": "Admin1"
        },
        "events": [
            {
                "name": "confirmed",
                "dateRange": {
                    "start": {
                        "$date": "2020-05-25T00:00:00Z"
                    },
                    "end": {
                        "$date": "2020-05-25T00:00:00Z"
                    }
                }
            }
        ],
        "revisionMetadata": {
            "revisionNumber": 0,
            "creationMetadata": {
                "curator": "ZW"
            }
        },
        "caseReference": {
            "sourceUrl": "https://coronavirus.data.gov.uk/"
        },
        "importedCase": {
            "ID": "008-492367",
            "province": "England",
            "country": "United Kingdom",
            "date_confirmation": "25.05.2020",
            "chronic_disease_binary": "False",
            "admin_id": "411.0",
            "travel_history_binary": "False"
        }
    },
    {
        "location": {
            "country": "United Kingdom",
            "geometry": {
                "latitude": 54.37002,
                "longitude": -2.95214
            },
            "name": "",
            "geoResolution": "Country"
        },
        "events": [
            {
                "name": "confirmed",
                "dateRange": {
                    "start": {
                        "$date": "2020-06-08T00:00:00Z"
                    },
                    "end": {
                        "$date": "2020-06-08T00:00:00Z"
                    }
                }
            }
        ],
        "revisionMetadata": {
            "revisionNumber": 0,
            "creationMetadata": {
                "curator": "ZW"
            }
        },
        "caseReference": {
            "sourceUrl": "https://coronavirus.data.gov.uk/"
        },
        "importedCase": {
            "ID": "008-516691",
            "country": "United Kingdom",
            "date_confirmation": "08.06.2020",
            "chronic_disease_binary": "False",
            "admin_id": "236.0",
            "travel_history_binary": "False"
        }
    },
    {
        "location": {
            "country": "Ukraine",
            "geometry": {
                "latitude": 49.09008,
                "longitude": 31.36637
            },
            "name": "",
            "geoResolution": "Country"
        },
        "events": [
            {
                "name": "confirmed",
                "dateRange": {
                    "start": {
                        "$date": "2020-05-07T00:00:00Z"
                    },
                    "end": {
                        "$date": "2020-05-07T00:00:00Z"
                    }
                }
            }
        ],
        "revisionMetadata": {
            "revisionNumber": 0,
            "creationMetadata": {
                "curator": "ZW"
            }
        },
        "caseReference": {
            "sourceUrl": "https://www.kyivpost.com/ukraine-politics/covid-19-in-ukraine-340-dead-13691-cases-507-new-infections.html"
        },
        "importedCase": {
            "ID": "008-541014",
            "country": "Ukraine",
            "date_confirmation": "07.05.2020",
            "chronic_disease_binary": "False",
            "admin_id": "234.0",
            "travel_history_binary": "False"
        }
    },
    {
        "location": {
            "country": "Turkey",
            "geometry": {
                "latitude": 39.10205,
                "longitude": 35.17355
            },
            "name": "",
            "geoResolution": "Country"
        },
        "events": [
            {
                "name": "confirmed",
                "dateRange": {
                    "start": {
                        "$date": "2020-04-10T00:00:00Z"
                    },
                    "end": {
                        "$date": "2020-04-10T00:00:00Z"
                    }
                }
            }
        ],
        "revisionMetadata": {
            "revisionNumber": 0,
            "creationMetadata": {
                "curator": "ZW"
            }
        },
        "caseReference": {
            "sourceUrl": "https://www.worldometers.info/coronavirus/country/turkey/"
        },
        "importedCase": {
            "ID": "008-56534",
            "country": "Turkey",
            "date_confirmation": "10.04.2020",
            "chronic_disease_binary": "False",
            "admin_id": "229.0",
            "travel_history_binary": "False"
        }
    },
    {
        "location": {
            "country": "Turkey",
            "geometry": {
                "latitude": 39.10205,
                "longitude": 35.17355
            },
            "name": "",
            "geoResolution": "Country"
        },
        "events": [
            {
                "name": "confirmed",
                "dateRange": {
                    "start": {
                        "$date": "2020-04-14T00:00:00Z"
                    },
                    "end": {
                        "$date": "2020-04-14T00:00:00Z"
                    }
                }
            }
        ],
        "revisionMetadata": {
            "revisionNumber": 0,
            "creationMetadata": {
                "curator": "ZW"
            }
        },
        "caseReference": {
            "sourceUrl": "https://www.worldometers.info/coronavirus/country/turkey/"
        },
        "importedCase": {
            "ID": "008-75891",
            "country": "Turkey",
            "date_confirmation": "14.04.2020",
            "chronic_disease_binary": "False",
            "admin_id": "229.0",
            "travel_history_binary": "False"
        }
    },
    {
        "demographics": {
            "ageRange": {
                "start": 55.0,
                "end": 55.0
            },
            "sex": "Female"
        },
        "location": {
            "country": "Colombia",
            "geometry": {
                "latitude": 6.3464100000000485,
                "longitude": -75.50799999999998
            },
            "name": "",
            "geoResolution": "Point"
        },
        "events": [
            {
                "name": "confirmed",
                "dateRange": {
                    "start": {
                        "$date": "2020-04-17T00:00:00Z"
                    },
                    "end": {
                        "$date": "2020-04-17T00:00:00Z"
                    }
                }
            },
            {
                "name": "onsetSymptoms",
                "dateRange": {
                    "start": {
                        "$date": "2020-04-16T00:00:00Z"
                    },
                    "end": {
                        "$date": "2020-04-16T00:00:00Z"
                    }
                }
            }
        ],
        "revisionMetadata": {
            "revisionNumber": 0
        },
        "importedCase": {
            "ID": "009-10214",
            "city": "Copacabana",
            "province": "Antioquia",
            "country": "Colombia",
            "date_onset_symptoms": "16.04.2020",
            "date_confirmation": "17.04.2020",
            "chronic_disease_binary": "False",
            "admin_id": "14484.0",
            "travel_history_binary": "False"
        }
    },
    {
        "demographics": {
            "ageRange": {
                "start": 20.0,
                "end": 20.0
            },
            "sex": "Female"
        },
        "location": {
            "country": "Peru",
            "geometry": {
                "latitude": -12.066669999999931,
                "longitude": -77.13332999999994
            },
            "name": "",
            "geoResolution": "Point"
        },
        "events": [
            {
                "name": "confirmed",
                "dateRange": {
                    "start": {
                        "$date": "2020-06-06T00:00:00Z"
                    },
                    "end": {
                        "$date": "2020-06-06T00:00:00Z"
                    }
                }
            }
        ],
        "revisionMetadata": {
            "revisionNumber": 0
        },
        "importedCase": {
            "ID": "009-3454",
            "city": "Bellavista",
            "province": "Callao",
            "country": "Peru",
            "date_confirmation": "06.06.2020",
            "chronic_disease_binary": "False",
            "admin_id": "14486.0",
            "travel_history_binary": "False"
        }
    },
    {
        "demographics": {
            "ageRange": {
                "start": 22.0,
                "end": 22.0
            },
            "sex": "Male"
        },
        "location": {
            "country": "Argentina",
            "geometry": {
                "latitude": -34.610859,
                "longitude": -58.486392
            },
            "name": "",
            "geoResolution": "Point"
        },
        "events": [
            {
                "name": "onsetSymptoms",
                "dateRange": {
                    "start": {
                        "$date": "2020-05-27T00:00:00Z"
                    },
                    "end": {
                        "$date": "2020-05-27T00:00:00Z"
                    }
                }
            },
            {
                "name": "confirmed",
                "dateRange": {
                    "start": {
                        "$date": "2020-05-27T00:00:00Z"
                    },
                    "end": {
                        "$date": "2020-05-27T00:00:00Z"
                    }
                }
            }
        ],
        "revisionMetadata": {
            "revisionNumber": 0
        },
        "importedCase": {
            "ID": "009-58865",
            "city": "COMUNA 1",
            "province": "CABA",
            "country": "Argentina",
            "date_onset_symptoms": "27.05.2020",
            "date_confirmation": "27.05.2020",
            "chronic_disease_binary": "False",
            "admin_id": "15865.0",
            "travel_history_binary": "False"
        }
    },
    {
        "demographics": {
            "ageRange": {
                "start": 28.0,
                "end": 28.0
            },
            "sex": "Male"
        },
        "location": {
            "country": "Peru",
            "geometry": {
                "latitude": -11.93297999999993,
                "longitude": -77.04084999999998
            },
            "name": "",
            "geoResolution": "Point"
        },
        "events": [
            {
                "name": "confirmed",
                "dateRange": {
                    "start": {
                        "$date": "2020-05-20T00:00:00Z"
                    },
                    "end": {
                        "$date": "2020-05-20T00:00:00Z"
                    }
                }
            }
        ],
        "revisionMetadata": {
            "revisionNumber": 0
        },
        "importedCase": {
            "ID": "010-111367",
            "city": "Comas",
            "province": "Lima",
            "country": "Peru",
            "date_confirmation": "20.05.2020",
            "chronic_disease_binary": "False",
            "admin_id": "14426.0",
            "travel_history_binary": "False"
        }
    },
    {
        "demographics": {
            "ageRange": {
                "start": 37.0,
                "end": 37.0
            },
            "sex": "Male"
        },
        "location": {
            "country": "Peru",
            "geometry": {
                "latitude": -13.40199999999993,
                "longitude": -76.15811999999994
            },
            "name": "",
            "geoResolution": "Point"
        },
        "events": [
            {
                "name": "confirmed",
                "dateRange": {
                    "start": {
                        "$date": "2020-05-25T00:00:00Z"
                    },
                    "end": {
                        "$date": "2020-05-25T00:00:00Z"
                    }
                }
            }
        ],
        "revisionMetadata": {
            "revisionNumber": 0
        },
        "importedCase": {
            "ID": "010-135692",
            "city": "GROCIO PRADO",
            "province": "Chincha",
            "country": "Peru",
            "date_confirmation": "25.05.2020",
            "chronic_disease_binary": "False",
            "admin_id": "15126.0",
            "travel_history_binary": "False"
        }
    },
    {
        "demographics": {
            "ageRange": {
                "start": 45.0,
                "end": 45.0
            },
            "sex": "Male"
        },
        "location": {
            "country": "Peru",
            "geometry": {
                "latitude": -12.038179999999954,
                "longitude": -76.89317999999997
            },
            "name": "",
            "geoResolution": "Point"
        },
        "events": [
            {
                "name": "confirmed",
                "dateRange": {
                    "start": {
                        "$date": "2020-05-29T00:00:00Z"
                    },
                    "end": {
                        "$date": "2020-05-29T00:00:00Z"
                    }
                }
            }
        ],
        "revisionMetadata": {
            "revisionNumber": 0
        },
        "importedCase": {
            "ID": "010-160015",
            "city": "Ate",
            "province": "Lima",
            "country": "Peru",
            "date_confirmation": "29.05.2020",
            "chronic_disease_binary": "False",
            "admin_id": "14418.0",
            "travel_history_binary": "False"
        }
    },
    {
        "demographics": {
            "ageRange": {
                "start": 68.0,
                "end": 68.0
            },
            "sex": "Male"
        },
        "location": {
            "country": "Peru",
            "geometry": {
                "latitude": -6.548049999999932,
                "longitude": -79.86393999999996
            },
            "name": "",
            "geoResolution": "Point"
        },
        "events": [
            {
                "name": "confirmed",
                "dateRange": {
                    "start": {
                        "$date": "2020-04-23T00:00:00Z"
                    },
                    "end": {
                        "$date": "2020-04-23T00:00:00Z"
                    }
                }
            }
        ],
        "revisionMetadata": {
            "revisionNumber": 0
        },
        "importedCase": {
            "ID": "010-26450",
            "city": "MOCHUMI",
            "province": "Lambayeque",
            "country": "Peru",
            "date_confirmation": "23.04.2020",
            "chronic_disease_binary": "False",
            "admin_id": "14671.0",
            "travel_history_binary": "False"
        }
    },
    {
        "demographics": {
            "ageRange": {
                "start": 52.0,
                "end": 52.0
            },
            "sex": "Male"
        },
        "location": {
            "country": "Peru",
            "geometry": {
                "latitude": -8.081809999999962,
                "longitude": -79.02201999999994
            },
            "name": "",
            "geoResolution": "Point"
        },
        "events": [
            {
                "name": "confirmed",
                "dateRange": {
                    "start": {
                        "$date": "2020-05-02T00:00:00Z"
                    },
                    "end": {
                        "$date": "2020-05-02T00:00:00Z"
                    }
                }
            }
        ],
        "revisionMetadata": {
            "revisionNumber": 0
        },
        "importedCase": {
            "ID": "010-50775",
            "city": "Florencia de Mora",
            "province": "Trujillo",
            "country": "Peru",
            "date_confirmation": "02.05.2020",
            "chronic_disease_binary": "False",
            "admin_id": "15043.0",
            "travel_history_binary": "False"
        }
    },
    {
        "demographics": {
            "ageRange": {
                "start": 56.0,
                "end": 56.0
            },
            "sex": "Female"
        },
        "location": {
            "country": "Peru",
            "geometry": {
                "latitude": -12.071769999999958,
                "longitude": -77.11783999999994
            },
            "name": "",
            "geoResolution": "Point"
        },
        "events": [
            {
                "name": "confirmed",
                "dateRange": {
                    "start": {
                        "$date": "2020-03-28T00:00:00Z"
                    },
                    "end": {
                        "$date": "2020-03-28T00:00:00Z"
                    }
                }
            }
        ],
        "revisionMetadata": {
            "revisionNumber": 0
        },
        "importedCase": {
            "ID": "010-751",
            "city": "La Perla",
            "province": "Callao",
            "country": "Peru",
            "date_confirmation": "28.03.2020",
            "chronic_disease_binary": "False",
            "admin_id": "15077.0",
            "travel_history_binary": "False"
        }
    }
]<|MERGE_RESOLUTION|>--- conflicted
+++ resolved
@@ -125,8 +125,6 @@
             "status": "Yes"
         },
         "travelHistory": {
-<<<<<<< HEAD
-            "numLocations": 1,
             "travel": [
                 {
                     "dateRange": {
@@ -139,13 +137,6 @@
                             "$date": {
                                 "$numberLong": "1577682000000"
                             }
-=======
-            "travel": [{
-                "dateRange": {
-                    "start": {
-                        "$date": {
-                            "$numberLong": "1576386000000"
->>>>>>> a4d6be36
                         }
                     },
                     "location": {
