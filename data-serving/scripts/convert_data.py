'''Script to convert CSV line-list data into json compliant with the MongoDB schema.'''

import argparse
import csv
import logging
import json
import pandas as pd
import sys
from constants import CSV_ID_FIELD, OUTPUT_COLUMNS
<<<<<<< HEAD
from converters import convert_demographics, convert_events, convert_imported_case, convert_location
=======
from converters import convert_demographics, convert_events
>>>>>>> a740ac6f
from pandas import DataFrame


def main():
    logging.basicConfig(filename='convert_data.log',
                        filemode='w', level=logging.DEBUG)

    parser = argparse.ArgumentParser(
        description='Convert CSV line-list data into json compliant with the MongoDB schema.')
    parser.add_argument('--infile', type=argparse.FileType('r'))
    parser.add_argument('--outfile', nargs='?', type=argparse.FileType('w', encoding='UTF-8'),
                        default=sys.stdout)
    parser.add_argument('--sample_rate', default=1.0, type=float)

    args = parser.parse_args()

    print('Reading data from', args.infile.name)
    original_cases = read_csv(args.infile)

    if args.sample_rate < 1.0:
        original_rows = original_cases.shape[0]
        original_cases = original_cases.sample(frac=args.sample_rate)
        print(
            f'Downsampling to {args.sample_rate*100}% of cases from {original_rows} to {original_cases.shape[0]} rows')

    print('Converting data to new schema')
    converted_cases = convert(original_cases)

    print('Writing results to', args.outfile.name)
    write_json(converted_cases, args.outfile)

    print('Great success! 🎉')


def read_csv(infile: str) -> DataFrame:
    return pd.read_csv(infile, header=0, low_memory=False, encoding='utf-8')


def convert(cases: DataFrame) -> DataFrame:
<<<<<<< HEAD
    # demographics
=======
    # [[demographics]]
>>>>>>> a740ac6f
    cases['demographics'] = cases.apply(
        lambda x: convert_demographics(x[CSV_ID_FIELD], x['age'], x['sex']), axis=1)

    # events
    cases['events'] = cases.apply(
        lambda x: convert_events(x[CSV_ID_FIELD], {
            'onsetSymptoms': x['date_onset_symptoms'],
            'admissionHospital': x['date_admission_hospital'],
            'confirmed': x['date_confirmation'],
            'deathOrDischarge': x['date_death_or_discharge']
        }, x['outcome']), axis=1)

<<<<<<< HEAD
    # location
    cases['location'] = cases.apply(
        lambda x: convert_location(x[CSV_ID_FIELD], x['admin_id'], x['country'], x['admin1'], x['admin2'], x['city'], x['latitude'], x['longitude']), axis=1)

    # Archive the original fields.
    cases['importedCase'] = cases.apply(
        lambda x: convert_imported_case(x[CSV_ID_FIELD],
                                        x[cases.columns.difference(OUTPUT_COLUMNS)]), axis=1)

    # Filter down to only the new fields.
    return cases.filter(OUTPUT_COLUMNS)
=======
    # Filter out deprecated columns
    return cases.filter(items=OUTPUT_COLUMNS)
>>>>>>> a740ac6f


def write_json(cases: DataFrame, outfile: str) -> None:
    json.dump([row.dropna().to_dict()
               for index, row in cases.iterrows()], outfile, indent=2)


if __name__ == '__main__':
    main()<|MERGE_RESOLUTION|>--- conflicted
+++ resolved
@@ -1,5 +1,8 @@
 '''Script to convert CSV line-list data into json compliant with the MongoDB schema.'''
 
+from pandas import DataFrame
+from converters import convert_demographics, convert_events
+from converters import convert_demographics, convert_events, convert_imported_case, convert_location
 import argparse
 import csv
 import logging
@@ -7,12 +10,6 @@
 import pandas as pd
 import sys
 from constants import CSV_ID_FIELD, OUTPUT_COLUMNS
-<<<<<<< HEAD
-from converters import convert_demographics, convert_events, convert_imported_case, convert_location
-=======
-from converters import convert_demographics, convert_events
->>>>>>> a740ac6f
-from pandas import DataFrame
 
 
 def main():
@@ -51,11 +48,7 @@
 
 
 def convert(cases: DataFrame) -> DataFrame:
-<<<<<<< HEAD
     # demographics
-=======
-    # [[demographics]]
->>>>>>> a740ac6f
     cases['demographics'] = cases.apply(
         lambda x: convert_demographics(x[CSV_ID_FIELD], x['age'], x['sex']), axis=1)
 
@@ -68,7 +61,6 @@
             'deathOrDischarge': x['date_death_or_discharge']
         }, x['outcome']), axis=1)
 
-<<<<<<< HEAD
     # location
     cases['location'] = cases.apply(
         lambda x: convert_location(x[CSV_ID_FIELD], x['admin_id'], x['country'], x['admin1'], x['admin2'], x['city'], x['latitude'], x['longitude']), axis=1)
@@ -79,11 +71,7 @@
                                         x[cases.columns.difference(OUTPUT_COLUMNS)]), axis=1)
 
     # Filter down to only the new fields.
-    return cases.filter(OUTPUT_COLUMNS)
-=======
-    # Filter out deprecated columns
     return cases.filter(items=OUTPUT_COLUMNS)
->>>>>>> a740ac6f
 
 
 def write_json(cases: DataFrame, outfile: str) -> None:
