--- conflicted
+++ resolved
@@ -117,30 +117,19 @@
     logging.info(f"Attempting to retrieve JHU data for {now} at {url}")
     req = requests.get(url, timeout=10)
 
-<<<<<<< HEAD
     if req.status_code != 200:
         logging.info(f"Got status {req.status_code} for {url}")
-=======
-    retries = 5
-    current_attempt = 0
-    while req.status_code != 200 and current_attempt < retries:
-        logging.info("Got status " + str(req.status_code) + " for '" + url + "'")
->>>>>>> 4b06e456
         date = date - datetime.timedelta(days=1)
         now = date.strftime("%m-%d-%Y")
         logging.info(f"Checking for JHU data on {now}")
         url = f"https://raw.githubusercontent.com/CSSEGISandData/COVID-19/master/csse_covid_19_data/csse_covid_19_daily_reports/{now}.csv"
-<<<<<<< HEAD
         req = requests.get(url, timeout=10)
 
     if req.status_code != 200:
         raise Exception(f"Could not download {url}, got status {req.status_code}")
 
     logging.info(f"Downloaded JHU data found for {now}.")
-=======
-        req = requests.head(url, timeout=10)
-        current_attempt += 1
->>>>>>> 4b06e456
+
 
     jhu_df = pd.read_csv(io.StringIO(req.text))
     logging.info(f"Retrieved JHU case counts from {now}.")
@@ -156,11 +145,8 @@
     )
     jhu_counts = jhu_counts.set_index("Country_Region")
     jhu_counts = pd.Series(jhu_counts.values.flatten(), index=jhu_counts.index)
-<<<<<<< HEAD
     logging.info("Got aggregated counts from JHU")
-=======
-    logging.debug("Got aggregated counts from JHU")
->>>>>>> 4b06e456
+
     return jhu_counts
 
 
@@ -233,11 +219,7 @@
             record["lat"] = country_codes[country]['latitude']
             record["long"] = country_codes[country]['longitude']
         except KeyError:
-<<<<<<< HEAD
             logging.warning(f"Could not find country in list of country codes: {country}")
-=======
-            logging.critical(f"Could not find country in list of country codes: {country}")
->>>>>>> 4b06e456
 
     records = {date: records}
 
