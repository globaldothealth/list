{
    "caseReference": {
        "sourceId": "sourceId",
        "sourceEntryId": "entryId",
        "sourceUrl": "cdc.gov",
        "additionalSources": [
            {
                "sourceUrl": "twitter.com/a-tweet"
            },
            {
                "sourceUrl": "news.org/an-article"
            }
        ]
    },
    "demographics": {
        "ageRange": {
            "start": 50.0,
            "end": 59.0
        },
<<<<<<< HEAD
        "gender": "Female",
        "profession": "Horse trainer",
=======
        "sex": "Female",
        "occupation": "Horse trainer",
>>>>>>> c9a22200
        "nationality": "Swedish",
        "ethnicity": "Other"
    },
    "genomeSequences": [
        {
            "sampleCollectionDate": "2019-12-30",
            "repositoryUrl": "https://www.ncbi.nlm.nih.gov/nuccore/NC_045512",
            "sequenceId": "NC_045512.2",
            "sequenceName": "Severe acute respiratory syndrome coronavirus 2 isolate Wuhan-Hu-1, complete genome",
            "sequenceLength": 33000
        }
    ],
    "location": {
        "country": "France",
        "administrativeAreaLevel1": "Île-de-France",
        "administrativeAreaLevel2": "Paris",
        "name": "Wuhan",
        "geoResolution": "Admin2",
        "geometry": {
            "latitude": 2.3522219,
            "longitude": 48.85661400000001
        }
    },
    "events": [
        {
            "name": "onsetSymptoms",
            "dateRange": {
                "start": 1578000000000,
                "end": 1578027600000
            }
        },
        {
            "name": "confirmed",
            "value": "PCR test",
            "dateRange": {
                "start": 1578891600000,
                "end": 1578891600000
            }
        },
        {
            "name": "hospitalAdmission",
            "dateRange": {
                "start": 1579395600000,
                "end": 1581469200000
            }
        },
        {
            "name": "outcome",
            "value": "Recovered",
            "dateRange": {
                "start": "1581483600000",
                "end": "1581483600000"
            }
        }
    ],
    "symptoms": {
        "values": [
            "Severe pneumonia",
            "Dyspnea",
            "Weakness"
        ],
        "status": "Symptomatic"
    },
    "preexistingConditions": {
        "values": [
            "Hypertension",
            "Type 2 diabetes",
            "Coronary heart disease",
            "Lung cancer"
        ],
        "hasPreexistingConditions": true
    },
    "travelHistory": {
        "travel": [
            {
                "dateRange": {
                    "start": "2020-01-10",
                    "end": "2020-01-17"
                },
                "location": {
                    "country": "United States",
                    "administrativeAreaLevel1": "New York",
                    "administrativeAreaLevel2": "Kings County",
                    "administrativeAreaLevel3": "Brooklyn",
                    "place": "Kings County Hospital Center",
                    "name": "Kings County Hospital Center",
                    "geoResolution": "Point",
                    "geometry": {
                        "latitude": 40.6809611,
                        "longitude": -73.9740028
                    }
                },
                "methods": [ "Plane" ],
                "purpose": "Family"
            }
        ],
        "traveledPrior30Days": true
    },
    "sources": [
        {
            "id": "def456",
            "url": "https://www.colorado.gov/pacific/cdphe/news/10-new-presumptive-positive-cases-colorado-cdphe-confirms-limited-community-spread-covid-19"
        }
    ],
    "pathogens": [
        {
            "name": "COVID-19",
            "id": 304
        },
        {
            "name": "Pneumonia",
            "id": 104
        }
    ],
    "notes": "Contact of a confirmed case at work.",
    "revisionMetadata": {
        "revisionNumber": 1,
        "creationMetadata": {
            "curator": "abc123",
            "date": "2020-01-03",
            "notes": "initial data entry"
        },
        "updateMetadata": {
            "curator": "xyz789",
            "date": "2020-01-13",
            "notes": "fix source error"
        }
    },
    "transmission": {
        "routes": [ "Vector borne" ],
        "places": [ "Gym" ],
        "linkedCaseIds": [ "abc", "def" ]
    },
    "importedCase": {
        "ID": "xyz",
        "additional_information": "Contact of a confirmed case at work.",
        "notes_for_discussion": "Other stuff from notes",
        "geo_resolution": "admin_2",
        "symptoms": "severe pneumonia:dyspnea:weakness:some free-form symptoms:that don't match the symptom dictionary\"",
        "chronic_disease_binary": "true",
        "outcome": "discharge 2/12",
        "admin_id": "291",
        "lives_in_Wuhan": "false",
        "reported_market_exposure": "true"
    }
}<|MERGE_RESOLUTION|>--- conflicted
+++ resolved
@@ -17,13 +17,8 @@
             "start": 50.0,
             "end": 59.0
         },
-<<<<<<< HEAD
         "gender": "Female",
-        "profession": "Horse trainer",
-=======
-        "sex": "Female",
         "occupation": "Horse trainer",
->>>>>>> c9a22200
         "nationality": "Swedish",
         "ethnicity": "Other"
     },
