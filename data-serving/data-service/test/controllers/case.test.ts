import { Case } from '../../src/model/case';
import { CaseRevision } from '../../src/model/case-revision';
import { Demographics } from '../../src/model/demographics';
import { MongoMemoryServer } from 'mongodb-memory-server';
import app from './../../src/index';
import fullCase from './../model/data/case.full.json';
import minimalCase from './../model/data/case.minimal.json';
import mongoose from 'mongoose';
import request from 'supertest';

let mongoServer: MongoMemoryServer;

const curatorMetadata = { curator: { email: 'abc@xyz.com' } };

const minimalRequest = {
    ...minimalCase,
    ...curatorMetadata,
};

const invalidRequest = {
    ...minimalRequest,
    demographics: { ageRange: { start: 400 } },
};

beforeAll(async () => {
    mongoServer = new MongoMemoryServer();
});

beforeEach(async () => {
    await Case.deleteMany({});
    return CaseRevision.deleteMany({});
});

afterAll(async () => {
    return mongoServer.stop();
});

describe('GET', () => {
    it('one present item should return 200 OK', async () => {
        const c = new Case(minimalCase);
        await c.save();

        const res = await request(app)
            .get(`/api/cases/${c._id}`)
            .expect('Content-Type', /json/)
            .expect(200);

        expect(res.body._id).toEqual(c._id.toString());
    });
    it('one absent item should return 404 NOT FOUND', () => {
        return request(app)
            .get('/api/cases/53cb6b9b4f4ddef1ad47f943')
            .expect(404);
    });
    describe('list', () => {
        it('should return 200 OK', () => {
            return request(app)
                .get('/api/cases')
                .expect('Content-Type', /json/)
                .expect(200);
        });
        it('should paginate', async () => {
            const now = new Date('2020-01-01');
            for (const i of Array.from(Array(15).keys())) {
                const c = new Case(minimalCase);
                c.revisionMetadata.creationMetadata.set({
                    date: now.setHours(i),
                });
                await c.save();
            }
            // Fetch first page.
            let res = await request(app)
                .get('/api/cases?page=1&limit=10')
                .expect(200)
                .expect('Content-Type', /json/);
            expect(res.body.cases).toHaveLength(10);
            // Results should be ordered by date desc.
            for (let i = 0; i < res.body.cases.length - 1; i++) {
                expect(
                    res.body.cases[i].revisionMetadata.creationMetadata.date >
                        res.body.cases[i + 1].revisionMetadata.creationMetadata
                            .date,
                ).toBeTruthy();
            }
            // Second page is expected.
            expect(res.body.nextPage).toEqual(2);
            expect(res.body.total).toEqual(15);

            // Fetch second page.
            res = await request(app)
                .get(`/api/cases?page=${res.body.nextPage}&limit=10`)
                .expect(200)
                .expect('Content-Type', /json/);
            expect(res.body.cases).toHaveLength(5);
            // No continuation expected.
            expect(res.body.nextPage).toBeUndefined();
            expect(res.body.total).toEqual(15);

            // Fetch inexistant page.
            res = await request(app)
                .get('/api/cases?page=42&limit=10')
                .expect(200)
                .expect('Content-Type', /json/);
            expect(res.body.cases).toHaveLength(0);
            // No continuation expected.
            expect(res.body.nextPage).toBeUndefined();
        });
        it('should query results', async () => {
            // Simulate index creation used in unit tests, in production they are
            // setup by the setup-db script and such indexes are not present by
            // default in the in memory mongo spawned by unit tests.
            await mongoose.connection.collection('cases').createIndex({
                notes: 'text',
            });

            const c = new Case(minimalCase);
            c.notes = 'got it at work';
            await c.save();
            // Search for non-matching notes.
            const res = await request(app)
                .get('/api/cases?page=1&limit=10&q=home')
                .expect(200)
                .expect('Content-Type', /json/);
            expect(res.body.cases).toHaveLength(0);
            expect(res.body.total).toEqual(0);
            // Search for matching notes.
            await request(app)
                .get(`/api/cases?page=1&limit=10&q=${encodeURI('at work')}`)
                .expect(200, /got it at work/)
                .expect('Content-Type', /json/);
        });
        describe('keywords', () => {
            beforeEach(async () => {
                const c = new Case(minimalCase);
                c.location.country = 'Germany';
                c.set('demographics.occupation', 'engineer');
                await c.save();
            });
            it('returns no case if no match', async () => {
                const res = await request(app)
                    .get('/api/cases?page=1&limit=1&q=country%3ASwitzerland')
                    .expect(200)
                    .expect('Content-Type', /json/);
                expect(res.body.cases).toHaveLength(0);
                expect(res.body.total).toEqual(0);
            });
            it('returns the case if keyword matches', async () => {
                await request(app)
                    .get('/api/cases?page=1&limit=1&q=country%3AGermany')
                    .expect(200, /Germany/)
                    .expect('Content-Type', /json/);
            });
            it('Search for matching country and something else that does not match', async () => {
                const res = await request(app)
                    .get(
                        '/api/cases?page=1&limit=1&q=country%3AGermany%occupation%3Anope',
                    )
                    .expect(200)
                    .expect('Content-Type', /json/);
                expect(res.body.cases).toHaveLength(0);
                expect(res.body.total).toEqual(0);
            });
            it('Search for matching country and something else that also matches', async () => {
                await request(app)
                    .get(
                        '/api/cases?page=1&limit=1&q=country%3AGermany%20occupation%3Aengineer',
                    )
                    .expect(200, /engineer/)
                    .expect('Content-Type', /json/);
            });
            it('Search for multiple occurrences of the same keyword', async () => {
                await request(app)
                    .get(
                        '/api/cases?page=1&limit=1&q=country%3AGermany%20country%3APeru',
                    )
                    .expect(200, /Germany/)
                    .expect('Content-Type', /json/);
            });
        });
        it('rejects negative page param', (done) => {
            request(app).get('/api/cases?page=-7').expect(400, done);
        });
        it('rejects negative limit param', (done) => {
            request(app).get('/api/cases?page=1&limit=-2').expect(400, done);
        });
    });

    describe('list symptoms', () => {
        it('should return 200 OK', () => {
            return request(app).get('/api/cases/symptoms?limit=5').expect(200);
        });
        it('should show most frequently used symptoms', async () => {
            for (let i = 1; i <= 5; i++) {
                const c = new Case(minimalCase);
                c.set({
                    symptoms: {
                        values: Array.from(
                            Array(i),
                            (_, index) => `symptom${index + 1}`,
                        ),
                    },
                });
                await c.save();
            }
            const res = await request(app)
                .get('/api/cases/symptoms?limit=3')
                .expect(200);
            expect(res.body.symptoms).toEqual([
                'symptom1',
                'symptom2',
                'symptom3',
            ]);
        });
        it('rejects negative limit param', (done) => {
            request(app).get('/api/cases/symptoms?limit=-2').expect(400, done);
        });
    });

    describe('list places of transmission', () => {
        it('should return 200 OK', () => {
            return request(app)
                .get('/api/cases/placesOfTransmission?limit=5')
                .expect(200);
        });
        it('should show most frequently used places of transmission', async () => {
            for (let i = 1; i <= 5; i++) {
                const c = new Case(minimalCase);
                c.set({
                    transmission: {
                        places: Array.from(
                            Array(i),
                            (_, index) => `place of transmission ${index + 1}`,
                        ),
                    },
                });
                await c.save();
            }
            const res = await request(app)
                .get('/api/cases/placesOfTransmission?limit=3')
                .expect(200);
            expect(res.body.placesOfTransmission).toEqual([
                'place of transmission 1',
                'place of transmission 2',
                'place of transmission 3',
            ]);
        });
        it('rejects negative limit param', (done) => {
            request(app)
                .get('/api/cases/placesOfTransmission?limit=-2')
                .expect(400, done);
        });
    });

    describe('list occupations', () => {
        it('should return 200 OK', () => {
            return request(app)
                .get('/api/cases/occupations?limit=5')
                .expect(200);
        });
        it('should show most frequently used occupations', async () => {
            for (let i = 1; i <= 4; i++) {
                const c = new Case(minimalCase);
                c.set({
                    demographics: {
                        occupation: 'occupation 1',
                    },
                });
                await c.save();
            }
            for (let i = 1; i <= 3; i++) {
                const c = new Case(minimalCase);
                c.set({
                    demographics: {
                        occupation: 'occupation 2',
                    },
                });
                await c.save();
            }
            for (let i = 1; i <= 2; i++) {
                const c = new Case(minimalCase);
                c.set({
                    demographics: {
                        occupation: 'occupation 3',
                    },
                });
                await c.save();
            }
            const c = new Case(minimalCase);
            c.set({
                demographics: {
                    occupation: 'occupation 4',
                },
            });
            await c.save();
            const res = await request(app)
                .get('/api/cases/occupations?limit=3')
                .expect(200);
            expect(res.body.occupations).toEqual([
                'occupation 1',
                'occupation 2',
                'occupation 3',
            ]);
        });
        it('rejects negative limit param', (done) => {
            request(app)
                .get('/api/cases/occupations?limit=-2')
                .expect(400, done);
        });
    });
});

describe('POST', () => {
    it('create with input missing required properties should return 400', () => {
        return request(app).post('/api/cases').send({}).expect(400);
    });
    it('create with required properties but invalid input should return 422', () => {
        return request(app).post('/api/cases').send(invalidRequest).expect(422);
    });
    it('rejects negative num_cases param', () => {
        return request(app)
            .post('/api/cases?num_cases=-2')
            .send(minimalRequest)
            .expect(400);
    });
    it('create with valid input should return 201 OK', async () => {
        await request(app)
            .post('/api/cases')
            .send(minimalRequest)
            .expect('Content-Type', /json/)
            .expect(201);
        expect(await Case.collection.countDocuments()).toEqual(1);
    });
    it('create many cases with valid input should return 201 OK', async () => {
        const res = await request(app)
            .post('/api/cases?num_cases=3')
            .send(minimalRequest)
            .expect('Content-Type', /json/)
            .expect(201);
        expect(res.body.cases).toHaveLength(3);
        expect(await Case.collection.countDocuments()).toEqual(3);
    });
    it('create with valid input should result in correct creation metadata', async () => {
        const res = await request(app)
            .post('/api/cases')
            .send(minimalRequest)
            .expect('Content-Type', /json/)
            .expect(201);

        expect(res.body.revisionMetadata.revisionNumber).toEqual(0);
        expect(res.body.revisionMetadata.creationMetadata.curator).toEqual(
            minimalRequest.curator.email,
        );
        expect(res.body).not.toHaveProperty('curator');
    });
    it('create with valid input should not create case revision', async () => {
        await request(app)
            .post('/api/cases')
            .send(minimalRequest)
            .expect('Content-Type', /json/)
            .expect(201);
        expect(await CaseRevision.collection.countDocuments()).toEqual(0);
    });
    it('create with input missing required properties and validate_only should return 400', async () => {
        return request(app)
            .post('/api/cases?validate_only=true')
            .send({})
            .expect(400);
    });
    it('create with valid input and validate_only should not save case', async () => {
        const res = await request(app)
            .post('/api/cases?validate_only=true')
            .send(minimalRequest)
            .expect('Content-Type', /json/)
            .expect(201);

        expect(await Case.collection.countDocuments()).toEqual(0);
        expect(res.body._id).not.toHaveLength(0);
    });
    it('batch upsert with no body should return 415', () => {
        return request(app).post('/api/cases/batchUpsert').expect(415);
    });
    it('batch upsert with no cases should return 400', () => {
        return request(app).post('/api/cases/batchUpsert').send({}).expect(400);
    });
    it('batch upsert with only valid cases should return 207 with IDs', async () => {
        const newCaseWithoutEntryId = new Case(minimalCase);
        const newCaseWithEntryId = new Case(fullCase);
        newCaseWithEntryId.caseReference.sourceEntryId = 'newId';

        const existingCaseWithEntryId = new Case(fullCase);
        await existingCaseWithEntryId.save();
        existingCaseWithEntryId.notes = 'new notes';

        const res = await request(app)
            .post('/api/cases/batchUpsert')
            .send({
                cases: [
                    newCaseWithoutEntryId,
                    newCaseWithEntryId,
                    existingCaseWithEntryId,
                ],
                ...curatorMetadata,
            })
            .expect(207);
        expect(res.body.createdCaseIds).toHaveLength(2);
        expect(res.body.updatedCaseIds).toHaveLength(1);
        const updatedCaseInDb = await Case.findById(res.body.updatedCaseIds[0]);
        expect(updatedCaseInDb?.notes).toEqual(existingCaseWithEntryId.notes);
    });
    it('batch upsert should result in create and update metadata', async () => {
        const existingCase = new Case(fullCase);
        await existingCase.save();
        existingCase.notes = 'new notes';

        const res = await request(app)
            .post('/api/cases/batchUpsert')
            .send({
                cases: [existingCase, minimalCase],
                ...curatorMetadata,
            });

        const newCaseInDb = await Case.findById(res.body.createdCaseIds[0]);
        expect(newCaseInDb?.revisionMetadata.revisionNumber).toEqual(0);
        expect(newCaseInDb?.revisionMetadata.creationMetadata.curator).toEqual(
            curatorMetadata.curator.email,
        );

        const updatedCaseInDb = await Case.findById(res.body.updatedCaseIds[0]);
        expect(updatedCaseInDb?.revisionMetadata.revisionNumber).toEqual(1);
        expect(
            updatedCaseInDb?.revisionMetadata.updateMetadata?.curator,
        ).toEqual(curatorMetadata.curator.email);
        expect(
            updatedCaseInDb?.revisionMetadata.creationMetadata.curator,
        ).toEqual(minimalCase.revisionMetadata.creationMetadata.curator);

        expect(res.body).not.toHaveProperty('curator');
    });
    it('batch upsert should result in case revisions of existing cases', async () => {
        const existingCase = new Case(fullCase);
        await existingCase.save();
        existingCase.notes = 'new notes';

        const res = await request(app)
            .post('/api/cases/batchUpsert')
            .send({
                cases: [existingCase, minimalCase],
                ...curatorMetadata,
            });

        expect(await CaseRevision.collection.countDocuments()).toEqual(1);
    });
    it('batch upsert with any invalid case should return 422', async () => {
        await request(app)
            .post('/api/cases/batchUpsert')
            .send({ cases: [minimalCase, invalidRequest], ...curatorMetadata })
            .expect(422);
    });
    it('batch validate with no body should return 415', () => {
        return request(app).post('/api/cases/batchValidate').expect(415);
    });
    it('batch validate with no cases should return 400', () => {
        return request(app)
            .post('/api/cases/batchValidate')
            .send({})
            .expect(400);
    });
    it('batch validate with empty cases should return empty 207', async () => {
        const res = await request(app)
            .post('/api/cases/batchValidate')
            .send({ cases: [] })
            .expect(207);
        expect(res.body.errors).toHaveLength(0);
    });
    it('batch validate with only valid cases should return empty 207', async () => {
        const res = await request(app)
            .post('/api/cases/batchValidate')
            .send({ cases: [minimalCase] })
            .expect(207);
        expect(res.body.errors).toHaveLength(0);
    });
    it('batch validate returns errors for invalid cases in 207', async () => {
        const res = await request(app)
            .post('/api/cases/batchValidate')
            .send({ cases: [minimalRequest, invalidRequest] })
            .expect(207);
        expect(res.body.errors).toHaveLength(1);
        expect(res.body.errors[0].index).toBe(1);
        expect(res.body.errors[0].message).toMatch('Case validation failed');
    });
});

describe('PUT', () => {
    it('update present item should return 200 OK', async () => {
        const c = new Case(minimalCase);
        await c.save();

        const newNotes = 'abc';
        const res = await request(app)
            .put(`/api/cases/${c._id}`)
            .send({ ...curatorMetadata, notes: newNotes })
            .expect('Content-Type', /json/)
            .expect(200);

        expect(res.body.notes).toEqual(newNotes);
    });
    it('update present item should result in update metadata', async () => {
        const c = new Case(minimalCase);
        await c.save();

        const newNotes = 'abc';
        const res = await request(app)
            .put(`/api/cases/${c._id}`)
            .send({ ...curatorMetadata, notes: newNotes })
            .expect('Content-Type', /json/)
            .expect(200);

        expect(res.body.revisionMetadata.revisionNumber).toEqual(1);
        expect(res.body.revisionMetadata.updateMetadata.curator).toEqual(
            curatorMetadata.curator.email,
        );
        expect(res.body.revisionMetadata.creationMetadata).toEqual(
            minimalCase.revisionMetadata.creationMetadata,
        );
        expect(res.body).not.toHaveProperty('curator');
    });
    it('update present item should create case revision', async () => {
        const c = new Case(minimalCase);
        await c.save();

        const newNotes = 'abc';
        await request(app)
            .put(`/api/cases/${c._id}`)
            .send({ ...curatorMetadata, notes: newNotes })
            .expect('Content-Type', /json/)
            .expect(200);

        expect(await CaseRevision.collection.countDocuments()).toEqual(1);
        expect((await CaseRevision.find())[0].case.toObject()).toEqual(
            c.toObject(),
        );
    });
    it('invalid update present item should return 422', async () => {
        const c = new Case(minimalCase);
        await c.save();

        return request(app)
            .put(`/api/cases/${c._id}`)
            .send({ ...curatorMetadata, location: {} })
            .expect(422);
    });
    it('update absent item should return 404 NOT FOUND', () => {
        return request(app)
            .put('/api/cases/53cb6b9b4f4ddef1ad47f943')
            .send(curatorMetadata)
            .expect(404);
    });
    it('upsert present item should return 200 OK', async () => {
        const c = new Case(minimalCase);
        const sourceId = '5ea86423bae6982635d2e1f8';
        const entryId = 'def456';
        c.set('caseReference.sourceId', sourceId);
        c.set('caseReference.sourceEntryId', entryId);
        await c.save();

        const newNotes = 'abc';
        const res = await request(app)
            .put('/api/cases')
            .send({
                caseReference: {
                    sourceId: sourceId,
                    sourceEntryId: entryId,
                    sourceUrl: 'cdc.gov',
                },
                notes: newNotes,
                ...curatorMetadata,
            })
            .expect('Content-Type', /json/)
            .expect(200);

        expect(res.body.notes).toEqual(newNotes);
        expect(await c.collection.countDocuments()).toEqual(1);
    });
    it('upsert present item should result in update metadata', async () => {
        const c = new Case(minimalCase);
        const sourceId = '5ea86423bae6982635d2e1f8';
        const entryId = 'def456';
        c.set('caseReference.sourceId', sourceId);
        c.set('caseReference.sourceEntryId', entryId);
        await c.save();

        const newNotes = 'abc';
        const res = await request(app)
            .put('/api/cases')
            .send({
                caseReference: {
                    sourceId: sourceId,
                    sourceEntryId: entryId,
                    sourceUrl: 'cdc.gov',
                },
                notes: newNotes,
                ...curatorMetadata,
            })
            .expect('Content-Type', /json/)
            .expect(200);

        expect(res.body.revisionMetadata.revisionNumber).toEqual(1);
        expect(res.body.revisionMetadata.updateMetadata.curator).toEqual(
            curatorMetadata.curator.email,
        );
        expect(res.body.revisionMetadata.creationMetadata).toEqual(
            minimalCase.revisionMetadata.creationMetadata,
        );
        expect(res.body).not.toHaveProperty('curator');
    });
    it('upsert present item should create case revision', async () => {
        const c = new Case(minimalCase);
        const sourceId = '5ea86423bae6982635d2e1f8';
        const entryId = 'def456';
        c.set('caseReference.sourceId', sourceId);
        c.set('caseReference.sourceEntryId', entryId);
        await c.save();

        const newNotes = 'abc';
        const res = await request(app)
            .put('/api/cases')
            .send({
                caseReference: {
                    sourceId: sourceId,
                    sourceEntryId: entryId,
                    sourceUrl: 'cdc.gov',
                },
                notes: newNotes,
                ...curatorMetadata,
            })
            .expect('Content-Type', /json/)
            .expect(200);
    });

    it('upsert present item should result in update metadata', async () => {
        const c = new Case(minimalCase);
        const sourceId = '5ea86423bae6982635d2e1f8';
        const entryId = 'def456';
        c.set('caseReference.sourceId', sourceId);
        c.set('caseReference.sourceEntryId', entryId);
        await c.save();

        const newNotes = 'abc';
        const res = await request(app)
            .put('/api/cases')
            .send({
                caseReference: {
                    sourceId: sourceId,
                    sourceEntryId: entryId,
                    sourceUrl: 'cdc.gov',
                },
                notes: newNotes,
                ...curatorMetadata,
            })
            .expect('Content-Type', /json/)
            .expect(200);

        expect(await CaseRevision.collection.countDocuments()).toEqual(1);
        expect((await CaseRevision.find())[0].case.toObject()).toEqual(
            c.toObject(),
        );
    });
    it('upsert new item should return 201 CREATED', async () => {
        return request(app)
            .put('/api/cases')
            .send(minimalRequest)
            .expect('Content-Type', /json/)
            .expect(201);
    });
    it('upsert new item should result in creation metadata', async () => {
        const res = await request(app)
            .put('/api/cases')
            .send(minimalRequest)
            .expect('Content-Type', /json/)
            .expect(201);

        expect(res.body.revisionMetadata.revisionNumber).toEqual(0);
        expect(res.body.revisionMetadata.creationMetadata.curator).toEqual(
            minimalRequest.curator.email,
        );
        expect(res.body).not.toHaveProperty('curator');
    });
    it('upsert new item should not create a case revision', async () => {
        const res = await request(app)
            .put('/api/cases')
            .send(minimalRequest)
            .expect('Content-Type', /json/)
            .expect(201);

        expect(await CaseRevision.collection.countDocuments()).toEqual(0);
    });
    it('upsert items without sourceEntryId should return 201 CREATED', async () => {
        // NB: Minimal case does not have a sourceEntryId.
        const firstUniqueCase = new Case(minimalCase);
        await firstUniqueCase.save();

        await request(app)
            .put('/api/cases')
            .send({ ...minimalCase, ...curatorMetadata })
            .expect('Content-Type', /json/)
            .expect(201);

        expect(await Case.collection.countDocuments()).toEqual(2);
    });
    it('upsert new item without required fields should return 400', () => {
        return request(app).put('/api/cases').send({}).expect(400);
    });
    it('upsert new item with invalid input should return 422', () => {
        return request(app).put('/api/cases').send(invalidRequest).expect(422);
    });
    it('invalid upsert present item should return 422', async () => {
        const c = new Case(minimalCase);
        const sourceId = '5ea86423bae6982635d2e1f8';
        const entryId = 'def456';
        c.set('caseReference.sourceId', sourceId);
        c.set('caseReference.sourceEntryId', entryId);
        await c.save();

        return request(app)
            .put('/api/cases')
            .send({
                caseReference: {
                    sourceId: sourceId,
                    sourceEntryId: entryId,
                    sourceUrl: 'cdc.gov',
                },
                location: {},
                ...curatorMetadata,
            })
            .expect(422);
    });
});

describe('DELETE', () => {
    it('delete present item should return 204 OK', async () => {
        const c = new Case(minimalCase);
        await c.save();

        return await request(app).delete(`/api/cases/${c._id}`).expect(204);
    });
    it('delete absent item should return 404 NOT FOUND', () => {
        return request(app)
            .delete('/api/cases/53cb6b9b4f4ddef1ad47f943')
            .expect(404);
    });
<<<<<<< HEAD
    it('delete multiple items should return 204 OK', async () => {
=======
    it('delete multiple cases cannot specify caseIds and query', async () => {
        const c = await new Case(minimalCase).save();
        const c2 = await new Case(minimalCase).save();
        expect(await Case.collection.countDocuments()).toEqual(2);

        await request(app)
            .delete('/api/cases')
            .send({ caseIds: [c._id, c2._id], query: 'test' })
            .expect(400);
    });
    it('delete multiple cases cannot send without request body', async () => {
        await request(app).delete('/api/cases').expect(415);
    });
    it('delete multiple cases cannot send empty request body', async () => {
        await request(app).delete('/api/cases').send({}).expect(400);
    });
    it('delete multiple cases cannot send empty query', async () => {
        await request(app).delete('/api/cases').send({ query: '' }).expect(400);
    });
    it('delete multiple cases cannot send whitespace only query', async () => {
        await request(app)
            .delete('/api/cases')
            .send({ query: ' ' })
            .expect(400);
    });
    it('delete multiple cases with caseIds should return 204 OK', async () => {
>>>>>>> db32f528
        const c = await new Case(minimalCase).save();
        const c2 = await new Case(minimalCase).save();
        expect(await Case.collection.countDocuments()).toEqual(2);

        await request(app)
            .delete('/api/cases')
            .send({ caseIds: [c._id, c2._id] })
            .expect(204);
        expect(await Case.collection.countDocuments()).toEqual(0);
    });
<<<<<<< HEAD
=======
    it('delete multiple cases with query should return 204 OK', async () => {
        // Simulate index creation used in unit tests, in production they are
        // setup by the setup-db script and such indexes are not present by
        // default in the in memory mongo spawned by unit tests.
        await mongoose.connection.collection('cases').createIndex({
            notes: 'text',
        });

        const c = new Case(minimalCase);
        c.notes = 'got it at work';
        c.demographics = new Demographics({ gender: 'Female' });
        await c.save();
        const c2 = new Case(minimalCase);
        c2.demographics = new Demographics({ gender: 'Female' });
        await c2.save();
        await new Case(minimalCase).save();
        expect(await Case.collection.countDocuments()).toEqual(3);

        // Unmatched query deletes no cases
        await request(app)
            .delete('/api/cases')
            .send({ query: 'at home' })
            .expect(204);
        expect(await Case.collection.countDocuments()).toEqual(3);
        await request(app)
            .delete('/api/cases')
            .send({ query: 'at work gender:Male' })
            .expect(204);
        expect(await Case.collection.countDocuments()).toEqual(3);
        await request(app)
            .delete('/api/cases')
            .send({ query: 'gender:Male' })
            .expect(204);
        expect(await Case.collection.countDocuments()).toEqual(3);

        // Deletes matched queries
        await request(app)
            .delete('/api/cases')
            .send({ query: 'at work gender:Female' })
            .expect(204);
        expect(await Case.collection.countDocuments()).toEqual(2);
        await request(app)
            .delete('/api/cases')
            .send({ query: 'gender:Female' })
            .expect(204);
        expect(await Case.collection.countDocuments()).toEqual(1);
    });
>>>>>>> db32f528
});<|MERGE_RESOLUTION|>--- conflicted
+++ resolved
@@ -748,9 +748,6 @@
             .delete('/api/cases/53cb6b9b4f4ddef1ad47f943')
             .expect(404);
     });
-<<<<<<< HEAD
-    it('delete multiple items should return 204 OK', async () => {
-=======
     it('delete multiple cases cannot specify caseIds and query', async () => {
         const c = await new Case(minimalCase).save();
         const c2 = await new Case(minimalCase).save();
@@ -777,7 +774,6 @@
             .expect(400);
     });
     it('delete multiple cases with caseIds should return 204 OK', async () => {
->>>>>>> db32f528
         const c = await new Case(minimalCase).save();
         const c2 = await new Case(minimalCase).save();
         expect(await Case.collection.countDocuments()).toEqual(2);
@@ -788,8 +784,6 @@
             .expect(204);
         expect(await Case.collection.countDocuments()).toEqual(0);
     });
-<<<<<<< HEAD
-=======
     it('delete multiple cases with query should return 204 OK', async () => {
         // Simulate index creation used in unit tests, in production they are
         // setup by the setup-db script and such indexes are not present by
@@ -837,5 +831,4 @@
             .expect(204);
         expect(await Case.collection.countDocuments()).toEqual(1);
     });
->>>>>>> db32f528
 });