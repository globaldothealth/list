--- conflicted
+++ resolved
@@ -5,10 +5,7 @@
 if (process.env.NODE_ENV !== 'test') {
     Dash.attach();
 }
-<<<<<<< HEAD
-=======
 
->>>>>>> af3748dd
 import * as caseController from './controllers/case';
 import * as homeController from './controllers/home';
 
