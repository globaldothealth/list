--- conflicted
+++ resolved
@@ -87,7 +87,6 @@
 });
 
 // API validation.
-<<<<<<< HEAD
 app.use(
     OpenApiValidatorMiddleware({
         apiSpec: './api/openapi.yaml',
@@ -171,100 +170,7 @@
     createCaseRevision,
     caseController.del,
 );
-=======
-new OpenApiValidator({
-    apiSpec: './api/openapi.yaml',
-    validateResponses: true,
-})
-    .install(app)
-    .then(() => {
-        const apiRouter = express.Router();
-        // Chain geocoders so that during dev/integration tests we can use the fake one.
-        // It might also just be useful to have various geocoders plugged-in at some point.
-        const geocoders = new Array<Geocoder>();
-        if (env.ENABLE_FAKE_GEOCODER) {
-            logger.info('Using fake geocoder');
-            const fakeGeocoder = new FakeGeocoder();
-            apiRouter.post('/geocode/seed', fakeGeocoder.seed);
-            apiRouter.post('/geocode/clear', fakeGeocoder.clear);
-            geocoders.push(fakeGeocoder);
-        }
-        if (env.MAPBOX_TOKEN !== '') {
-            logger.info('Using mapbox geocoder');
-            geocoders.push(
-                new MapboxGeocoder(
-                    env.MAPBOX_TOKEN,
-                    env.MAPBOX_PERMANENT_GEOCODE
-                        ? 'mapbox.places-permanent'
-                        : 'mapbox.places',
-                    new RateLimiter(
-                        env.MAPBOX_GEOCODE_RATE_LIMIT_PER_MIN,
-                        'minute',
-                    ),
-                ),
-            );
-        }
-        const caseController = new cases.CasesController(geocoders);
-
-        apiRouter.get('/cases/:id([a-z0-9]{24})', caseController.get);
-        apiRouter.get('/cases', caseController.list);
-        apiRouter.get('/cases/symptoms', cases.listSymptoms);
-        apiRouter.get(
-            '/cases/placesOfTransmission',
-            cases.listPlacesOfTransmission,
-        );
-        apiRouter.get('/cases/occupations', cases.listOccupations);
-        apiRouter.post('/cases', setRevisionMetadata, caseController.create);
-        apiRouter.post('/cases/download', caseController.download);
-        apiRouter.post(
-            '/cases/batchUpsert',
-            caseController.batchGeocode,
-            batchUpsertDropUnchangedCases,
-            setBatchUpsertFields,
-            createBatchUpsertCaseRevisions,
-            caseController.batchUpsert,
-        );
-        apiRouter.put(
-            '/cases',
-            setRevisionMetadata,
-            createCaseRevision,
-            caseController.upsert,
-        );
-        apiRouter.post(
-            '/cases/batchUpdate',
-            setBatchUpdateRevisionMetadata,
-            createBatchUpdateCaseRevisions,
-            caseController.batchUpdate,
-        );
-        apiRouter.post(
-            '/cases/batchUpdateQuery',
-            findCasesToUpdate,
-            setBatchUpdateRevisionMetadata,
-            createBatchUpdateCaseRevisions,
-            caseController.batchUpdate,
-        );
-        apiRouter.put(
-            '/cases/:id([a-z0-9]{24})',
-            setRevisionMetadata,
-            createCaseRevision,
-            caseController.update,
-        );
-        apiRouter.delete(
-            '/cases',
-            batchDeleteCheckThreshold,
-            createBatchDeleteCaseRevisions,
-            caseController.batchDel,
-        );
-        apiRouter.delete(
-            '/cases/:id([a-z0-9]{24})',
-            createCaseRevision,
-            caseController.del,
-        );
-        apiRouter.post(
-            '/cases/batchStatusChange',
-            caseController.batchStatusChange,
-        );
->>>>>>> 0b7b86de
+apiRouter.post('/cases/batchStatusChange', caseController.batchStatusChange);
 
 // Suggest locations based on the request's "q" query param.
 const geocodeSuggester = new GeocodeSuggester(geocoders);
