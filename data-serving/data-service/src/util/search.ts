import { SearchParserResult, parse } from 'search-query-parser';
import { ObjectId } from 'mongodb';

export interface ParsedSearch {
    fullTextSearch?: string;
    dateOperator?: string;
    filters: {
        path: string;
        values: string[] | ObjectId[];
        dateOperator: string;
    }[];
}

/** Parsing error is thrown upon invalid search query. */
export class ParsingError extends Error {}

// Map of keywords to their case data path.
// IMPORTANT: If you change this mapping, reflect the new keys in the openapi.yaml file as well.
const keywords = new Map<string, string>([
    ['curator', 'revisionMetadata.creationMetadata.curator'],
    ['gender', 'demographics.gender'],
    ['nationality', 'demographics.nationalities'],
    ['occupation', 'demographics.occupation'],
    ['country', 'location.country'],
    ['outcome', 'events.value'],
    ['caseid', '_id'],
    ['uploadid', 'caseReference.uploadIds'],
    ['sourceurl', 'caseReference.sourceUrl'],
    ['verificationstatus', 'caseReference.verificationStatus'],
    ['admin1', 'location.administrativeAreaLevel1'],
    ['admin2', 'location.administrativeAreaLevel2'],
    ['admin3', 'location.administrativeAreaLevel3'],
    ['variant', 'variant.name'],
    ['dateconfirmedafter', 'events'],
    ['dateconfirmedbefore', 'events'],
]);

export default function parseSearchQuery(q: string): ParsedSearch {
    q = q.trim();
    // parse() doesn't handle most-likely mistyped queries like
    // "curator: foo@bar.com" (with a space after the semicolon).
    // Change the query here to account for that: this regexp removes all
    // whitespace after semicolons so that
    // "curator: foo@bar.com" becomes "curator:foo@bar.com".
    q = q.replace(/(\w:)(\s+)/g, '$1');
    const parsedSearch = parse(q, {
        offsets: false,
        keywords: [...keywords.keys()],
        alwaysArray: true,
    });
    const res: ParsedSearch = {
        filters: [],
    };
    // When no tokens are specified or found, the returned value is a string.
    if (typeof parsedSearch === 'string') {
        res.fullTextSearch = parsedSearch as string;
    } else {
        // When tokens are found, searchResult is a struct with tokens as properties
        // and full text search is contained in the "text" property.
        const searchParsedResult = parsedSearch as SearchParserResult;

        // We don't tokenize so "text" is a string, not an array of strings.
        res.fullTextSearch = searchParsedResult.text as string;
<<<<<<< HEAD

=======
>>>>>>> 32aa61f4
        // Get the keywords into our result struct.
        keywords.forEach((path, keyword): void => {
            // Enable to filter by date
            keyword === 'dateconfirmedafter'
                ? (searchParsedResult.dateOperator = '$gt')
                : null;
            keyword === 'dateconfirmedbefore'
                ? (searchParsedResult.dateOperator = '$lt')
                : null;

            if (!searchParsedResult[keyword]) {
                return;
            }
<<<<<<< HEAD

            if (keyword === 'caseid') {
                const caseIds: ObjectId[] = [];
                searchParsedResult[keyword].forEach((caseId: string) => {
                    caseIds.push(new ObjectId(caseId));
                });

                res.filters.push({
                    path: path,
                    values: caseIds,
                    dateOperator: searchParsedResult.dateOperator,
                });
            } else {
                res.filters.push({
                    path: path,
                    values: searchParsedResult[keyword],
                    dateOperator: searchParsedResult.dateOperator,
                });
            }

=======

>>>>>>> 32aa61f4
            res.filters.push({
                path: path,
                values: searchParsedResult[keyword],
                dateOperator: searchParsedResult.dateOperator,
            });
        });
        if (res.filters.length === 0 && !res.fullTextSearch) {
            throw new ParsingError(`Invalid search query ${q}`);
        }
    }
    return res;
}<|MERGE_RESOLUTION|>--- conflicted
+++ resolved
@@ -61,10 +61,6 @@
 
         // We don't tokenize so "text" is a string, not an array of strings.
         res.fullTextSearch = searchParsedResult.text as string;
-<<<<<<< HEAD
-
-=======
->>>>>>> 32aa61f4
         // Get the keywords into our result struct.
         keywords.forEach((path, keyword): void => {
             // Enable to filter by date
@@ -78,7 +74,6 @@
             if (!searchParsedResult[keyword]) {
                 return;
             }
-<<<<<<< HEAD
 
             if (keyword === 'caseid') {
                 const caseIds: ObjectId[] = [];
@@ -99,9 +94,6 @@
                 });
             }
 
-=======
-
->>>>>>> 32aa61f4
             res.filters.push({
                 path: path,
                 values: searchParsedResult[keyword],
