--- conflicted
+++ resolved
@@ -16,21 +16,6 @@
 
 import { ObjectId } from 'mongodb';
 import mongoose from 'mongoose';
-
-<<<<<<< HEAD
-const pathogenSchema = new mongoose.Schema({
-    name: {
-        type: String,
-        required: 'Enter a pathogen name',
-    },
-    sequenceSource: sourceSchema,
-    additionalInformation: String,
-=======
-const outbreakSpecificsSchema = new mongoose.Schema({
-    livesInWuhan: Boolean,
-    reportedMarketExposure: Boolean,
->>>>>>> 9f368b6a
-});
 
 const caseSchema = new mongoose.Schema(
     {
@@ -74,23 +59,6 @@
     },
 );
 
-<<<<<<< HEAD
-interface Event {
-    name: string;
-    dateRange: DateRangeDocument;
-}
-
-interface Pathogen {
-    name: string;
-    sequenceSource: SourceDocument;
-    additionalInformation: string;
-=======
-interface OutbreakSpecifics {
-    livesInWuhan: boolean;
-    reportedMarketExposure: boolean;
->>>>>>> 9f368b6a
-}
-
 type CaseDocument = mongoose.Document & {
     _id: ObjectId;
     chronicDisease: DictionaryDocument;
@@ -100,13 +68,8 @@
     location: LocationDocument;
     revisionMetadata: RevisionMetadataDocument;
     notes: string;
-<<<<<<< HEAD
     outbreakSpecifics: OutbreakSpecificsDocument;
-    pathogens: [Pathogen];
-=======
-    outbreakSpecifics: OutbreakSpecifics;
     pathogens: [PathogenDocument];
->>>>>>> 9f368b6a
     source: SourceDocument;
     symptoms: DictionaryDocument;
     travelHistory: [TravelDocument];
