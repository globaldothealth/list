--- conflicted
+++ resolved
@@ -9,12 +9,8 @@
     revisionMetadataSchema,
 } from './revision-metadata';
 import { SourceDocument, sourceSchema } from './source';
-<<<<<<< HEAD
 import { TransmissionDocument, transmissionSchema } from './transmission';
-import { TravelDocument, travelSchema } from './travel';
-=======
 import { TravelHistoryDocument, travelHistorySchema } from './travel-history';
->>>>>>> 855a41b9
 
 import { ObjectId } from 'mongodb';
 import mongoose from 'mongoose';
@@ -50,12 +46,8 @@
             },
         },
         symptoms: dictionarySchema,
-<<<<<<< HEAD
         transmission: transmissionSchema,
-        travelHistory: [travelSchema],
-=======
         travelHistory: travelHistorySchema,
->>>>>>> 855a41b9
     },
     {
         toObject: {
@@ -86,12 +78,8 @@
     preexistingConditions: DictionaryDocument;
     sources: [SourceDocument];
     symptoms: DictionaryDocument;
-<<<<<<< HEAD
     transmission: TransmissionDocument;
-    travelHistory: [TravelDocument];
-=======
     travelHistory: TravelHistoryDocument;
->>>>>>> 855a41b9
 };
 
 export const Case = mongoose.model<CaseDocument>('Case', caseSchema);