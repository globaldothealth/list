--- conflicted
+++ resolved
@@ -241,16 +241,18 @@
         next: NextFunction,
     ): Promise<void> => {
         const geocodeErrors: { index: number; message: string }[] = [];
-<<<<<<< HEAD
         try {
             // Do not parallelize these requests as it causes an out of memory error
             // for a large number of cases.
             for (let index = 0; index < req.body.cases.length; index++) {
                 try {
                     const c = req.body.cases[index];
-                    const geocodeResult = await this.geocode({
-                        body: c,
-                    });
+                  
+                    try {
+                      await this.geocode({
+                          body: c,
+                      });
+                    } catch (err) {
                     if (!geocodeResult) {
                         geocodeErrors.push({
                             index: index,
@@ -258,21 +260,6 @@
                         });
                     }
                 } catch (err) {
-                    if (err instanceof InvalidParamError) {
-                        geocodeErrors.push({
-                            index: index,
-                            message: err.message,
-                        });
-=======
-        Promise.all(
-            req.body.cases.map((c: any, index: number) => {
-                return new Promise(async (resolve, reject) => {
-                    try {
-                        await this.geocode({
-                            body: c,
-                        });
-                        resolve();
-                    } catch (err) {
                         if (err instanceof GeocodeNotFoundError) {
                             geocodeErrors.push({
                                 index: index,
@@ -285,10 +272,7 @@
                                 message: err.message,
                             });
                             resolve();
-                        } else {
-                            reject(err);
-                        }
->>>>>>> 36e6a64e
+}
                     }
                 }
             }
