import { Case, CaseDocument } from '../model/case';
import { EventDocument } from '../model/event';
import { DocumentQuery, Error, Query } from 'mongoose';
import { ObjectId, QuerySelector } from 'mongodb';
import { GeocodeOptions, Geocoder, Resolution } from '../geocoding/geocoder';
import { NextFunction, Request, Response } from 'express';
import parseSearchQuery, { ParsingError } from '../util/search';
import { SortBy, SortByOrder, getSortByKeyword } from '../util/case';
import { parseDownloadedCase } from '../util/case';

import axios from 'axios';
import { logger } from '../util/logger';
import stringify from 'csv-stringify/lib/sync';
import _ from 'lodash';

class GeocodeNotFoundError extends Error {}

class InvalidParamError extends Error {}

type BatchValidationErrors = { index: number; message: string }[];

export class CasesController {
    constructor(private readonly geocoders: Geocoder[]) {}

    /**
     * Get a specific case.
     *
     * Handles HTTP GET /api/cases/:id.
     */
    get = async (req: Request, res: Response): Promise<void> => {
        const c = await Case.findById(req.params.id).lean();
        if (!c) {
            res.status(404).send({
                message: `Case with ID ${req.params.id} not found.`,
            });
            return;
        }
        res.json(c);
    };

    /**
     * Streams a CSV attachment of all cases.
     *
     * Handles HTTP POST /api/cases/download.
     */
    download = async (req: Request, res: Response): Promise<void> => {
        // Goofy Mongoose types require this.
        // eslint-disable-next-line @typescript-eslint/no-explicit-any
        let casesQuery: any[];
        try {
            if (req.body.query) {
                casesQuery = this.caseAggregationFromQuery(
                    req.body.query as string,
                );
            } else if (req.body.caseIds) {
                casesQuery = [
                    {
                        $match: {
                            $expr: {
                                $in: [
                                    '$_id',
                                    _.map(
                                        req.body.caseIds,
                                        (anID: string) => new ObjectId(anID),
                                    ),
                                ],
                            },
                        },
                    },
                ];
            } else {
                casesQuery = [];
            }

            const casesIgnoringExcluded = this.excludeRestrictedSourcesFromCaseAggregation(
                casesQuery,
            );
            const matchingCases = await Case.aggregate(
                casesIgnoringExcluded,
            ).collation({
                locale: 'en_US',
                strength: 2,
            });

            res.setHeader('Content-Type', 'text/csv');
            res.setHeader(
                'Content-Disposition',
                'attachment; filename="cases.csv"',
            );
            res.setHeader('Cache-Control', 'no-cache');
            res.setHeader('Pragma', 'no-cache');
            axios
                .get<string>(
                    'https://raw.githubusercontent.com/globaldothealth/list/main/data-serving/scripts/export-data/functions/01-split/fields.txt',
                )
                .then((txtRes) => {
                    const columns = txtRes.data.split('\n');
                    const parsedCases = _.map(
                        matchingCases,
                        parseDownloadedCase,
                    );
                    const stringifiedCases = stringify(parsedCases, {
                        header: true,
                        columns: columns,
                    });
                    res.setHeader('content-type', 'text/csv');
                    res.end(stringifiedCases);
                });
        } catch (e) {
            if (e instanceof ParsingError) {
                res.status(422).json({ message: e.message });
                return;
            }
            logger.error(e);
            res.status(500).json(e);
            return;
        }
    };

    /**
     * List all cases.
     *
     * Handles HTTP GET /api/cases.
     */
    list = async (req: Request, res: Response): Promise<void> => {
        const page = Number(req.query.page) || 1;
        const limit = Number(req.query.limit) || 10;
        const countLimit = Number(req.query.count_limit) || 10000;
<<<<<<< HEAD
        const sortBy = Number(req.query.sort_by);
        const sortByOrder = Number(req.query.order);
=======
>>>>>>> 9a24a410

        if (page < 1) {
            res.status(422).json({ message: 'page must be > 0' });
            return;
        }
        if (limit < 1) {
            res.status(422).json({ message: 'limit must be > 0' });
            return;
        }
        // Filter query param looks like &q=some%20search%20query
        if (
            typeof req.query.q !== 'string' &&
            typeof req.query.q !== 'undefined'
        ) {
            res.status(422).json({ message: 'q must be a unique string' });
            return;
        }
        try {
            const caseAggregation = this.caseAggregationFromQuery(
                req.query.q ?? '',
            );
            const excludingRestrictedSources = this.excludeRestrictedSourcesFromCaseAggregation(
                caseAggregation,
            );

            const sortByKeyword = getSortByKeyword(sortBy);

            const addingCount = _.concat(excludingRestrictedSources, [
                {
                    $facet: {
                        metadata: [
                            {
                                $limit: countLimit,
                            },
                            {
                                $group: {
                                    _id: null,
                                    total: { $sum: 1 },
                                },
                            },
                        ],
                        docs: [
                            {
                                $sort: {
                                    [sortByKeyword]:
                                        sortByOrder === SortByOrder.Ascending
                                            ? 1
                                            : -1,
                                },
                            },
                            {
                                $skip: limit * (page - 1),
                            },
                            {
                                $limit: limit + 1,
                            },
                        ],
                    },
                },
                {
                    $project: {
                        docs: 1,
                        // Get total from the first element of the metadata array
                        total: { $arrayElemAt: ['$metadata.total', 0] },
                    },
                },
            ]);
            // Do a fetch of documents and another fetch in parallel for total documents
            // count used in pagination.
            const results = await Case.aggregate(addingCount).collation({
                locale: 'en_US',
                strength: 2,
            });
            const docs = results[0].docs;
            const total = results[0].total ?? 0;
            // If we have more items than limit, add a response param
            // indicating that there is more to fetch on the next page.
            if (docs.length == limit + 1) {
                docs.splice(limit);
                res.json({
                    cases: docs,
                    nextPage: page + 1,
                    total: total,
                });
                return;
            }
            // If we fetched all available data, just return it.
            res.json({ cases: docs, total: total });
        } catch (e) {
            if (e instanceof ParsingError) {
                res.status(422).json({ message: e.message });
                return;
            }
            logger.error(e);
            res.status(500).json(e);
            return;
        }
    };

    /**
     * Create one or many identical cases.
     *
     * Handles HTTP POST /api/cases.
     */
    create = async (req: Request, res: Response): Promise<void> => {
        const numCases = Number(req.query.num_cases) || 1;
        try {
            await this.geocode(req);
            const c = new Case(req.body);

            let result;
            if (req.query.validate_only) {
                await c.validate();
                result = c;
            } else {
                if (numCases === 1) {
                    result = await c.save();
                } else {
                    const cases = Array.from(
                        { length: numCases },
                        () => new Case(req.body),
                    );
                    result = { cases: await Case.insertMany(cases) };
                }
            }
            res.status(201).json(result);
        } catch (err) {
            if (err instanceof GeocodeNotFoundError) {
                res.status(404).json({
                    message: err.message,
                });
                return;
            }
            if (
                err.name === 'ValidationError' ||
                err instanceof InvalidParamError
            ) {
                res.status(422).json(err);
                return;
            }
            console.error(err);
            res.status(500).json(err);
            return;
        }
    };

    /**
     * Batch validates cases.
     */
    private batchValidate = async (
        // We're about to validate the cases, cannot type them yet.
        // eslint-disable-next-line @typescript-eslint/no-explicit-any
        cases: any[],
    ): Promise<BatchValidationErrors> => {
        const errors: { index: number; message: string }[] = [];
        // Do not parallelize these requests as it causes an out of memory error
        // for a large number of cases. However this does take a long time to run
        // sequentially, so if Mongo creates a batch validate method that should be used here.
        for (let index = 0; index < cases.length; index++) {
            const c = cases[index];
            await new Case(c).validate().catch((e) => {
                errors.push({ index: index, message: e.message });
            });
        }
        return errors;
    };

    /**
     * Perform geocoding for each case (of multiple `cases` specified in the
     * request body), in accordance with the above geocoding logic.
     *
     * TODO: https://github.com/globaldothealth/list/issues/1131 rate limit.
     */
    batchGeocode = async (
        req: Request,
        res: Response,
        next: NextFunction,
    ): Promise<void> => {
        const geocodeErrors: { index: number; message: string }[] = [];
        try {
            // Do not parallelize these requests as it causes an out of memory error
            // for a large number of cases.
            for (let index = 0; index < req.body.cases.length; index++) {
                const c = req.body.cases[index];
                try {
                    await this.geocode({
                        body: c,
                    });
                } catch (err) {
                    if (err instanceof GeocodeNotFoundError) {
                        geocodeErrors.push({
                            index: index,
                            message: err.message,
                        });
                    } else if (err instanceof InvalidParamError) {
                        geocodeErrors.push({
                            index: index,
                            message: err.message,
                        });
                    }
                }
            }
            if (geocodeErrors.length > 0) {
                res.status(207).send({
                    phase: 'GEOCODE',
                    numCreated: 0,
                    numUpdated: 0,
                    errors: geocodeErrors,
                });
                return;
            }

            next();
        } catch (e) {
            res.send(e);
        }
    };

    /**
     * Batch upserts cases.
     *
     * Handles HTTP POST /api/cases/batchUpsert.
     *
     * Batch validate the cases then if no errors have happened performs the batch
     * upsert.
     */
    batchUpsert = async (req: Request, res: Response): Promise<void> => {
        try {
            // Batch validate cases first.
            const errors = await this.batchValidate(req.body.cases);
            if (errors.length > 0) {
                res.status(207).send({
                    phase: 'VALIDATE',
                    numCreated: 0,
                    numUpdated: 0,
                    errors: errors,
                });
                return;
            }
            const bulkWriteResult = await Case.bulkWrite(
                // eslint-disable-next-line @typescript-eslint/no-explicit-any
                req.body.cases.map((c: any) => {
                    delete c.caseCount;
                    if (
                        c.caseReference?.sourceId &&
                        c.caseReference?.sourceEntryId
                    ) {
                        return {
                            updateOne: {
                                filter: {
                                    'caseReference.sourceId':
                                        c.caseReference.sourceId,
                                    'caseReference.sourceEntryId':
                                        c.caseReference.sourceEntryId,
                                },
                                update: c,
                                upsert: true,
                            },
                        };
                    } else {
                        return {
                            insertOne: {
                                document: c,
                            },
                        };
                    }
                }),
                { ordered: false },
            );
            res.status(200).json({
                phase: 'UPSERT',
                numCreated:
                    (bulkWriteResult.insertedCount || 0) +
                    (bulkWriteResult.upsertedCount || 0),
                numUpdated: bulkWriteResult.modifiedCount,
                errors: [],
            });
            return;
        } catch (err) {
            if (err.name === 'ValidationError') {
                res.status(422).json(err);
                return;
            }
            logger.warn(err);
            res.status(500).json(err);
            return;
        }
    };

    /**
     * Update a specific case.
     *
     * Handles HTTP PUT /api/cases/:id.
     */
    update = async (req: Request, res: Response): Promise<void> => {
        try {
            const c = await Case.findByIdAndUpdate(req.params.id, req.body, {
                new: true,
                runValidators: true,
            });
            if (!c) {
                res.status(404).send({
                    message: `Case with ID ${req.params.id} not found.`,
                });
                return;
            }
            res.json(c);
        } catch (err) {
            if (err.name === 'ValidationError') {
                res.status(422).json(err);
                return;
            }
            res.status(500).json(err);
            return;
        }
    };

    /**
     * Updates multiple cases.
     *
     * Handles HTTP POST /api/cases/batchUpdate.
     */
    batchUpdate = async (req: Request, res: Response): Promise<void> => {
        // Consider defining a type for the request-format cases.
        // eslint-disable-next-line @typescript-eslint/no-explicit-any
        if (!req.body.cases.every((c: any) => c._id)) {
            res.status(422).json({
                message: 'Every case must specify its _id',
            });
            return;
        }
        try {
            const bulkWriteResult = await Case.bulkWrite(
                // Consider defining a type for the request-format cases.
                // eslint-disable-next-line @typescript-eslint/no-explicit-any
                req.body.cases.map((c: any) => {
                    return {
                        updateOne: {
                            filter: {
                                _id: c._id,
                            },
                            update: c,
                        },
                    };
                }),
                { ordered: false },
            );
            res.json({ numModified: bulkWriteResult.modifiedCount });
        } catch (err) {
            res.status(500).json(err);
            return;
        }
    };

    /**
     * Upserts a case based on a compound index of
     * caseReference.{dataSourceId, dataEntryId}.
     *
     * On success, the returned status code indicates whether than item was created
     * (201) or updated (200).
     *
     * Handles HTTP PUT /api/cases.
     */
    upsert = async (req: Request, res: Response): Promise<void> => {
        try {
            const c = await Case.findOne({
                'caseReference.sourceId': req.body.caseReference?.sourceId,
                'caseReference.sourceEntryId':
                    req.body.caseReference?.sourceEntryId,
            });
            if (
                req.body.caseReference?.sourceId &&
                req.body.caseReference?.sourceEntryId &&
                c
            ) {
                c.set(req.body);
                const result = await c.save();
                res.status(200).json(result);
                return;
            } else {
                // Geocode new cases.
                await this.geocode(req);
                const c = new Case(req.body);
                const result = await c.save();
                res.status(201).json(result);
                return;
            }
        } catch (err) {
            if (err instanceof GeocodeNotFoundError) {
                res.status(404).json({ message: err.message });
            }
            if (
                err.name === 'ValidationError' ||
                err instanceof InvalidParamError
            ) {
                res.status(422).json(err.message);
                return;
            }
            res.status(500).json(err.message);
            return;
        }
    };

    /**
     * Deletes multiple cases.
     *
     * Handles HTTP DELETE /api/cases.
     */
    batchDel = async (req: Request, res: Response): Promise<void> => {
        if (req.body.caseIds !== undefined) {
            Case.deleteMany(
                {
                    _id: {
                        $in: req.body.caseIds,
                    },
                },
                (err) => {
                    if (err) {
                        res.status(500).json(err);
                        return;
                    }
                    res.status(204).end();
                },
            );
            return;
        }

        const casesQuery = casesMatchingSearchQuery({
            searchQuery: req.body.query,
            count: false,
        });
        Case.deleteMany(casesQuery, (err) => {
            if (err) {
                res.status(500).json(err);
                return;
            }
            res.status(204).end();
        });
    };

    /**
     * Delete a specific case.
     *
     * Handles HTTP DELETE /api/cases/:id.
     */
    del = async (req: Request, res: Response): Promise<void> => {
        const c = await Case.findByIdAndDelete(req.params.id, req.body);
        if (!c) {
            res.status(404).send({
                message: `Case with ID ${req.params.id} not found.`,
            });
            return;
        }
        res.status(204).end();
    };

    /**
     * Excludes multiple cases.
     *
     * Handles HTTP POST /api/batchStatusChange.
     * Receives an array of MongoDB IDs, status to be set for them and optional note.
     * Note is used only when excluding cases (status set to "Excluded").
     */
    batchStatusChange = async (req: Request, res: Response): Promise<void> => {
        const newStatus = req.body.status.toUpperCase();
        const caseIds = req.body.caseIds;

        if (newStatus === 'EXCLUDED' && !req.body.note) {
            res.status(422)
                .send({
                    message: 'Note is required when excluding cases.',
                })
                .end();
            return;
        }

        let updateQuery = {};

        try {
            if (!caseIds) {
                updateQuery = casesMatchingSearchQuery({
                    searchQuery: req.body.query,
                    count: false,
                });
            } else {
                updateQuery = {
                    _id: { $in: caseIds },
                };
                const validIdsCount = await Case.countDocuments(updateQuery);
                if (validIdsCount != caseIds.length) {
                    res.status(422)
                        .send({
                            message:
                                'At least one of provided case IDs was not found. No records changed.',
                        })
                        .end();
                    return;
                }
            }
        } catch (err) {
            if (err.name === 'CastError') {
                res.status(422)
                    .send({
                        message: `Provided ID (${err.value}) is not valid. More IDs may be invalid. No records changed.`,
                    })
                    .end();
                return;
            }
            logger.error(err);
            res.status(500).json(err).end();
            return;
        }

        try {
            let updateDocument = {};
            if (newStatus === 'EXCLUDED') {
                updateDocument = {
                    $set: {
                        'caseReference.verificationStatus': newStatus,
                        'exclusionData.date': Date.now(),
                        'exclusionData.note': req.body.note,
                    },
                };
            } else {
                updateDocument = {
                    $set: {
                        'caseReference.verificationStatus': newStatus,
                    },
                    $unset: {
                        exclusionData: '',
                    },
                };
            }
            await Case.updateMany(updateQuery, updateDocument);

            res.status(200).end();
        } catch (err) {
            logger.error(err);
            res.status(500).json(err).end();
        }
        return;
    };

    /**
     * Get a list of excluded cases IDs for a specific source ID.
     *
     * Handles HTTP GET /api/excludedCaseIds.
     */
    listExcludedCaseIds = async (
        req: Request,
        res: Response,
    ): Promise<void> => {
        /*
            We need to be able to include date filtering or
            not - requiring events to be an optional property.
         */
        const searchQuery: {
            'caseReference.verificationStatus': string;
            'caseReference.sourceId': string | undefined;
            events?: QuerySelector<EventDocument | [EventDocument]>;
        } = {
            'caseReference.verificationStatus': 'EXCLUDED',
            'caseReference.sourceId': req.query.sourceId?.toString(),
        };

        if (req.query.dateFrom || req.query.dateTo) {
            let dateRangeFilter = {};

            if (req.query.dateFrom) {
                dateRangeFilter = {
                    ...dateRangeFilter,
                    $gte: new Date(req.query.dateFrom.toString()),
                };
            }

            if (req.query.dateTo) {
                dateRangeFilter = {
                    ...dateRangeFilter,
                    $lte: new Date(req.query.dateTo.toString()),
                };
            }

            searchQuery['events'] = {
                $elemMatch: {
                    name: 'confirmed',
                    'dateRange.start': dateRangeFilter,
                },
            };
        }

        const cases = await Case.find(searchQuery).lean();

        const caseIds = cases
            .filter((c) => !!c.caseReference.sourceEntryId)
            .map((c) => c.caseReference.sourceEntryId);

        res.status(200).json({ cases: caseIds }).end();
    };

    private excludeRestrictedSourcesFromCaseAggregation(casesQuery: any[]) {
        return _.concat(casesQuery, [
            {
                $addFields: {
                    sourceID: {
                        $toObjectId: '$caseReference.sourceId',
                    },
                },
            },
            {
                $lookup: {
                    localField: 'sourceID',
                    foreignField: '_id',
                    from: 'sources',
                    as: 'source',
                },
            },
            {
                $addFields: {
                    isExcluded: {
                        $anyElementTrue: '$source.excludeFromLineList',
                    },
                },
            },
            {
                $match: {
                    isExcluded: false,
                },
            },
        ]);
    }

    private caseAggregationFromQuery(queryText: string) {
        let casesQuery: any[] = [];
        const parsedSearch = parseSearchQuery(queryText);
        
        const query = parsedSearch.fullTextSearch
            ? {
                  $text: { $search: parsedSearch.fullTextSearch },
              }
            : {};

        casesQuery = [{ $match: query }];

        const filters = parsedSearch.filters.map((f) => {
            if (f.values.length == 1) {
                const searchTerm = f.values[0];
                if (searchTerm === '*') {
                    return {
                        $match: {
                            [f.path]: {
                                $exists: true,
                            },
                        },
                    };
                } else {
                    if (f.dateOperator) {
                        return {
                            $match: {
                                [f.path]: {
                                    [f.dateOperator]: new Date(
                                        f.values[0].toString(),
                                    ),
                                },
                            },
                        };
                    } else {
                        return {
                            $match: {
                                [f.path]: f.values[0],
                            },
                        };
                    }
                }
            } else {
                return {
                    $match: {
                        $expr: {
                            $in: [`$${f.path}`, f.values],
                        },
                    },
                };
            }
        });
        casesQuery = _.concat(casesQuery, filters);        
        return casesQuery;
    }

    /**
     * Geocodes a single location.
     * @param canBeFuzzy The location is allowed to be "fuzzy", in which case it may not get geocoded.
     * @returns The geocoded location.
     * @throws GeocodeNotFoundError if no geocode could be found.
     * @throws InvalidParamError if location.query is not specified and location
     *         is not complete already.
     */
    // eslint-disable-next-line @typescript-eslint/no-explicit-any
    private async geocodeLocation(
        location: any,
        canBeFuzzy: boolean,
    ): Promise<any> {
        // Geocode using location.query if no lat lng were provided.
        if (location?.geometry?.latitude && location.geometry?.longitude) {
            return location;
        }
        if (!location?.query) {
            if (canBeFuzzy) {
                // no problem, just give back what we received
                return location;
            }
            throw new InvalidParamError(
                'location.query must be specified to be able to geocode',
            );
        }

        const opts: GeocodeOptions = {};

        if (location['limitToResolution']) {
            opts.limitToResolution = [];
            location['limitToResolution']
                .split(',')
                .forEach((supplied: string) => {
                    const resolution =
                        Resolution[supplied as keyof typeof Resolution];
                    if (!resolution) {
                        throw new InvalidParamError(
                            `invalid limitToResolution: ${supplied}`,
                        );
                    }
                    opts.limitToResolution?.push(resolution);
                });
        }

        if (location['limitToCountry']) {
            opts.limitToCountry = location['limitToCountry']
                .split(',')
                .filter((countryCode: string) => countryCode.length === 2);
        }

        for (const geocoder of this.geocoders) {
            const features = await geocoder.geocode(location?.query, opts);
            if (features.length === 0) {
                continue;
            }
            // Currently a 1:1 match between the GeocodeResult and the data service API.
            // We also store the original query to match it later on and help debugging.
            return {
                query: location?.query,
                ...features[0],
            };
        }
        throw new GeocodeNotFoundError(
            `Geocode not found for ${location.query}`,
        );
    }

    /**
     * Geocodes request content if no lat lng were provided.
     * This geocodes both case location and case travel locations if specified.
     *
     * @throws GeocodeNotFoundError if no geocode could be found.
     * @throws InvalidParamError if location.query is not specified and location
     *         is not complete already.
     */
    // For batch requests, the case body is nested.
    // While we could define a type here, the right change is probably to use a
    // batch geocoding API for such cases.
    // eslint-disable-next-line @typescript-eslint/no-explicit-any
    private async geocode(req: Request | any): Promise<void> {
        req.body['location'] = await this.geocodeLocation(
            req.body['location'],
            false,
        );
        for (const travel of req.body.travelHistory?.travel || []) {
            travel['location'] = await this.geocodeLocation(
                travel.location,
                true,
            );
        }
    }
}

/*
"location": {
    "country": "Costa Rica",
    "administrativeAreaLevel1": "Any province in Costa Rica",
    "administrativeAreaLevel2": "Any canton in Costa Rica",
    "administrativeAreaLevel3": "Any district in Costa Rica",
    "place": "Boston Children's Hospital",
    "name": "Lyon, Auvergne-Rhône-Alpes, France",
    "geoResolution": "Point",
    "geometry": {
      "latitude": 0,
      "longitude": 0
    },
    "query": "string",
    "limitToResolution": "string",
    "limitToCountry": string[]
  }
 */

// Returns a mongoose query for all cases matching the given search query.
// If count is true, it returns a query for the number of cases matching
// the search query.
export const casesMatchingSearchQuery = (opts: {
    searchQuery: string;
    count: boolean;
    limit?: number;
    // Goofy Mongoose types require this.
    // eslint-disable-next-line @typescript-eslint/no-explicit-any
}): any => {
    // set data limit to 10K by default
    const countLimit = opts.limit ? opts.limit : 10000;
    const parsedSearch = parseSearchQuery(opts.searchQuery);
    const queryOpts = parsedSearch.fullTextSearch
        ? {
              $text: { $search: parsedSearch.fullTextSearch },
          }
        : {};

    let casesQuery: DocumentQuery<CaseDocument[], CaseDocument>;
    let countQuery: Query<number>;

    if (opts.searchQuery === '') {
        // Always search with case-insensitivity.
        casesQuery = Case.find(queryOpts).collation({
            locale: 'en_US',
            strength: 2,
        });
        countQuery = Case.estimatedDocumentCount().collation({
            locale: 'en_US',
            strength: 2,
        });
    } else {
        // Always search with case-insensitivity.
        casesQuery = Case.find(queryOpts).collation({
            locale: 'en_US',
            strength: 2,
        });
        countQuery = Case.countDocuments(queryOpts)
            .limit(countLimit)
            .collation({
                locale: 'en_US',
                strength: 2,
            });
    }

    // Fill in keyword filters.
    parsedSearch.filters.forEach((f) => {
        if (f.values.length == 1) {
            const searchTerm = f.values[0];
            if (searchTerm === '*') {
                casesQuery.where(f.path).exists();
                countQuery.where(f.path).exists();
            } else {
                casesQuery.where(f.path).equals(f.values[0]);
                countQuery.where(f.path).equals(f.values[0]);
            }
        } else {
            casesQuery.where(f.path).in(f.values);
            countQuery.where(f.path).in(f.values);
        }
    });
    return opts.count ? countQuery : casesQuery.lean();
};

/**
 * Find IDs of existing cases that have {caseReference.sourceId,
 * caseReference.sourceEntryId} combinations matching any cases in the provided
 * request.
 *
 * This is used in batchUpsert. Background:
 *
 *   While MongoDB does return IDs of created documents, it doesn't do so
 *   for modified documents (e.g. cases updated via upsert calls). In
 *   order to (necessarily) provide that information, we'll query existing
 *   cases, filtering on provided case reference data, in order to provide
 *   an accurate list of updated case IDs.
 */
export const findCasesWithCaseReferenceData = async (
    req: Request,
    fieldsToSelect = {},
): Promise<CaseDocument[]> => {
    const providedCaseReferenceData = req.body.cases
        .filter(
            // Case data should be validated prior to this point.
            // eslint-disable-next-line @typescript-eslint/no-explicit-any
            (c: any) =>
                c.caseReference?.sourceId && c.caseReference?.sourceEntryId,
        )
        // Case data should be validated prior to this point.
        // eslint-disable-next-line @typescript-eslint/no-explicit-any
        .map((c: any) => {
            return {
                'caseReference.sourceId': c.caseReference.sourceId,
                'caseReference.sourceEntryId': c.caseReference.sourceEntryId,
            };
        });

    return providedCaseReferenceData.length > 0
        ? Case.find()
              .or(providedCaseReferenceData)
              .select(fieldsToSelect)
              .exec()
        : [];
};

/**
 * Find IDs of existing cases that have {caseReference.sourceId,
 * caseReference.sourceEntryId} combinations matching any cases in the provided
 * request.
 *
 * This is used in batchUpsert. Background:
 *
 *   While MongoDB does return IDs of created documents, it doesn't do so
 *   for modified documents (e.g. cases updated via upsert calls). In
 *   order to (necessarily) provide that information, we'll query existing
 *   cases, filtering on provided case reference data, in order to provide
 *   an accurate list of updated case IDs.
 */
export const findCaseIdsWithCaseReferenceData = async (
    req: Request,
): Promise<string[]> => {
    return (
        await findCasesWithCaseReferenceData(
            req,
            /* fieldsToSelect= */ { _id: 1 },
        )
    ).map((c) => String(c._id));
};

/**
 * List most frequently used symptoms.
 *
 * Handles HTTP GET /api/cases/symptoms.
 */
export const listSymptoms = async (
    req: Request,
    res: Response,
): Promise<void> => {
    const limit = Number(req.query.limit);
    try {
        const symptoms = await Case.aggregate([
            { $unwind: '$symptoms.values' },
            { $sortByCount: '$symptoms.values' },
            { $sort: { count: -1, _id: 1 } },
        ]).limit(limit);
        res.json({
            symptoms: symptoms.map((symptomObject) => symptomObject._id),
        });
        return;
    } catch (e) {
        logger.error(e);
        res.status(500).json(e);
        return;
    }
};

/**
 * List most frequently used places of transmission.
 *
 * Handles HTTP GET /api/cases/placesOfTransmission.
 */
export const listPlacesOfTransmission = async (
    req: Request,
    res: Response,
): Promise<void> => {
    const limit = Number(req.query.limit);
    try {
        const placesOfTransmission = await Case.aggregate([
            { $unwind: '$transmission.places' },
            { $sortByCount: '$transmission.places' },
            { $sort: { count: -1, _id: 1 } },
        ]).limit(limit);
        res.json({
            placesOfTransmission: placesOfTransmission.map(
                (placeOfTransmissionObject) => placeOfTransmissionObject._id,
            ),
        });
        return;
    } catch (e) {
        logger.error(e);
        res.status(500).json(e);
        return;
    }
};

/**
 * List most frequently used occupations.
 *
 * Handles HTTP GET /api/cases/occupations.
 */
export const listOccupations = async (
    req: Request,
    res: Response,
): Promise<void> => {
    const limit = Number(req.query.limit);
    try {
        const occupations = await Case.aggregate([
            { $sortByCount: '$demographics.occupation' },
            { $sort: { count: -1, _id: 1 } },
        ]).limit(limit);
        res.json({
            occupations: occupations.map(
                (occupationObject) => occupationObject._id,
            ),
        });
        return;
    } catch (e) {
        logger.error(e);
        res.status(500).json(e);
        return;
    }
};<|MERGE_RESOLUTION|>--- conflicted
+++ resolved
@@ -126,11 +126,8 @@
         const page = Number(req.query.page) || 1;
         const limit = Number(req.query.limit) || 10;
         const countLimit = Number(req.query.count_limit) || 10000;
-<<<<<<< HEAD
         const sortBy = Number(req.query.sort_by);
         const sortByOrder = Number(req.query.order);
-=======
->>>>>>> 9a24a410
 
         if (page < 1) {
             res.status(422).json({ message: 'page must be > 0' });
