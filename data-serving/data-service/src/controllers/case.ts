import { Case, CaseDocument } from '../model/case';
import { DocumentQuery, Query } from 'mongoose';
import { Request, Response } from 'express';

import parseSearchQuery from '../util/search';

/**
 * Get a specific case.
 *
 * Handles HTTP GET /api/cases/:id.
 */
export const get = async (req: Request, res: Response): Promise<void> => {
    const c = await Case.findById(req.params.id).lean();
    if (!c) {
        res.status(404).send(`Case with ID ${req.params.id} not found.`);
        return;
    }
    res.json(c);
};

// Returns a mongoose query for all cases matching the given search query.
// If count is true, it returns a query for the number of cases matching
// the search query.
const casesMatchingSearchQuery = (opts: {
    searchQuery: string;
    count: boolean;
}) => {
    const parsedSearch = parseSearchQuery(opts.searchQuery);
    const queryOpts = parsedSearch.fullTextSearch
        ? {
              $text: { $search: parsedSearch.fullTextSearch },
          }
        : {};

    const casesQuery = Case.find(queryOpts);
    const countQuery = Case.countDocuments(queryOpts);
    // Fill in keyword filters.
    parsedSearch.filters.forEach((f) => {
        if (f.values.length == 1) {
            casesQuery.where(f.path).equals(f.values[0]);
            countQuery.where(f.path).equals(f.values[0]);
        } else {
            casesQuery.where(f.path).in(f.values);
            countQuery.where(f.path).in(f.values);
        }
    });
    return opts.count ? countQuery : casesQuery;
};

/**
 * List all cases.
 *
 * Handles HTTP GET /api/cases.
 */
export const list = async (req: Request, res: Response): Promise<void> => {
    const page = Number(req.query.page) || 1;
    const limit = Number(req.query.limit) || 10;
    if (page < 1) {
        res.status(422).json('page must be > 0');
        return;
    }
    if (limit < 1) {
        res.status(422).json('limit must be > 0');
        return;
    }
    // Filter query param looks like &q=some%20search%20query
    if (typeof req.query.q !== 'string' && typeof req.query.q !== 'undefined') {
        res.status(422).json('q must be a unique string');
        return;
    }
    try {
        const casesQuery = casesMatchingSearchQuery({
            searchQuery: req.query.q || '',
            count: false,
        }) as DocumentQuery<CaseDocument[], CaseDocument, unknown>;
        const countQuery = casesMatchingSearchQuery({
            searchQuery: req.query.q || '',
            count: true,
        }) as Query<number>;
        // Do a fetch of documents and another fetch in parallel for total documents
        // count used in pagination.
        const [docs, total] = await Promise.all([
            casesQuery
                .sort({ 'revisionMetadata.creationMetadata.date': -1 })
                .skip(limit * (page - 1))
                .limit(limit + 1)
                // We don't need mongoose docs here, just plain json.
                .lean(),
            countQuery,
        ]);
        // If we have more items than limit, add a response param
        // indicating that there is more to fetch on the next page.
        if (docs.length == limit + 1) {
            docs.splice(limit);
            res.json({
                cases: docs,
                nextPage: page + 1,
                total: total,
            });
            return;
        }
        // If we fetched all available data, just return it.
        res.json({ cases: docs, total: total });
    } catch (e) {
        console.error(e);
        res.status(500).json(e.message);
        return;
    }
};

/**
 * Create one or many identical cases.
 *
 * Handles HTTP POST /api/cases.
 */
export const create = async (req: Request, res: Response): Promise<void> => {
    const numCases = Number(req.query.num_cases) || 1;
    try {
        const c = new Case(req.body);

        let result;
        if (req.query.validate_only) {
            await c.validate();
            result = c;
        } else {
            if (numCases === 1) {
                result = await c.save();
            } else {
                const cases = Array.from(
                    { length: numCases },
                    () => new Case(req.body),
                );
                result = { cases: await Case.insertMany(cases) };
            }
        }
        res.status(201).json(result);
    } catch (err) {
        if (err.name === 'ValidationError') {
            res.status(422).json(err.message);
            return;
        }
        res.status(500).json(err.message);
        return;
    }
};

/**
 * Batch validates cases.
 *
 * Handles HTTP POST /api/cases/batchValidate.
 */
export const batchValidate = async (
    req: Request,
    res: Response,
): Promise<void> => {
    try {
        const errors: { index: number; message: string }[] = [];
        await Promise.all(
            // We're about to validate this data; any is fine, here.
            // eslint-disable-next-line @typescript-eslint/no-explicit-any
            req.body.cases.map((c: any, index: number) => {
                return new Case(c).validate().catch((e) => {
                    errors.push({ index: index, message: e.message });
                });
            }),
        );
        res.status(207).json({ errors: errors });
        return;
    } catch (err) {
        res.status(500).json(err.message);
        return;
    }
};

/**
 * Find IDs of existing cases that have {caseReference.sourceId,
 * caseReference.sourceEntryId} combinations matching any cases in the provided
 * request.
 *
 * This is used in batchUpsert. Background:
 *
 *   While MongoDB does return IDs of created documents, it doesn't do so
 *   for modified documents (e.g. cases updated via upsert calls). In
 *   order to (necessarily) provide that information, we'll query existing
 *   cases, filtering on provided case reference data, in order to provide
 *   an accurate list of updated case IDs.
 */
export const findCasesWithCaseReferenceData = async (
    req: Request,
    fieldsToSelect = {},
): Promise<CaseDocument[]> => {
    const providedCaseReferenceData = req.body.cases
        .filter(
            // Case data should be validated prior to this point.
            // eslint-disable-next-line @typescript-eslint/no-explicit-any
            (c: any) =>
                c.caseReference?.sourceId && c.caseReference?.sourceEntryId,
        )
        .map((c: any) => {
            return {
                'caseReference.sourceId': c.caseReference.sourceId,
                'caseReference.sourceEntryId': c.caseReference.sourceEntryId,
            };
        });

    return providedCaseReferenceData.length > 0
        ? Case.find()
              .or(providedCaseReferenceData)
              .select(fieldsToSelect)
              .exec()
        : [];
};

/**
 * Find IDs of existing cases that have {caseReference.sourceId,
 * caseReference.sourceEntryId} combinations matching any cases in the provided
 * request.
 *
 * This is used in batchUpsert. Background:
 *
 *   While MongoDB does return IDs of created documents, it doesn't do so
 *   for modified documents (e.g. cases updated via upsert calls). In
 *   order to (necessarily) provide that information, we'll query existing
 *   cases, filtering on provided case reference data, in order to provide
 *   an accurate list of updated case IDs.
 */
const findCaseIdsWithCaseReferenceData = async (
    req: Request,
): Promise<string[]> => {
    return (
        await findCasesWithCaseReferenceData(
            req,
            /* fieldsToSelect= */ { _id: 1 },
        )
    ).map((c) => String(c._id));
};

/**
 * Batch upserts cases.
 *
 * Handles HTTP POST /api/cases/batchUpsert.
 *
 * Note that this method is _not_ atomic, and that validation _should_ be
 * performed prior to invocation. Upserted cases are not validated, and while
 * any validation issues for created cases will cause the API to return 422,
 * all provided cases without validation errors will be written.
 *
 * TODO: Wrap batchValidate in this method.
 */
export const batchUpsert = async (
    req: Request,
    res: Response,
): Promise<void> => {
    try {
        const toBeUpsertedCaseIds = await findCaseIdsWithCaseReferenceData(req);
        const bulkWriteResult = await Case.bulkWrite(
            // Case data should be validated prior to this point.
            // eslint-disable-next-line @typescript-eslint/no-explicit-any
            req.body.cases.map((c: any) => {
                if (
                    c.caseReference?.sourceId &&
                    c.caseReference?.sourceEntryId
                ) {
                    return {
                        updateOne: {
                            filter: {
                                'caseReference.sourceId':
                                    c.caseReference.sourceId,
                                'caseReference.sourceEntryId':
                                    c.caseReference.sourceEntryId,
                            },
                            update: c,
                            upsert: true,
                        },
                    };
                } else {
                    return {
                        insertOne: {
                            document: c,
                        },
                    };
                }
            }),
            { ordered: false },
        );
        res.status(207).json({
            // Types are a little goofy here. We're grabbing the string ID from
            // what MongoDB returns, which is data in the form of:
            //   { index0 (string): _id0 (ObjectId), ..., indexN: _idN}
            createdCaseIds: Object.entries(bulkWriteResult.insertedIds)
                .concat(Object.entries(bulkWriteResult.upsertedIds))
                .map((kv) => String(kv[1])),
            updatedCaseIds: toBeUpsertedCaseIds,
        });
        return;
    } catch (err) {
        if (err.name === 'ValidationError') {
            res.status(422).json(err.message);
            return;
        }
        console.warn(err);
        res.status(500).json(err.message);
        return;
    }
};

/**
 * Update a specific case.
 *
 * Handles HTTP PUT /api/cases/:id.
 */
export const update = async (req: Request, res: Response): Promise<void> => {
    try {
        const c = await Case.findByIdAndUpdate(req.params.id, req.body, {
            new: true,
            runValidators: true,
        });
        if (!c) {
            res.status(404).send(`Case with ID ${req.params.id} not found.`);
            return;
        }
        res.json(c);
    } catch (err) {
        if (err.name === 'ValidationError') {
            res.status(422).json(err.message);
            return;
        }
        res.status(500).json(err.message);
        return;
    }
};

/**
 * Upserts a case based on a compound index of
 * caseReference.{dataSourceId, dataEntryId}.
 *
 * On success, the returned status code indicates whether than item was created
 * (201) or updated (200).
 *
 * Handles HTTP PUT /api/cases.
 */
export const upsert = async (req: Request, res: Response): Promise<void> => {
    try {
        const c = await Case.findOne({
            'caseReference.sourceId': req.body.caseReference?.sourceId,
            'caseReference.sourceEntryId':
                req.body.caseReference?.sourceEntryId,
        });
        if (
            req.body.caseReference?.sourceId &&
            req.body.caseReference?.sourceEntryId &&
            c
        ) {
            c.set(req.body);
            const result = await c.save();
            res.status(200).json(result);
            return;
        } else {
            const c = new Case(req.body);
            const result = await c.save();
            res.status(201).json(result);
            return;
        }
    } catch (err) {
        if (err.name === 'ValidationError') {
            res.status(422).json(err.message);
            return;
        }
        res.status(500).json(err.message);
        return;
    }
};

/**
 * Deletes multiple cases.
 *
 * Handles HTTP DELETE /api/cases.
 */
export const batchDel = async (req: Request, res: Response): Promise<void> => {
<<<<<<< HEAD
    Case.deleteMany(
        {
            _id: {
                $in: req.body.caseIds,
            },
        },
        (err) => {
            if (err) {
                res.status(500).json(err.message);
                return;
            }
            res.status(204).end();
        },
    );
=======
    if (req.body.caseIds !== undefined) {
        Case.deleteMany(
            {
                _id: {
                    $in: req.body.caseIds,
                },
            },
            (err) => {
                if (err) {
                    res.status(500).json(err.message);
                    return;
                }
                res.status(204).end();
            },
        );
        return;
    }

    const casesQuery = casesMatchingSearchQuery({
        searchQuery: req.body.query,
        count: false,
    });
    Case.deleteMany(casesQuery, (err) => {
        if (err) {
            res.status(500).json(err.message);
            return;
        }
        res.status(204).end();
    });
>>>>>>> db32f528
};

/**
 * Delete a specific case.
 *
 * Handles HTTP DELETE /api/cases/:id.
 */
export const del = async (req: Request, res: Response): Promise<void> => {
    const c = await Case.findByIdAndDelete(req.params.id, req.body);
    if (!c) {
        res.status(404).send(`Case with ID ${req.params.id} not found.`);
        return;
    }
    res.status(204).end();
};

/**
 * List most frequently used symptoms.
 *
 * Handles HTTP GET /api/cases/symptoms.
 */
export const listSymptoms = async (
    req: Request,
    res: Response,
): Promise<void> => {
    const limit = Number(req.query.limit);
    try {
        const symptoms = await Case.aggregate([
            { $unwind: '$symptoms.values' },
            { $sortByCount: '$symptoms.values' },
            { $sort: { count: -1, _id: 1 } },
        ]).limit(limit);
        res.json({
            symptoms: symptoms.map((symptomObject) => symptomObject._id),
        });
        return;
    } catch (e) {
        console.error(e);
        res.status(500).json(e.message);
        return;
    }
};

/**
 * List most frequently used places of transmission.
 *
 * Handles HTTP GET /api/cases/placesOfTransmission.
 */
export const listPlacesOfTransmission = async (
    req: Request,
    res: Response,
): Promise<void> => {
    const limit = Number(req.query.limit);
    try {
        const placesOfTransmission = await Case.aggregate([
            { $unwind: '$transmission.places' },
            { $sortByCount: '$transmission.places' },
            { $sort: { count: -1, _id: 1 } },
        ]).limit(limit);
        res.json({
            placesOfTransmission: placesOfTransmission.map(
                (placeOfTransmissionObject) => placeOfTransmissionObject._id,
            ),
        });
        return;
    } catch (e) {
        console.error(e);
        res.status(500).json(e.message);
        return;
    }
};

/**
 * List most frequently used occupations.
 *
 * Handles HTTP GET /api/cases/occupations.
 */
export const listOccupations = async (
    req: Request,
    res: Response,
): Promise<void> => {
    const limit = Number(req.query.limit);
    try {
        const occupations = await Case.aggregate([
            { $sortByCount: '$demographics.occupation' },
            { $sort: { count: -1, _id: 1 } },
        ]).limit(limit);
        res.json({
            occupations: occupations.map(
                (occupationObject) => occupationObject._id,
            ),
        });
        return;
    } catch (e) {
        console.error(e);
        res.status(500).json(e.message);
        return;
    }
};<|MERGE_RESOLUTION|>--- conflicted
+++ resolved
@@ -377,22 +377,6 @@
  * Handles HTTP DELETE /api/cases.
  */
 export const batchDel = async (req: Request, res: Response): Promise<void> => {
-<<<<<<< HEAD
-    Case.deleteMany(
-        {
-            _id: {
-                $in: req.body.caseIds,
-            },
-        },
-        (err) => {
-            if (err) {
-                res.status(500).json(err.message);
-                return;
-            }
-            res.status(204).end();
-        },
-    );
-=======
     if (req.body.caseIds !== undefined) {
         Case.deleteMany(
             {
@@ -422,7 +406,6 @@
         }
         res.status(204).end();
     });
->>>>>>> db32f528
 };
 
 /**
