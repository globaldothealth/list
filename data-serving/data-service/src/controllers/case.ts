import { Case, validOutcomes } from '../model/case';
import { Request, Response } from 'express';
<<<<<<< HEAD
import { check, validationResult } from 'express-validator';
=======
import { Case } from '../model/case';
>>>>>>> a22a72e6

/**
 * Get a specific case.
 *
 * Handles HTTP GET /api/cases/:id.
 */
export const get = async (req: Request, res: Response): Promise<void> => {
    const c = await Case.findById(req.params.id);
    if (!c) {
        res.status(404).send(`Case with ID ${req.params.id} not found.`);
        return;
    }
    res.json(c);
};

/**
 * List all cases.
 *
 * Handles HTTP GET /api/cases.
 */
export const list = async (req: Request, res: Response): Promise<void> => {
    const cases = await Case.find({});
    res.json(cases);
};

/**
 * Create a case.
 *
 * Handles HTTP POST /api/cases.
 */
export const create = async (req: Request, res: Response): Promise<void> => {
    try {
        const c = new Case(req.body);
        const result = await c.save();
        res.json(result);
    } catch (err) {
        if (err.name === 'ValidationError') {
            res.status(422).json(err.message);
            return;
        }
        res.status(500).json(err.message);
        return;
    }
};

/**
 * Update a specific case.
 *
 * Handles HTTP PUT /api/cases/:id.
 */
export const update = async (req: Request, res: Response): Promise<void> => {
    try {
        const c = await Case.findByIdAndUpdate(req.params.id, req.body, {
            new: true,
            runValidators: true,
        });
        if (!c) {
            res.status(404).send(`Case with ID ${req.params.id} not found.`);
            return;
        }
        res.json(c);
    } catch (err) {
        if (err.name === 'ValidationError') {
            res.status(422).json(err.message);
            return;
        }
        res.status(500).json(err.message);
        return;
    }
};

/**
 * Delete a specific case.
 *
 * Handles HTTP DELETE /api/cases/:id.
 */
export const del = async (req: Request, res: Response): Promise<void> => {
    const c = await Case.findByIdAndDelete(req.params.id, req.body);
    if (!c) {
        res.status(404).send(`Case with ID ${req.params.id} not found.`);
        return;
    }
    res.json(c);
};<|MERGE_RESOLUTION|>--- conflicted
+++ resolved
@@ -1,10 +1,6 @@
-import { Case, validOutcomes } from '../model/case';
 import { Request, Response } from 'express';
-<<<<<<< HEAD
-import { check, validationResult } from 'express-validator';
-=======
+
 import { Case } from '../model/case';
->>>>>>> a22a72e6
 
 /**
  * Get a specific case.
