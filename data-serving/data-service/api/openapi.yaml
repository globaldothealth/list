openapi: 3.0.3
info:
  title: Global Health data service
  description: Server for CRUD operations on Global Health line-list data
  termsOfService: "https://www.healthmap.org/about/termsofuse/"
  contact:
    name: Healthmap
    url: http://www.diseasedaily.org/about
    email: info@healthmap.org
  license:
    name: MIT
    url: "https://opensource.org/licenses/MIT"
  version: 1.0.0
tags:
  - name: Case
    description: Case related operations
  - name: Suggest
    description: Suggestion for input of cases
paths:
  /cases:
    get:
      summary: Lists cases
      tags: [Case]
      operationId: listCases
      parameters:
        - name: page
          in: query
          description: The pages of cases to skip before starting to collect the result set
          required: false
          schema:
            type: integer
            format: int32
            minimum: 1
            default: 1
        - name: limit
          in: query
          description: The number of items to return
          required: false
          schema:
            type: integer
            format: int32
            minimum: 1
            maximum: 100
            default: 10
        - name: q
          in: query
          description: The search query
          required: false
          schema:
            type: string
          examples:
            "full text search":
              value: "this -butnotthis"
              summary: Full text search with items that must or must not be present.
            keywords:
              value: "curator:foo@bar.com,baz@meh.com country:france"
              summary: >
                values are OR'ed for the same keyword and all keywords are AND'ed.
                Keyword values can be quoted for multi-words matches and concatenated
                with a comma to union them. Only equality operator is supported.
                Supported keywords are: curator, gender, nationality, occupation,
                country, outcome, caseid, uploadid, source, admin1, admin2, admin3
      responses:
        "200":
          $ref: "#/components/responses/200CaseArray"
        "400":
          $ref: "#/components/responses/400"
        "403":
          $ref: "#/components/responses/403"
        "422":
          $ref: "#/components/responses/422"
        "500":
          $ref: "#/components/responses/500"
    post:
      summary: Creates one (or multiple identical) new cases
      tags: [Case]
      operationId: createCase
      requestBody:
        description: Case to add
        required: true
        content:
          application/json:
            schema:
              $ref: "#/components/schemas/NewCase"
      parameters:
        - name: validate_only
          in: query
          description: Whether to validate the case without creating it
          required: false
          schema:
            type: boolean
            default: false
          allowEmptyValue: true
        - name: num_cases
          in: query
          description: The number of cases to create
          required: false
          schema:
            type: integer
            format: int32
            minimum: 1
            default: 1
      responses:
        "201":
          $ref: "#/components/responses/201Create"
        "400":
          $ref: "#/components/responses/400"
        "403":
          $ref: "#/components/responses/403"
        "422":
          $ref: "#/components/responses/422"
        "500":
          $ref: "#/components/responses/500"
    put:
      summary: Upserts a case
      tags: [Case]
      description: >
        Creates or updates a case, depending on whether the provided values for
        the `caseReference.sourceId` and `caseReference.sourceEntryId` fields
        correspond to an existing case record.
      operationId: upsertCase
      requestBody:
        description: Case to upsert
        required: true
        content:
          application/json:
            schema:
              allOf:
                - $ref: "#/components/schemas/Case"
              properties:
                curator:
                  $ref: "#/components/schemas/Curator"
              required:
                - caseReference
                - curator
      responses:
        "200":
          $ref: "#/components/responses/200Case"
        "201":
          $ref: "#/components/responses/201Case"
        "400":
          $ref: "#/components/responses/400"
        "403":
          $ref: "#/components/responses/403"
        "422":
          $ref: "#/components/responses/422"
        "500":
          $ref: "#/components/responses/500"
    delete:
<<<<<<< HEAD
      summary: Deletes multiple cases
=======
      summary: >
        Deletes multiple cases. It is required to supply exactly one of either 
        caseIds or query in the request body. If caseIds are supplied, cases 
        corresponding to those caseIds will be deleted. If query is supplied, 
        all cases that match the query will be deleted.
>>>>>>> 260d9c94
      tags: [Case]
      operationId: deleteCases
      requestBody:
        description: Cases to delete
        required: true
        content:
          application/json:
            schema:
<<<<<<< HEAD
              properties:
                caseIds:
                  type: array
                  items:
                    type: string
=======
              type: object
              properties:
                caseIds:
                  description: Cases corresponding to these ids will be deleted
                  type: array
                  items:
                    type: string
                query:
                  description: >
                    Cases matching this query will be deleted. Must contain
                    non-whitespace characters.
                  type: string
                  pattern: ^(?!\s*$).+
              oneOf:
                - required: [caseIds]
                - required: [query]
>>>>>>> 260d9c94
      responses:
        "204":
          description: Cases deleted
        "400":
          $ref: "#/components/responses/400"
        "403":
          $ref: "#/components/responses/403"
        "404":
          $ref: "#/components/responses/404"
        "500":
          $ref: "#/components/responses/500"
  /cases/batchValidate:
    post:
      summary: Batch validates cases
      tags: [Case]
      operationId: batchValidateCases
      requestBody:
        description: Cases to validate
        required: true
        content:
          application/json:
            schema:
                $ref: "#/components/schemas/CaseArray"
      responses:
        "207":
          $ref: "#/components/responses/207BatchValidateCaseResponse"
        "500":
          $ref: "#/components/responses/500"
  /cases/batchUpsert:
    post:
      summary: Batch upserts cases
      tags: [Case]
      operationId: batchUpsertCases
      requestBody:
        description: Cases to upsert
        required: true
        content:
          application/json:
            schema:
              allOf:
                - $ref: "#/components/schemas/CaseArray"
              properties:
                curator:
                  $ref: "#/components/schemas/Curator"
              required:
                - curator
      responses:
        "207":
          $ref: "#/components/responses/207BatchUpsertCaseResponse"
        "422":
          $ref: "#/components/responses/422"
        "500":
          $ref: "#/components/responses/500"
  /cases/symptoms:
    get:
      summary: Lists most frequently used symptoms
      operationId: listSymptoms
      tags: [Suggest]
      parameters:
        - name: limit
          in: query
          description: The number of items to return
          required: false
          schema:
            type: integer
            format: int32
            minimum: 1
            maximum: 100
            default: 5
      responses:
        "200":
          $ref: "#/components/responses/200SymptomArray"
        "400":
          $ref: "#/components/responses/400"
        "403":
          $ref: "#/components/responses/403"
        "500":
          $ref: "#/components/responses/500"
  /cases/placesOfTransmission:
    get:
      summary: Lists most frequently used places of transmission
      operationId: listPlacesOfTransmission
      tags: [Suggest]
      parameters:
        - name: limit
          in: query
          description: The number of items to return
          required: false
          schema:
            type: integer
            format: int32
            minimum: 1
            maximum: 100
            default: 5
      responses:
        "200":
          $ref: "#/components/responses/200PlacesOfTransmissionArray"
        "400":
          $ref: "#/components/responses/400"
        "403":
          $ref: "#/components/responses/403"
        "500":
          $ref: "#/components/responses/500"
  /cases/occupations:
    get:
      summary: Lists most frequently used occupations
      tags: [Suggest]
      operationId: listOccupations
      parameters:
        - name: limit
          in: query
          description: The number of items to return
          required: false
          schema:
            type: integer
            format: int32
            minimum: 1
            maximum: 100
            default: 5
      responses:
        "200":
          $ref: "#/components/responses/200OccupationArray"
        "400":
          $ref: "#/components/responses/400"
        "403":
          $ref: "#/components/responses/403"
        "500":
          $ref: "#/components/responses/500"
  /cases/{id}:
    parameters:
      - name: id
        in: path
        description: The case ID
        required: true
        schema:
          type: string
          pattern: '^[a-f\d]{24}$'
    get:
      summary: Gets a specific case
      operationId: getCase
      tags: [Case]
      responses:
        "200":
          $ref: "#/components/responses/200Case"
        "400":
          $ref: "#/components/responses/400"
        "403":
          $ref: "#/components/responses/403"
        "404":
          $ref: "#/components/responses/404"
        "422":
          $ref: "#/components/responses/422"
        "500":
          $ref: "#/components/responses/500"
    put:
      summary: Updates a specific case
      operationId: updateCase
      tags: [Case]
      requestBody:
        description: Case to update
        required: true
        content:
          application/json:
            schema:
              allOf:
                - $ref: "#/components/schemas/Case"
              properties:
                curator:
                  $ref: "#/components/schemas/Curator"
              required:
                - curator
      responses:
        "200":
          $ref: "#/components/responses/200Case"
        "400":
          $ref: "#/components/responses/400"
        "403":
          $ref: "#/components/responses/403"
        "404":
          $ref: "#/components/responses/404"
        "422":
          $ref: "#/components/responses/422"
        "500":
          $ref: "#/components/responses/500"
    delete:
      summary: Deletes a specific case
      operationId: deleteCase
      tags: [Case]
      responses:
        "204":
          description: Case deleted
        "400":
          $ref: "#/components/responses/400"
        "403":
          $ref: "#/components/responses/403"
        "404":
          $ref: "#/components/responses/404"
        "500":
          $ref: "#/components/responses/500"
components:
  schemas:
    BatchValidateCaseResponse:
      description: Response to batch validate case API requests
      properties:
        errors:
          type: array
          items:
            type: object
            properties:
              index:
                type: integer
              message:
                type: string
            required:
              - index
              - message
      required:
        - errors
    BatchUpsertCaseResponse:
      description: Response to batch upsert case API requests
      properties:
        createdCaseIds:
          type: array
          items:
            type: string
        updatedCaseIds:
          type: array
          items:
            type: string
      required:
        - createdCaseIds
        - updatedCaseIds
    Case:
      description: A single line-list case.
      properties:
        caseReference:
          type: object
          properties:
            sourceId:
              type: string
              pattern: '^[a-f\d]{24}$'
            sourceUrl:
              type: string
            uploadId:
              description: >
                The UUID of the upload in which the batch of cases including
                this case document was entered into the G.h system. This field
                is only populated for cases entered via automated ingestion.
              type: string
              pattern: '^[a-f\d]{24}$'
            verificationStatus:
              description: >
                Whether the case document has been manually verified for
                correctness.
              type: string
              enum:
                - UNVERIFIED
                - VERIFIED
            additionalSources:
              type: array
              items:
                type: object
                properties:
                  sourceUrl:
                    type: string
        demographics:
          type: object
          properties:
            gender:
              type: string
              enum: [null, Male, Female, Non-binary/Third gender, Other]
            ageRange:
              type: object
              properties:
                start:
                  type: number
                end:
                  type: number
            ethnicity:
              type: string
            nationalities:
              type: array
              items:
                type: string
            occupation:
              type: string
        location:
          $ref: "#/components/schemas/Location"
        events:
          description: > 
            An event with name "confirmed" must be specified. Other event names
            include onsetSymptoms, firstClinicalConsultation, selfIsolation,
            hospitalAdmission, icuAdmission, and outcome.
          type: array
          items:
            type: object
            properties:
              name:
                type: string
              dateRange:
                $ref: "#/components/schemas/DateRange"
              value:
                type: string
        symptoms:
          type: object
          properties:
            status:
              type: string
              enum: [null, Asymptomatic, Symptomatic, Presymptomatic]
            values:
              type: array
              items:
                type: string
        preexistingConditions:
          type: object
          properties:
            hasPreexistingConditions:
              type: boolean
            values:
              type: array
              items:
                type: string
        transmission:
          type: object
          properties:
            routes:
              type: array
              items:
                type: string
            places:
              type: array
              items:
                type: string
            linkedCaseIds:
              type: array
              items:
                type: string
        travelHistory:
          type: object
          properties:
            traveledPrior30Days:
              type: boolean
            travel:
              type: array
              items:
                type: object
                properties:
                  dateRange:
                    $ref: "#/components/schemas/DateRange"
                  location:
                    $ref: "#/components/schemas/Location"
                  purpose:
                    type: string
                    enum: [null, Business, Leisure, Family, Other]
                  methods:
                    type: array
                    items:
                      type: string
        genomeSequences:
          type: array
          items:
            type: object
            properties:
              sampleCollectionDate:
                $ref: "#/components/schemas/Date"
              repositoryUrl:
                type: string
              sequenceId:
                type: string
              sequenceName:
                type: string
              sequenceLength:
                type: integer
                format: int64
                minimum: 0
        pathogens:
          type: array
          items:
            type: object
            properties:
              name:
                type: string
              id:
                type: integer
                format: int32
                minimum: 0
        notes:
          type: string
        revisionMetadata:
          type: object
          properties:
            revisionNumber:
              type: integer
              format: int32
              minimum: 0
            creationMetadata:
              $ref: "#/components/schemas/EditMetadata"
            editMetadata:
              $ref: "#/components/schemas/EditMetadata"
          required:
            - revisionNumber
    CaseArray:
      type: object
      properties:
        cases:
          type: array
          items:
            $ref: "#/components/schemas/Case"
      required:
        - cases
    SymptomArray:
      type: object
      properties:
        symptoms:
          type: array
          items:
            type: string
    PlacesOfTransmissionArray:
      type: object
      properties:
        placesOfTransmission:
          type: array
          items:
            type: string
    OccupationArray:
      type: object
      properties:
        occupations:
          type: array
          items:
            type: string
    Date:
      oneOf:
        - type: string
        - type: object
        - type: number
    DateRange:
      type: object
      properties:
        start:
          $ref: "#/components/schemas/Date"
        end:
          $ref: "#/components/schemas/Date"
    EditMetadata:
      type: object
      properties:
        curator:
          type: string
        date:
          $ref: "#/components/schemas/Date"
        notes:
          type: string
    Location:
      type: object
      properties:
        country:
          type: string
        administrativeAreaLevel1:
          type: string
        administrativeAreaLevel2:
          type: string
        administrativeAreaLevel3:
          type: string
        place:
          type: string
        name:
          type: string
        geoResolution: 
          type: string
        geometry:
          type: object
          properties:
            latitude:
              type: number
              minimum: -90
              maximum: 90
            longitude:
              type: number
              minimum: -180
              maximum: 180
          required:
            - latitude
            - longitude
    Curator:
      description: The logged-in user who submitted the case.
      type: object
      properties:
        email:
          type: string
          format: email
    NewCase:
      description: >
        A "#/components/schemas/Case" with additional required fields for
        newly-created cases.
      allOf:
        - $ref: "#/components/schemas/Case"
      properties:
        caseReference:
          required:
            - sourceId
            - sourceUrl
        location:
          required:
            - country
            - geoResolution
            - geometry
            - name
        curator:
          $ref: "#/components/schemas/Curator"
      required:
        - caseReference
        - location
        - events
        - curator
  responses:
    "200Case":
      description: OK
      content:
        application/json:
          schema:
            $ref: "#/components/schemas/Case"
    "200CaseArray":
      description: OK
      content:
        application/json:
          schema:
            $ref: "#/components/schemas/CaseArray"
    "200SymptomArray":
      description: OK
      content:
        application/json:
          schema:
            $ref: "#/components/schemas/SymptomArray"
    "200PlacesOfTransmissionArray":
      description: OK
      content:
        application/json:
          schema:
            $ref: "#/components/schemas/PlacesOfTransmissionArray"
    "200OccupationArray":
      description: OK
      content:
        application/json:
          schema:
            $ref: "#/components/schemas/OccupationArray"
    "201Case":
      description: Created
      content:
        application/json:
          schema:
            $ref: "#/components/schemas/Case"
    "201Create":
      description: Created
      content:
        application/json:
          schema:
            anyOf:
              - $ref: "#/components/schemas/Case"
              - $ref: "#/components/schemas/CaseArray"
    "207BatchValidateCaseResponse":
      description: Multi-status
      content:
        application/json:
          schema:
            $ref: '#/components/schemas/BatchValidateCaseResponse'
    "207BatchUpsertCaseResponse":
      description: Multi-status
      content:
        application/json:
          schema:
            $ref: '#/components/schemas/BatchUpsertCaseResponse'
    "400":
      description: Malformed request
    "403":
      description: Forbidden
    "404":
      description: Not found
    "422":
      description: Unprocessable entity
    "500":
      description: Internal server error
servers:
  - url: http://localhost:3000/api
    description: Local server<|MERGE_RESOLUTION|>--- conflicted
+++ resolved
@@ -147,15 +147,11 @@
         "500":
           $ref: "#/components/responses/500"
     delete:
-<<<<<<< HEAD
-      summary: Deletes multiple cases
-=======
       summary: >
         Deletes multiple cases. It is required to supply exactly one of either 
         caseIds or query in the request body. If caseIds are supplied, cases 
         corresponding to those caseIds will be deleted. If query is supplied, 
         all cases that match the query will be deleted.
->>>>>>> 260d9c94
       tags: [Case]
       operationId: deleteCases
       requestBody:
@@ -164,13 +160,6 @@
         content:
           application/json:
             schema:
-<<<<<<< HEAD
-              properties:
-                caseIds:
-                  type: array
-                  items:
-                    type: string
-=======
               type: object
               properties:
                 caseIds:
@@ -187,7 +176,6 @@
               oneOf:
                 - required: [caseIds]
                 - required: [query]
->>>>>>> 260d9c94
       responses:
         "204":
           description: Cases deleted
