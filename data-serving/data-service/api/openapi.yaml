openapi: 3.0.3
info:
  title: Global Health data service
  description: Server for CRUD operations on Global Health line-list data
  termsOfService: "https://www.healthmap.org/about/termsofuse/"
  contact:
    email: info@healthmap.org
  license:
    name: MIT
    url: "https://opensource.org/licenses/MIT"
  version: 1.0.0
paths:
  /cases:
    get:
      summary: Lists cases
      operationId: listCases
      parameters:
        - name: page
          in: query
          description: The pages of cases to skip before starting to collect the result set
          required: false
          schema:
            type: integer
            format: int32
            minimum: 1
            default: 1
        - name: limit
          in: query
          description: The number of items to return
          required: false
          schema:
            type: integer
            format: int32
            minimum: 1
            maximum: 100
            default: 10
        - name: q
          in: query
          description: The search query
          required: false
          schema:
            type: string
      responses:
        "200":
          $ref: "#/components/responses/200CaseArray"
        "400":
          $ref: "#/components/responses/400"
        "403":
          $ref: "#/components/responses/403"
        "422":
          $ref: "#/components/responses/422"
        "500":
          $ref: "#/components/responses/500"
    post:
      summary: Creates a new case
      operationId: createCase
      requestBody:
        description: Case to add
        required: true
        content:
          application/json:
            schema:
              $ref: "#/components/schemas/NewCase"
      parameters:
        - name: validate_only
          in: query
          description: Whether to validate the case without creating it
          required: false
          schema:
            type: boolean
            default: false
          allowEmptyValue: true
      responses:
        "201":
          $ref: "#/components/responses/201Case"
        "400":
          $ref: "#/components/responses/400"
        "403":
          $ref: "#/components/responses/403"
        "422":
          $ref: "#/components/responses/422"
        "500":
          $ref: "#/components/responses/500"
    put:
      summary: Upserts a case
      description: >
        Creates or updates a case, depending on whether the provided values for
        the `caseReference.sourceId` and `caseReference.sourceEntryId` fields
        correspond to an existing case record.
      operationId: upsertCase
      requestBody:
        description: Case to upsert
        required: true
        content:
          application/json:
            schema:
              allOf:
                - $ref: "#/components/schemas/Case"
              required:
                - caseReference
      responses:
        "200":
          $ref: "#/components/responses/200Case"
        "201":
          $ref: "#/components/responses/201Case"
        "400":
          $ref: "#/components/responses/400"
        "403":
          $ref: "#/components/responses/403"
        "422":
          $ref: "#/components/responses/422"
        "500":
          $ref: "#/components/responses/500"
  /cases/batchValidate:
    post:
      summary: Batch validates cases
      operationId: batchValidateCases
      requestBody:
        description: Cases to validate
        required: true
        content:
          application/json:
            schema:
                $ref: "#/components/schemas/CaseArray"
      responses:
        "207":
          $ref: "#/components/responses/207BatchValidateCaseResponse"
        "500":
          $ref: "#/components/responses/500"
  /cases/{id}:
    parameters:
      - name: id
        in: path
        description: The case ID
        required: true
        schema:
          type: string
          pattern: '^[a-f\d]{24}$'
    get:
      summary: Gets a specific case
      operationId: getCase
      responses:
        "200":
          $ref: "#/components/responses/200Case"
        "400":
          $ref: "#/components/responses/400"
        "403":
          $ref: "#/components/responses/403"
        "404":
          $ref: "#/components/responses/404"
        "422":
          $ref: "#/components/responses/422"
        "500":
          $ref: "#/components/responses/500"
    put:
      summary: Updates a specific case
      operationId: updateCase
      requestBody:
        description: Case to update
        required: true
        content:
          application/json:
            schema:
              $ref: "#/components/schemas/Case"
      responses:
        "200":
          $ref: "#/components/responses/200Case"
        "400":
          $ref: "#/components/responses/400"
        "403":
          $ref: "#/components/responses/403"
        "404":
          $ref: "#/components/responses/404"
        "422":
          $ref: "#/components/responses/422"
        "500":
          $ref: "#/components/responses/500"
    delete:
      summary: Deletes a specific case
      operationId: deleteCase
      responses:
        "204":
          description: Case deleted
        "400":
          $ref: "#/components/responses/400"
        "403":
          $ref: "#/components/responses/403"
        "404":
          $ref: "#/components/responses/404"
        "500":
          $ref: "#/components/responses/500"
components:
  schemas:
    BatchValidateCaseResponse:
      description: Response to batch validate case API requests
      properties:
        errors:
          type: array
          items:
            type: object
            properties:
              index:
                type: integer
              message:
                type: string
            required:
              - index
              - message
      required:
        - errors
    Case:
      description: A single line-list case.
      properties:
        caseReference:
          type: object
          properties:
            sourceId:
              type: string
              pattern: '^[a-f\d]{24}$'
            sourceUrl:
              type: string
            additionalSources:
              type: array
              items:
                type: string
        demographics:
          type: object
          properties:
            gender:
              type: string
            ageRange:
              type: object
              properties:
                start:
                  type: number
                end:
                  type: number
            ethnicity:
              type: string
            nationalities:
              type: array
              items:
                type: string
            occupation:
              type: string
        location:
          type: object
          properties:
            country:
              type: string
            administrativeAreaLevel1:
              type: string
            administrativeAreaLevel2:
              type: string
            administrativeAreaLevel3:
              type: string
            place:
              type: string
            name:
              type: string
            geoResolution: 
              type: string
            geometry:
              type: object
              properties:
                latitude:
                  type: number
                longitude:
                  type: number
              required:
                - latitude
                - longitude
        events:
          description: > 
            An event with name "confirmed" must be specified. Other event names
            include onsetSymptoms, firstClinicalConsultation, selfIsolation,
            hospitalAdmission, icuAdmission, and outcome.
          type: array
          items:
            type: object
            properties:
              name:
                type: string
              dateRange:
                type: object
                properties:
                  start:
                    oneOf:
                      - type: string
                      - type: object
                      - type: number
                  end:
                    oneOf:
                      - type: string
                      - type: object
                      - type: number
              value:
                type: string
        symptoms:
          type: object
          properties:
            status:
              type: string
            values:
              type: array
              items:
                type: string
        preexistingConditions:
          type: object
          properties:
            hasPreexistingConditions:
              type: boolean
            values:
              type: array
              items:
                type: string
        transmission:
          type: object
          properties:
            routes:
              type: array
              items:
                type: string
            places:
              type: array
              items:
                type: string
            linkedCaseIds:
              type: array
              items:
                type: string
        travelHistory:
          type: object
        genomeSequences:
          type: array
          items:
            type: object
        pathogens:
          type: array
          items:
            type: object
        notes:
          type: string
        revisionMetadata:
          type: object
    CaseArray:
      type: object
      properties:
        cases:
          type: array
          items:
            $ref: "#/components/schemas/Case"
<<<<<<< HEAD
      required:
        - cases
=======
    NewCase:
      description: A "#/components/schemas/Case" with additional required fields for newly-created cases
      allOf:
        - $ref: "#/components/schemas/Case"
      properties:
        caseReference:
          required:
            - sourceId
            - sourceUrl
        location:
          required:
            - country
            - geoResolution
            - geometry
            - name
      required:
        - caseReference
        - location
        - events
        - revisionMetadata
>>>>>>> be543f11
  responses:
    "200Case":
      description: OK
      content:
        application/json:
          schema:
            $ref: "#/components/schemas/Case"
    "200CaseArray":
      description: OK
      content:
        application/json:
          schema:
            $ref: "#/components/schemas/CaseArray"
    "201Case":
      description: Created
      content:
        application/json:
          schema:
            $ref: "#/components/schemas/Case"
    "207BatchValidateCaseResponse":
      description: Multi-status
      content:
        application/json:
          schema:
            $ref: '#/components/schemas/BatchValidateCaseResponse'
    "400":
      description: Malformed request
    "403":
      description: Forbidden
    "404":
      description: Not found
    "422":
      description: Unprocessable entity
    "500":
      description: Internal server error
servers:
  - url: http://localhost:3000/api
    description: Local server<|MERGE_RESOLUTION|>--- conflicted
+++ resolved
@@ -350,10 +350,8 @@
           type: array
           items:
             $ref: "#/components/schemas/Case"
-<<<<<<< HEAD
       required:
         - cases
-=======
     NewCase:
       description: A "#/components/schemas/Case" with additional required fields for newly-created cases
       allOf:
@@ -374,7 +372,6 @@
         - location
         - events
         - revisionMetadata
->>>>>>> be543f11
   responses:
     "200Case":
       description: OK
