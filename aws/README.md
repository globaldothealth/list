# Production infrastructure

This directory contains the configuration files for the production infrastructure of the Global Health project.

## One-time setup

Install `eksctl` and `kubectl` to interact with Amazon EKS and the Kubernetes control plane.

You can learn more about `eksctl` [here](https://eksctl.io/).

To configure kubectl to talk to the ghdsi cluster, do:

```shell
aws eks --region us-east-1 update-kubeconfig --name ghdsi
```

If you have multiple contexts in your kubeconfig, you can list them with `kubectl config get-contexts` and use the one you want with: `kubectl config use-context <context name>`.

## Kubernetes setup

Our cluster can be seen on the [AWS console](https://console.aws.amazon.com/eks/home?region=us-east-1#/clusters) but that console is pretty much useless as it shows no information on the cluster nodes.

You can also list them with `eksctl get cluster`.

The cluster was originally created with the command:

```shell
eksctl create cluster -f cluster.yaml
```

The basic deployment/pods/services configuration looks like:

```
kubectl get deployments
NAME           READY   UP-TO-DATE   AVAILABLE   AGE
curator-dev    1/1     1            1           19h
curator-prod   1/1     1            1           19h
data-dev       1/1     1            1           19h
data-prod      1/1     1            1           19h

kubectl get pods
NAME                           READY   STATUS    RESTARTS   AGE
curator-dev-69d6f94954-qrc2v   1/1     Running   0          14m
curator-prod-dfb49646-qz5zp    1/1     Running   0          14m
data-dev-6f686ffdb6-jt6tl      1/1     Running   0          14m
data-prod-bd57576d8-p8wp4      1/1     Running   0          14m

kubectl get services
NAME           TYPE        CLUSTER-IP       EXTERNAL-IP   PORT(S)   AGE
curator-dev    ClusterIP   10.100.222.22    <none>        80/TCP    110m
curator-prod   ClusterIP   10.100.43.67     <none>        80/TCP    3h7m
data-dev       ClusterIP   10.100.204.152   <none>        80/TCP    3h7m
data-prod      ClusterIP   10.100.59.189    <none>        80/TCP    3h7m
kubernetes     ClusterIP   10.100.0.1       <none>        443/TCP   3h25m

kubectl get ingress
NAME                        HOSTS                                     ADDRESS                                                                         PORTS     AGE
cm-acme-http-solver-k9bzb   curator.ghdsi.org                         ad9f94057436541e5a5d6b4f9b2deec0-1e4e71b2092ca07c.elb.us-east-1.amazonaws.com   80        31s
cm-acme-http-solver-mvg2s   dev-curator.ghdsi.org                     ad9f94057436541e5a5d6b4f9b2deec0-1e4e71b2092ca07c.elb.us-east-1.amazonaws.com   80        31s
curator                     dev-curator.ghdsi.org,curator.ghdsi.org   ad9f94057436541e5a5d6b4f9b2deec0-1e4e71b2092ca07c.elb.us-east-1.amazonaws.com   80, 443   34s
```

We use a deployment file for the data service and for the curator service, check out `data.yaml` and `curator.yaml`.

To update the deployments use:

```shell
kubectl apply -f data.yaml -f curator.yaml
```

## Reading server logs

To read the server logs first find the pod whose logs you want to read.

```shell
kubectl get pods
NAME                            READY   STATUS    RESTARTS   AGE
curator-dev-6cff5859df-dddbw    1/1     Running   0          148m
curator-prod-5bf5c88f58-g2489   1/1     Running   0          139m
data-dev-566fb67694-xfzkj       1/1     Running   0          148m
data-prod-5b78bdc66d-dwf2k      1/1     Running   4          139m
```

Then call logs on the pod you want to read from.

```shell
kubectl logs data-prod-5b78bdc66d-dwf2k
```

## Getting access to the cluster

Ask an admin to run `kubectl edit -n kube-system configmap/aws-auth` and add the appropriate user there. Instructions can be found in the [official docs](https://docs.aws.amazon.com/eks/latest/userguide/add-user-role.html).

### Addressing

The EKS cluster has kube-dns running by default which enables pods to talk together easily.

Data and curator are exposed as kubernetes services inside the cluster (but have no external IP yet until we enable authorization on data CRUD).

You can check DNS resolution within the cluster by running:

```
kubectl run curl --image=radial/busyboxplus:curl -i --tty
[ root@curl:/ ]$ nslookup curator
Server:    10.100.0.10
Address 1: 10.100.0.10 kube-dns.kube-system.svc.cluster.local

Name:      curator
Address 1: 10.100.15.14 curator.default.svc.cluster.local
```

Once you're done with it, don't forget to delete the pod: `kubectl delete pod curl`.

### Secrets

Deployments require secrets to connect to MongoDB for example or set up OAuth.

Here is the list of environment variables that should be filled with secrets and their purpose:

- `AWS_ACCESS_KEY_ID`: _(optional)_ Amazon Web Services Access Key ID for a service account used to talk to Lambda/Cloudwatch AWS services. You can leave this one out when developing locally and have no need to talk work with the automated ingestion pipeline. Configure this access key from the [AWS console](https://console.aws.amazon.com/).
- `AWS_SECRET_ACCESS_KEY`: _(optional)_ Amazon Web Services Secret Access Key that is shown to you only once when generating a new access key from the AWS console or CLI. This must be the secret access key correpsonding to the specified `AWS_ACCESS_KEY_ID`. You can leave this one out when developing locally and have no need to talk work with the automated ingestion pipeline. Configure this secret access key from the [AWS console](https://console.aws.amazon.com/).
- `DB_CONNECTION_STRING`: _(required)_ The Mongo DB connection string as per [official documentation](https://docs.mongodb.com/manual/reference/connection-string/). Cases, sources, users and sessions are stored in MongoDB so this is required. Configure this connection string from the [Mongo Atlas console](https://cloud.mongodb.com/v2/5ea89a90db26a511f1804cf8#security/database/users).
- `GOOGLE_OAUTH_CLIENT_ID`: _(required)_ Google OAuth20 client ID used to sign-in people in the curator web portal. Chances are you want to sign-in when working on the curator portal so this is required. This client should have the desired javascript origins and redirect URIs setup depending on where you host the curator web portal. Configure this client ID from the [Google Cloud console](https://console.cloud.google.com).
- `GOOGLE_OAUTH_CLIENT_SECRET`: _(required)_ Google OAuth20 client secret used to sign-in people in the curator web portal. Chances are you want to sign-in when working on the curator portal so this is required. Must correspond to the specified `GOOGLE_OAUTH_CLIENT_ID`. Configure this client secret from the [Google Cloud console](https://console.cloud.google.com).
- `MAPBOX_TOKEN`: _(optional)_ Mapbox private token used to perform geocoding of new cases. It must have Configure this token from the [Mapbox console](https://account.mapbox.com/auth/signin/). The mapbox account should have the [Boudaries API](https://www.mapbox.com/boundaries/) enabled to properly geocode all administrative areas.
- `REACT_APP_PUBLIC_MAPBOX_TOKEN`: This is not really a secret as it is a public mapbox token but still it is nice to have it documented here close to its private counterpart (`MAPBOX_TOKEN`) used for geocoding. As it is a public token, make sure it is restricted only to the origins where the curator portal UI is running.
- `SESSION_COOKIE_KEY`: _(optional)_ Session cookies contain IDs that are encrypted using this key.

#### Secrets in production

We are using kubernetes-managed secrets via kustomize to generate secrets and reference them in the deployment files.

When you want to generate a new secret, follow the [official instructions](https://kubernetes.io/docs/concepts/configuration/secret/) for example using a kustomization.yaml file that looks like this:

```yaml
secretGenerator:
  - name: data-dev
    literals:
      - some_secret_for_data=foo
  - name: curator-dev
    literals:
      - some_secret_for_curator=bar
      - another_secret_for_curator=baz
  - name: data-prod
    literals:
      - some_secret_for_data=foo
  - name: curator-prod
    literals:
      - some_secret_for_curator=foo
      - another_secret_for_curator=baz
```

Apply with `kubectl apply -k .`.

If you generated a new secret, you need to set it in the appropriate deployment files.

To get a list of existing secrets, you can do `kubectl get secrets`.
Note that some secrets are automatically managed in prod like let's encrypt certs for example, you shouldn't have to do anything with them.

#### How-to rotate secrets

If for some reason a secret has been compromised or if you want to perform a rotation as part of a routine exercise (thank you for doing that!) here is the procedure:

1. Identify the secret that needs to be rotated.

2. Contact [administrators](https://github.com/orgs/globaldothealth/people) that are in charge of the infrastructure and tell them to rotate a new secret.

3. Go to the web console where the secret can be rotated and rotated it, the link should be in the list of secrets above.

4. Generate a new version of the secrets in production by following the kustomize setup described above (`kubectl apply -k .`).

5. Change reference to new secret in deployment configs.

6. Apply configuration changes. (`kubectl apply -f curator.yaml -f data.yaml`)

7. Verify new deployment works as intended.

8. Destroy old secrets from their respective management console if they still exist.

## Labels

We use labels to differentiate between prod and dev instances of the containers.

Curator service has the labels `app=curator` and `environment=prod|dev`.

Data service has the labels `app=data` and `environment=prod|dev`.

Services exposed contain the environment in their names to avoid mistakenly taking to a different service, for example use `http://data-dev` to talk to dev data service and `http://data-prod` to talk to the prod data service.

## Github Container Registry

Images used in deployments are pulled from the Github Container Registry where images are automatically pushed by the [curator](/.github/workflows/curator-service-package.yml) and data [workflows](/.github/workflows/curator-service-package.yml).

Check out the registries for the [curator service](https://github.com/orgs/globaldothealth/packages/container/list%2Fcuratorservice/) and [data service](https://github.com/orgs/globaldothealth/packages/container/list%2Fdataservice/).

## Releases

We follow [semantic versioning](https://semver.org/) which is basically:

```text
Given a version number MAJOR.MINOR.PATCH, increment the:

MAJOR version when you make incompatible API changes,
MINOR version when you add functionality in a backwards compatible manner, and
PATCH version when you make backwards compatible bug fixes.
```

Github workflows will automatically extract the tags from the repository and apply them to the images built (thanks to the `add_git_labels: true` param in the workflow).

To push a new release follow the [github UI flow](https://github.com/globaldothealth/list/releases/new) or do it using the command line:

Tag main with the `0.1.2` tag:

```shell
git checkout main
git tag 0.1.2
```

then push it to the repo:

`git push origin 0.1.2`

Github actions will automatically build the image, e.g. `ghcr.io/globaldothealth/list/curatorservice:0.1.2`.

<<<<<<< HEAD
This tag can then be referenced in the deployment files:
- Submit a PR to change the current image version to the new one. [Example](https://github.com/globaldothealth/list/pull/1170).
- Apply the change: `kubectl apply -f curator.yaml -f data.yaml`.

In a few seconds the push should be complete.
=======
This tag can then be referenced in the deployment files, change the current image version to the new one and apply the change: `kubectl apply -f curator.yaml -f data.yaml`.
>>>>>>> d687f396

You can list the existing tags/versions with `git tag` or on the [github repo](https://github.com/globaldothealth/list/releases).

### `main` image tag for dev

Dev instances of curator and data services are using the `main` image tag, that's not best practice as the images are not reloaded automatically - better approach is pending
[Flux-based deployment](https://github.com/globaldothealth/list/issues/673). The latest image with the `main`
tag is fetched when a deployment is updated in kubernetes. To update dev to the `main` image, do:

```shell
kubectl rollout restart deployment/curator-dev
kubectl rollout restart deployment/data-dev
```

### Rollback

Just change the image tag referenced in the deployment file to an earlier version and apply the change with `kubectl apply`.

### Deleting a release

If for some reason you need to delete a tag, you can do it with `git tag -d 1.2.3` then `git push origin :refs/tags/0.1.2` to delete it remotely.

Note that because our packages are public, it is not possible to delete a package as github does not allow for that.

### Deprecated packages

https://github.com/globaldothealth/list/packages/253413 and https://github.com/globaldothealth/list/packages/253391 were package repositories setup before Github Container Registry was released, they are unused and because they are public they cannot be deleted so please ignore them.

## Metric server

Metric server was installed in the custer:

```shell
kubectl apply -f https://github.com/kubernetes-sigs/metrics-server/releases/download/v0.3.6/components.yaml
```

It allows getting real-time resource usage of pods and nodes using `kubectl top node` and `kubectl top pod`.

## Ingress / Application load balancer

We use the [kubernetes-maintained nginx ingress controller](https://kubernetes.github.io/ingress-nginx/), it was installed with:

```shell
kubectl apply -f https://raw.githubusercontent.com/kubernetes/ingress-nginx/controller-0.32.0/deploy/static/provider/aws/deploy.yaml
```

Our ingress routes to the dev and prod curator services were installed with:

```shell
kubectl apply -f curator-ingress.yam
kubectl apply -f curator-ingress-config-map.yaml -n ingress-nginx
```

The curator services are exposed here:

- [dev](https://dev-curator.ghdsi.org)
- [prod](https://curator.ghdsi.org)

## HTTPS / certs management

Certificates are managed automatically by [certs manager](https://cert-manager.io).

It was installed with:

```shell
kubectl apply -f https://github.com/jetstack/cert-manager/releases/download/v0.15.1/cert-manager.yaml
```

Note: Cert manager pods run in the `cert-manager` namespace.

We are using let's encrypt as an issuing authority:

```shell
kubectl apply -f letsencrypt.yaml
```

The nginx ingress is annotated with the corresponding `cert-manager.io/issuer` annotation so that certs are automatically requested for the hosts specified in the ingress config.

You can check the certs with `kubectl get|describe certificates`.<|MERGE_RESOLUTION|>--- conflicted
+++ resolved
@@ -222,15 +222,11 @@
 
 Github actions will automatically build the image, e.g. `ghcr.io/globaldothealth/list/curatorservice:0.1.2`.
 
-<<<<<<< HEAD
 This tag can then be referenced in the deployment files:
 - Submit a PR to change the current image version to the new one. [Example](https://github.com/globaldothealth/list/pull/1170).
 - Apply the change: `kubectl apply -f curator.yaml -f data.yaml`.
 
 In a few seconds the push should be complete.
-=======
-This tag can then be referenced in the deployment files, change the current image version to the new one and apply the change: `kubectl apply -f curator.yaml -f data.yaml`.
->>>>>>> d687f396
 
 You can list the existing tags/versions with `git tag` or on the [github repo](https://github.com/globaldothealth/list/releases).
 
