# Kubernetes deployment file for the Global Health service on AWS.
apiVersion: apps/v1
kind: Deployment
metadata:
  name: curator-dev
  labels:
    environment: dev
    app: curator
spec:
  selector:
    matchLabels:
      environment: dev
      app: curator
  replicas: 1
  template:
    metadata:
      labels:
        environment: dev
        app: curator
    spec:
      containers:
        - name: curator
          image: ghcr.io/globaldothealth/list/curatorservice:main
          imagePullPolicy: Always
          ports:
            - containerPort: 3001
          livenessProbe:
            httpGet:
              path: /health
              port: 3001
            initialDelaySeconds: 10
            periodSeconds: 10
          env:
            # TODO: Remove this pending https://github.com/globaldothealth/list/issues/961.
            # Run with node debug mode set to http, net, and tls.
            - name: NODE_DEBUG
              value: "http,net,tls"
            - name: EVENT_ROLE_ARN
              value: "arn:aws:iam::612888738066:role/service-role/AWS_Events_Invoke_Batch_Job_Queue_1312384119"
            - name: JOB_QUEUE_ARN
              value: "arn:aws:batch:us-east-1:612888738066:job-queue/ingestion-queue"
            - name: SERVICE_ENV
              valueFrom:
                fieldRef:
                  fieldPath: metadata.labels['environment']
            - name: DATASERVER_URL
              value: "http://data-dev"
            - name: LOCATION_SERVICE_URL
              value: "http://location-dev"
            - name: DB_CONNECTION_STRING
              valueFrom:
                secretKeyRef:
                  name: curator-dev-bch28c9gkm
                  key: db_connection_string
            - name: SESSION_COOKIE_KEY
              valueFrom:
                secretKeyRef:
                  name: curator-dev-bch28c9gkm
                  key: session_cookie_key
            - name: GOOGLE_OAUTH_CLIENT_SECRET
              valueFrom:
                secretKeyRef:
                  name: curator-dev-bch28c9gkm
                  key: google_oauth_client_secret
            - name: GOOGLE_OAUTH_CLIENT_ID
              valueFrom:
                secretKeyRef:
                  name: curator-dev-bch28c9gkm
                  key: google_oauth_client_id
            - name: AWS_ACCESS_KEY_ID
              valueFrom:
                secretKeyRef:
                  name: curator-dev-bch28c9gkm
                  key: aws_access_key_id
            - name: AWS_SECRET_ACCESS_KEY
              valueFrom:
                secretKeyRef:
                  name: curator-dev-bch28c9gkm
                  key: aws_secret_access_key
            - name: EMAIL_USER_ADDRESS
              valueFrom:
                secretKeyRef:
                  name: curator-dev-969ttc49f5
                  key: email_user_address
            - name: EMAIL_USER_PASSWORD
              valueFrom:
                secretKeyRef:
                  name: curator-dev-969ttc49f5
                  key: email_user_password
            - name: AWS_SES_REGION
              valueFrom:
                secretKeyRef:
                  name: curator-dev-bch28c9gkm
                  key: aws_ses_region
            - name: AWS_SES_SENDER
              valueFrom:
                secretKeyRef:
                  name: curator-dev-bch28c9gkm
                  key: aws_ses_sender
          resources:
            requests:
              memory: "256Mi"
              cpu: "100m"
            limits:
              memory: "256Mi"
              cpu: "250m"
---
apiVersion: apps/v1
kind: Deployment
metadata:
  name: curator-prod
  labels:
    environment: prod
    app: curator
spec:
  selector:
    matchLabels:
      environment: prod
      app: curator
  replicas: 2
  template:
    metadata:
      labels:
        environment: prod
        app: curator
    spec:
      containers:
        - name: curator
<<<<<<< HEAD
          image: ghcr.io/globaldothealth/list/curatorservice:1.7.1
=======
          image: ghcr.io/globaldothealth/list/curatorservice:1.7.2
>>>>>>> aa0d502e
          ports:
            - containerPort: 3001
          livenessProbe:
            httpGet:
              path: /health
              port: 3001
            initialDelaySeconds: 10
            periodSeconds: 10
          env:
            - name: EVENT_ROLE_ARN
              value: "arn:aws:iam::612888738066:role/service-role/AWS_Events_Invoke_Batch_Job_Queue_1312384119"
            - name: JOB_QUEUE_ARN
              value: "arn:aws:batch:us-east-1:612888738066:job-queue/ingestion-queue"
            - name: SERVICE_ENV
              valueFrom:
                fieldRef:
                  fieldPath: metadata.labels['environment']
            - name: DATASERVER_URL
              value: "http://data-prod"
            - name: LOCATION_SERVICE_URL
              value: "http://location-prod"
            - name: DB_CONNECTION_STRING
              valueFrom:
                secretKeyRef:
                  name: curator-prod-4mtk8mh9t2
                  key: db_connection_string
            - name: SESSION_COOKIE_KEY
              valueFrom:
                secretKeyRef:
                  name: curator-prod-4mtk8mh9t2
                  key: session_cookie_key
            - name: GOOGLE_OAUTH_CLIENT_SECRET
              valueFrom:
                secretKeyRef:
                  name: curator-prod-4mtk8mh9t2
                  key: google_oauth_client_secret
            - name: GOOGLE_OAUTH_CLIENT_ID
              valueFrom:
                secretKeyRef:
                  name: curator-prod-4mtk8mh9t2
                  key: google_oauth_client_id
            - name: AWS_ACCESS_KEY_ID
              valueFrom:
                secretKeyRef:
                  name: curator-prod-4mtk8mh9t2
                  key: aws_access_key_id
            - name: AWS_SECRET_ACCESS_KEY
              valueFrom:
                secretKeyRef:
                  name: curator-prod-4mtk8mh9t2
                  key: aws_secret_access_key
            - name: EMAIL_USER_ADDRESS
              valueFrom:
                secretKeyRef:
                  name: curator-prod-9gkgc49f9h
                  key: email_user_address
            - name: EMAIL_USER_PASSWORD
              valueFrom:
                secretKeyRef:
                  name: curator-prod-9gkgc49f9h
                  key: email_user_password
            - name: AWS_SES_REGION
              valueFrom:
                secretKeyRef:
                  name: curator-prod-4mtk8mh9t2
                  key: aws_ses_region
            - name: AWS_SES_SENDER
              valueFrom:
                secretKeyRef:
                  name: curator-prod-4mtk8mh9t2
                  key: aws_ses_sender
          resources:
            requests:
              memory: "512Mi"
              cpu: "500m"
            limits:
              memory: "1Gi"
              cpu: "768m"
---
apiVersion: v1
kind: Service
metadata:
  name: curator-dev
spec:
  selector:
    app: curator
    environment: dev
  ports:
    - port: 80
      targetPort: 3001
---
apiVersion: v1
kind: Service
metadata:
  name: curator-prod
spec:
  selector:
    app: curator
    environment: prod
  ports:
    - port: 80
      targetPort: 3001<|MERGE_RESOLUTION|>--- conflicted
+++ resolved
@@ -126,11 +126,7 @@
     spec:
       containers:
         - name: curator
-<<<<<<< HEAD
-          image: ghcr.io/globaldothealth/list/curatorservice:1.7.1
-=======
           image: ghcr.io/globaldothealth/list/curatorservice:1.7.2
->>>>>>> aa0d502e
           ports:
             - containerPort: 3001
           livenessProbe:
