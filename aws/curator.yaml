# Kubernetes deployment file for the Global Health service on AWS.
apiVersion: apps/v1
kind: Deployment
metadata:
  name: curator-dev
  labels:
    environment: dev
    app: curator
spec:
  selector:
    matchLabels:
      environment: dev
      app: curator
  replicas: 1
  template:
    metadata:
      labels:
        environment: dev
        app: curator
    spec:
      containers:
        - name: curator
          image: ghcr.io/globaldothealth/list/curatorservice:main
          imagePullPolicy: Always
          ports:
            - containerPort: 3001
          livenessProbe:
            httpGet:
              path: /health
              port: 3001
            initialDelaySeconds: 10
            periodSeconds: 10
          env:
            # TODO: Remove this pending https://github.com/globaldothealth/list/issues/961.
            # Run with node debug mode set to http, net, and tls.
            - name: NODE_DEBUG
              value: "http,net,tls"
            - name: EVENT_ROLE_ARN
              value: "arn:aws:iam::612888738066:role/service-role/AWS_Events_Invoke_Batch_Job_Queue_1312384119"
            - name: JOB_QUEUE_ARN
              value: "arn:aws:batch:us-east-1:612888738066:job-queue/ingestion-queue"
            - name: SERVICE_ENV
              valueFrom:
                fieldRef:
                  fieldPath: metadata.labels['environment']
            - name: DATASERVER_URL
              value: "http://data-dev"
            - name: LOCATION_SERVICE_URL
              value: "http://location-dev"
            - name: DB_CONNECTION_STRING
              valueFrom:
                secretKeyRef:
                  name: curator-dev-bch28c9gkm
                  key: db_connection_string
            - name: SESSION_COOKIE_KEY
              valueFrom:
                secretKeyRef:
                  name: curator-dev-bch28c9gkm
                  key: session_cookie_key
            - name: GOOGLE_OAUTH_CLIENT_SECRET
              valueFrom:
                secretKeyRef:
                  name: curator-dev-bch28c9gkm
                  key: google_oauth_client_secret
            - name: GOOGLE_OAUTH_CLIENT_ID
              valueFrom:
                secretKeyRef:
                  name: curator-dev-bch28c9gkm
                  key: google_oauth_client_id
            - name: AWS_ACCESS_KEY_ID
              valueFrom:
                secretKeyRef:
                  name: curator-dev-bch28c9gkm
                  key: aws_access_key_id
            - name: AWS_SECRET_ACCESS_KEY
              valueFrom:
                secretKeyRef:
                  name: curator-dev-bch28c9gkm
                  key: aws_secret_access_key
            - name: EMAIL_USER_ADDRESS
              value: "info@global.health"
            - name: EMAIL_USER_PASSWORD
              valueFrom:
                secretKeyRef:
                  name: curator-dev-969ttc49f5
                  key: email_user_password
            - name: AWS_SES_REGION
              valueFrom:
                secretKeyRef:
                  name: curator-dev-bch28c9gkm
                  key: aws_ses_region
            - name: AWS_SES_SENDER
              valueFrom:
                secretKeyRef:
                  name: curator-dev-bch28c9gkm
                  key: aws_ses_sender
          resources:
            requests:
              memory: "256Mi"
              cpu: "100m"
            limits:
              memory: "256Mi"
              cpu: "250m"
---
apiVersion: apps/v1
kind: Deployment
metadata:
  name: curator-prod
  labels:
    environment: prod
    app: curator
spec:
  selector:
    matchLabels:
      environment: prod
      app: curator
  replicas: 2
  template:
    metadata:
      labels:
        environment: prod
        app: curator
    spec:
      containers:
        - name: curator
<<<<<<< HEAD
          image: ghcr.io/globaldothealth/list/curatorservice:1.8.1
=======
          image: ghcr.io/globaldothealth/list/curatorservice:1.8.0
>>>>>>> 939b70cc
          ports:
            - containerPort: 3001
          livenessProbe:
            httpGet:
              path: /health
              port: 3001
            initialDelaySeconds: 10
            periodSeconds: 10
          env:
            - name: EVENT_ROLE_ARN
              value: "arn:aws:iam::612888738066:role/service-role/AWS_Events_Invoke_Batch_Job_Queue_1312384119"
            - name: JOB_QUEUE_ARN
              value: "arn:aws:batch:us-east-1:612888738066:job-queue/ingestion-queue"
            - name: SERVICE_ENV
              valueFrom:
                fieldRef:
                  fieldPath: metadata.labels['environment']
            - name: DATASERVER_URL
              value: "http://data-prod"
            - name: LOCATION_SERVICE_URL
              value: "http://location-prod"
            - name: DB_CONNECTION_STRING
              valueFrom:
                secretKeyRef:
                  name: curator-prod-4mtk8mh9t2
                  key: db_connection_string
            - name: SESSION_COOKIE_KEY
              valueFrom:
                secretKeyRef:
                  name: curator-prod-4mtk8mh9t2
                  key: session_cookie_key
            - name: GOOGLE_OAUTH_CLIENT_SECRET
              valueFrom:
                secretKeyRef:
                  name: curator-prod-4mtk8mh9t2
                  key: google_oauth_client_secret
            - name: GOOGLE_OAUTH_CLIENT_ID
              valueFrom:
                secretKeyRef:
                  name: curator-prod-4mtk8mh9t2
                  key: google_oauth_client_id
            - name: AWS_ACCESS_KEY_ID
              valueFrom:
                secretKeyRef:
                  name: curator-prod-4mtk8mh9t2
                  key: aws_access_key_id
            - name: AWS_SECRET_ACCESS_KEY
              valueFrom:
                secretKeyRef:
                  name: curator-prod-4mtk8mh9t2
                  key: aws_secret_access_key
            - name: EMAIL_USER_ADDRESS
              value: "info@global.health"
            - name: EMAIL_USER_PASSWORD
              valueFrom:
                secretKeyRef:
                  name: curator-prod-9gkgc49f9h
                  key: email_user_password
            - name: AWS_SES_REGION
              valueFrom:
                secretKeyRef:
                  name: curator-prod-4mtk8mh9t2
                  key: aws_ses_region
            - name: AWS_SES_SENDER
              valueFrom:
                secretKeyRef:
                  name: curator-prod-4mtk8mh9t2
                  key: aws_ses_sender
          resources:
            requests:
              memory: "512Mi"
              cpu: "500m"
            limits:
              memory: "1Gi"
              cpu: "768m"
---
apiVersion: v1
kind: Service
metadata:
  name: curator-dev
spec:
  selector:
    app: curator
    environment: dev
  ports:
    - port: 80
      targetPort: 3001
---
apiVersion: v1
kind: Service
metadata:
  name: curator-prod
spec:
  selector:
    app: curator
    environment: prod
  ports:
    - port: 80
      targetPort: 3001<|MERGE_RESOLUTION|>--- conflicted
+++ resolved
@@ -123,11 +123,7 @@
     spec:
       containers:
         - name: curator
-<<<<<<< HEAD
-          image: ghcr.io/globaldothealth/list/curatorservice:1.8.1
-=======
-          image: ghcr.io/globaldothealth/list/curatorservice:1.8.0
->>>>>>> 939b70cc
+          image: ghcr.io/globaldothealth/list/curatorservice:1.8.2
           ports:
             - containerPort: 3001
           livenessProbe:
