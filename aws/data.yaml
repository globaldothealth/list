# Kubernetes deployment file for the Global Health service on AWS.
apiVersion: apps/v1
kind: Deployment
metadata:
  name: data-dev
  labels:
    environment: dev
    app: data
spec:
  selector:
    matchLabels:
      environment: dev
      app: data
  replicas: 1
  template:
    metadata:
      labels:
        environment: dev
        app: data
    spec:
      containers:
        - name: data
          image: ghcr.io/globaldothealth/list/dataservice:main
          imagePullPolicy: Always
          ports:
            - containerPort: 3000
          livenessProbe:
            httpGet:
              path: /health
              port: 3000
            initialDelaySeconds: 10
            periodSeconds: 10
          env:
            # TODO: Remove this pending https://github.com/globaldothealth/list/issues/961.
            # Run with node debug mode set to http, net, and tls.
            - name: NODE_DEBUG
              value: "http,net,tls"
            - name: DB_CONNECTION_STRING
              valueFrom:
                secretKeyRef:
                  name: data-dev-ddhhd4mmhf
                  key: db_connection_string
            - name: SERVICE_ENV
              valueFrom:
                fieldRef:
                  fieldPath: metadata.labels['environment']
            - name: LOCATION_SERVICE_URL
              value: "http://location-dev"
          resources:
            requests:
              memory: "3Gi"
<<<<<<< HEAD
              cpu: "1024m"
            limits:
              memory: "3Gi"
              cpu: "2048m"
=======
              cpu: "768m"
            limits:
              memory: "3Gi"
              cpu: "1024m"
>>>>>>> 67e38c43
---
apiVersion: apps/v1
kind: Deployment
metadata:
  name: data-prod
  labels:
    environment: prod
    app: data
spec:
  selector:
    matchLabels:
      environment: prod
      app: data
  replicas: 2
  template:
    metadata:
      labels:
        environment: prod
        app: data
    spec:
      containers:
        - name: data
          image: ghcr.io/globaldothealth/list/dataservice:1.6.2
          ports:
            - containerPort: 3000
          livenessProbe:
            httpGet:
              path: /health
              port: 3000
            initialDelaySeconds: 10
            periodSeconds: 10
          env:
            - name: DB_CONNECTION_STRING
              valueFrom:
                secretKeyRef:
                  name: data-prod-bdh6659ckt
                  key: db_connection_string
            - name: SERVICE_ENV
              valueFrom:
                fieldRef:
                  fieldPath: metadata.labels['environment']
            - name: LOCATION_SERVICE_URL
              value: "http://location-prod"
          resources:
            requests:
              memory: "3Gi"
<<<<<<< HEAD
              cpu: "1024m"
            limits:
              memory: "3Gi"
              cpu: "2048m"
=======
              cpu: "768m"
            limits:
              memory: "3Gi"
              cpu: "1024m"
>>>>>>> 67e38c43
---
apiVersion: v1
kind: Service
metadata:
  name: data-dev
spec:
  selector:
    app: data
    environment: dev
  ports:
    - port: 80
      targetPort: 3000
---
apiVersion: v1
kind: Service
metadata:
  name: data-prod
spec:
  selector:
    app: data
    environment: prod
  ports:
    - port: 80
      targetPort: 3000<|MERGE_RESOLUTION|>--- conflicted
+++ resolved
@@ -49,17 +49,11 @@
           resources:
             requests:
               memory: "3Gi"
-<<<<<<< HEAD
               cpu: "1024m"
             limits:
               memory: "3Gi"
               cpu: "2048m"
-=======
-              cpu: "768m"
-            limits:
-              memory: "3Gi"
-              cpu: "1024m"
->>>>>>> 67e38c43
+
 ---
 apiVersion: apps/v1
 kind: Deployment
@@ -106,17 +100,10 @@
           resources:
             requests:
               memory: "3Gi"
-<<<<<<< HEAD
               cpu: "1024m"
             limits:
               memory: "3Gi"
               cpu: "2048m"
-=======
-              cpu: "768m"
-            limits:
-              memory: "3Gi"
-              cpu: "1024m"
->>>>>>> 67e38c43
 ---
 apiVersion: v1
 kind: Service
