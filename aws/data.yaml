--- conflicted
+++ resolved
@@ -64,11 +64,7 @@
     spec:
       containers:
         - name: data
-<<<<<<< HEAD
-          image: docker.pkg.github.com/open-covid-data/healthmap-gdo-temp/dataservice:sha-946b540
-=======
           image: docker.io/healthmapidha/dataservice:0.0.12
->>>>>>> 28e60bfa
           ports:
             - containerPort: 3000
           livenessProbe:
