--- conflicted
+++ resolved
@@ -97,22 +97,14 @@
 
         expect(res.body.uploads).toHaveLength(2);
 
-<<<<<<< HEAD
-        const source = await sources().findOne({ _id: id1 });
-=======
         const source = (await sources().findOne({ _id: id1 })) as ISource;
->>>>>>> 4918aa8e
         expect(res.body.uploads[0].upload._id).toEqual(
             source.uploads[0]._id.toHexString(),
         );
         expect(res.body.uploads[0].sourceName).toEqual(source.name);
         expect(res.body.uploads[0].sourceUrl).toEqual(source.origin.url);
 
-<<<<<<< HEAD
-        const source2 = await sources().findOne({ _id: id2 });
-=======
         const source2 = (await sources().findOne({ _id: id2 })) as ISource;
->>>>>>> 4918aa8e
         expect(res.body.uploads[1].upload._id).toEqual(
             source2.uploads[0]._id.toHexString(),
         );
@@ -121,12 +113,6 @@
     });
     it('list should paginate', async () => {
         await sources().insertMany(
-<<<<<<< HEAD
-            Array.from(Array(15)).map(() => ({
-                _id: new ObjectId(),
-                ...fullSource,
-            })),
-=======
             Array.from(Array(15)).map(
                 () =>
                     ({
@@ -134,7 +120,6 @@
                         ...fullSource,
                     } as unknown as ISource),
             ),
->>>>>>> 4918aa8e
         );
         // Fetch first page.
         let res = await curatorRequest
@@ -524,11 +509,7 @@
                     ...fullSource.uploads[0],
                 },
             ],
-<<<<<<< HEAD
-        };
-=======
-        } as unknown as ISource;
->>>>>>> 4918aa8e
+        } as unknown as ISource;
         await sources().insertOne(source);
         const newSummary = {
             numCreated: 123456,
@@ -612,14 +593,9 @@
                     ...fullSource.uploads[0],
                 },
             ],
-<<<<<<< HEAD
-        };
-        delete noSchedule.automation.schedule;
-=======
         } as any;
         delete ns.automation.schedule;
         const noSchedule = ns as unknown as ISource;
->>>>>>> 4918aa8e
         await sources().insertOne(noSchedule);
 
         await curatorRequest
