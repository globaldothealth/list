--- conflicted
+++ resolved
@@ -147,12 +147,8 @@
         // Setup a fake server.
         localApp = express();
         localApp.use(bodyParser.json());
-<<<<<<< HEAD
-        const mLambdaClient = new MockLambdaClient('', '');
+        const mLambdaClient = new MockLambdaClient('', '', '');
         const mEmailClient = new MockEmailClient('', '', '', '');
-=======
-        const mLambdaClient = new MockLambdaClient('', '', '');
->>>>>>> 1f077295
         const authController = new AuthController(
             '/redirect-after-login',
             mLambdaClient,
