import * as baseUser from './users/base.json';

import { GeocodeResult, Resolution } from '../src/geocoding/geocoder';
import { Session, User } from '../src/model/user';

import { MongoMemoryServer } from 'mongodb-memory-server';
import app from '../src/index';
import axios from 'axios';
import supertest from 'supertest';

jest.mock('axios');
const mockedAxios = axios as jest.Mocked<typeof axios>;
let mongoServer: MongoMemoryServer;

afterEach(() => {
    jest.clearAllMocks();
});

beforeAll(async () => {
    mongoServer = new MongoMemoryServer();
});

afterAll(async () => {
    await mongoServer.stop();
});

beforeEach(async () => {
    await User.deleteMany({});
    await Session.deleteMany({});
});

afterAll(async () => {
    await User.deleteMany({});
    await Session.deleteMany({});
});

describe('Cases', () => {
    let curatorRequest: any;
    beforeEach(async () => {
        curatorRequest = supertest.agent(app);
        await curatorRequest
            .post('/auth/register')
            .send({ ...baseUser, ...{ roles: ['reader', 'curator'] } })
            .expect(200);
    });
    afterEach(async () => {
        await curatorRequest.post('/api/geocode/clear').expect(200);
    });
    it('denies access to non readers', async () => {
        return supertest
            .agent(app)
            .get('/api/cases?limit=10&page=1&q=')
            .expect(403, /reader/)
            .expect('Content-Type', /json/);
    });
    it('proxies list calls', async () => {
        mockedAxios.get.mockResolvedValueOnce({
            status: 200,
            statusText: 'OK',
            data: { cases: [] },
        });
        await curatorRequest
            .get('/api/cases?limit=10&page=1&q=cough')
            .expect(200)
            .expect('Content-Type', /json/);
        expect(mockedAxios.get).toHaveBeenCalledTimes(1);
        expect(mockedAxios.get).toHaveBeenCalledWith(
            'http://localhost:3000/api/cases?limit=10&page=1&q=cough',
        );
    });

    it('list maintains error data from proxied call if available', async () => {
        const code = 404;
        const message = 'Not found';
        mockedAxios.get.mockRejectedValueOnce({
            response: { status: code, data: message },
        });
        const res = await curatorRequest
            .get('/api/cases?limit=10&page=1&q=')
            .expect(code);
        expect(res.text).toEqual(message);
    });

    it('proxies get calls', async () => {
        mockedAxios.get.mockResolvedValueOnce({
            status: 200,
            statusText: 'OK',
            data: {},
        });
        await curatorRequest
            .get('/api/cases/5e99f21a1c9d440000ceb088')
            .expect(200)
            .expect('Content-Type', /json/);
        expect(mockedAxios.get).toHaveBeenCalledTimes(1);
        expect(mockedAxios.get).toHaveBeenCalledWith(
            'http://localhost:3000/api/cases/5e99f21a1c9d440000ceb088',
        );
    });

    it('get maintains error data from proxied call if available', async () => {
        const code = 404;
        const message = 'Not found';
        mockedAxios.get.mockRejectedValueOnce({
            response: { status: code, data: message },
        });
        const res = await curatorRequest
            .get('/api/cases/5e99f21a1c9d440000ceb088')
            .expect(code);
        expect(res.text).toEqual(message);
    });

    it('proxies update calls', async () => {
        mockedAxios.put.mockResolvedValueOnce({
            status: 200,
            statusText: 'OK',
            data: {},
        });
        await curatorRequest
            .put('/api/cases/5e99f21a1c9d440000ceb088')
            .send({ age: '42' })
            .expect(200)
            .expect('Content-Type', /json/);
        expect(mockedAxios.put).toHaveBeenCalledTimes(1);
        expect(
            mockedAxios.put,
        ).toHaveBeenCalledWith(
            'http://localhost:3000/api/cases/5e99f21a1c9d440000ceb088',
            { age: '42' },
        );
    });

    it('update maintains error data from proxied call if available', async () => {
        const code = 404;
        const message = 'Not found';
        mockedAxios.put.mockRejectedValueOnce({
            response: { status: code, data: message },
        });
        const res = await curatorRequest
            .put('/api/cases/5e99f21a1c9d440000ceb088')
            .send({ age: '42' })
            .expect(code);
        expect(res.text).toEqual(message);
    });

    it('proxies delete calls', async () => {
        mockedAxios.delete.mockResolvedValueOnce({
            status: 204,
            statusText: 'Case deleted',
        });
        await curatorRequest
            .delete('/api/cases/5e99f21a1c9d440000ceb088')
            .expect(204);
        expect(mockedAxios.delete).toHaveBeenCalledTimes(1);
        expect(mockedAxios.delete).toHaveBeenCalledWith(
            'http://localhost:3000/api/cases/5e99f21a1c9d440000ceb088',
        );
    });

    it('delete maintains error data from proxied call if available', async () => {
        const code = 404;
        const message = 'Not found';
        mockedAxios.delete.mockRejectedValueOnce({
            response: { status: code, data: message },
        });
        const res = await curatorRequest
            .delete('/api/cases/5e99f21a1c9d440000ceb088')
            .expect(code);
        expect(res.text).toEqual(message);
    });

    it('proxies upsert calls and geocodes', async () => {
        const lyon: GeocodeResult = {
            administrativeAreaLevel1: 'Rhône',
            administrativeAreaLevel2: '',
            administrativeAreaLevel3: 'Lyon',
            country: 'France',
            geometry: { latitude: 45.75889, longitude: 4.84139 },
            place: '',
            name: 'Lyon',
            geoResolution: Resolution.Admin3,
        };
        await curatorRequest.post('/api/geocode/seed').send(lyon).expect(200);
        mockedAxios.put.mockResolvedValueOnce({
            status: 201,
            statusText: 'Created',
            data: {},
        });
        await curatorRequest
            .put('/api/cases')
            .send({ age: '42', location: { query: 'Lyon' } })
            .expect(201)
            .expect('Content-Type', /json/);
        expect(mockedAxios.put).toHaveBeenCalledTimes(1);
        expect(mockedAxios.put).toHaveBeenCalledWith(
            'http://localhost:3000/api/cases',
            {
                age: '42',
                location: lyon,
            },
        );
    });

    it('upsert maintains error data from proxied call if available', async () => {
        const lyon: GeocodeResult = {
            administrativeAreaLevel1: 'Rhône',
            administrativeAreaLevel2: '',
            administrativeAreaLevel3: 'Lyon',
            country: 'France',
            geometry: { latitude: 45.75889, longitude: 4.84139 },
            place: '',
            name: 'Lyon',
            geoResolution: Resolution.Admin3,
        };
        await curatorRequest.post('/api/geocode/seed').send(lyon).expect(200);

        const code = 404;
        const message = 'Not found';
        mockedAxios.put.mockRejectedValueOnce({
            response: { status: code, data: message },
        });
        const res = await curatorRequest
            .put('/api/cases')
            .send({ age: '42', location: { query: 'Lyon' } })
            .expect(code);
        expect(res.text).toEqual(message);
    });

    it('proxies valid batch upsert calls', async () => {
        const lyon: GeocodeResult = {
            administrativeAreaLevel1: 'Rhône',
            administrativeAreaLevel2: '',
            administrativeAreaLevel3: 'Lyon',
            country: 'France',
            geometry: { latitude: 45.75889, longitude: 4.84139 },
            place: '',
            name: 'Lyon',
            geoResolution: Resolution.Admin3,
        };
        await curatorRequest.post('/api/geocode/seed').send(lyon).expect(200);
        mockedAxios.post.mockResolvedValueOnce({
            status: 207,
            data: { errors: [] },
        });
<<<<<<< HEAD
        mockedAxios.put.mockResolvedValue({
            ...emptyAxiosResponse,
            status: 201,
        });
=======
        mockedAxios.put.mockResolvedValueOnce({ status: 200 });
>>>>>>> e2f8f745
        const res = await curatorRequest
            .post('/api/cases/batchUpsert')
            .send({
                cases: [
                    {
                        age: '42',
                        location: { query: 'Lyon' },
                    },
                    {
                        age: '42',
                        location: { query: 'Lyon' },
                    },
                ],
            })
            .expect(200)
            .expect('Content-Type', /json/);
        expect(mockedAxios.post).toHaveBeenCalledTimes(1);
        expect(mockedAxios.put).toHaveBeenCalledTimes(2);
        expect(res.body.phase).toBe('UPSERT');
        expect(res.body.createdCaseIds).toHaveLength(2);
        expect(res.body.updatedCaseIds).toHaveLength(0);
        expect(res.body.errors).toHaveLength(0);
    });

    it('batch upsert returns all geocoding issues', async () => {
        const miami: GeocodeResult = {
            administrativeAreaLevel1: 'Florida',
            administrativeAreaLevel2: '',
            administrativeAreaLevel3: 'Miami',
            country: 'United States',
            geometry: { latitude: 25.7617, longitude: -80.192 },
            place: '',
            name: 'Miami',
            geoResolution: Resolution.Admin3,
        };
        await curatorRequest.post('/api/geocode/seed').send(miami).expect(200);
        const res = await curatorRequest
            .post('/api/cases/batchUpsert')
            .send({
                cases: [
                    {
                        age: '42',
                        location: { query: 'Miami' },
                    },
                    {
                        age: '42',
                        location: {},
                    },
                    {
                        age: '42',
                        location: { query: 'Lyon' },
                    },
                ],
            })
            .expect(207)
            .expect('Content-Type', /json/);
        expect(mockedAxios.post).not.toHaveBeenCalled();
        expect(mockedAxios.put).not.toHaveBeenCalled();
        expect(res.body.phase).toBe('GEOCODE');
        expect(res.body.createdCaseIds).toHaveLength(0);
        expect(res.body.updatedCaseIds).toHaveLength(0);
        expect(res.body.errors).toEqual([
            {
                index: 1,
                message:
                    'location.query must be specified to be able to geocode',
            },
            { index: 2, message: 'no geolocation found for Lyon' },
        ]);
    });

    it('batch upsert returns all validation issues', async () => {
        const miami: GeocodeResult = {
            administrativeAreaLevel1: 'Florida',
            administrativeAreaLevel2: '',
            administrativeAreaLevel3: 'Miami',
            country: 'United States',
            geometry: { latitude: 25.7617, longitude: -80.192 },
            place: '',
            name: 'Miami',
            geoResolution: Resolution.Admin3,
        };
        await curatorRequest.post('/api/geocode/seed').send(miami).expect(200);
        const validationErrors = [
            { index: 1, message: 'Oops!' },
            { index: 2, message: 'Darn!' },
        ];
        mockedAxios.post.mockResolvedValueOnce({
            status: 207,
            data: { errors: validationErrors },
        });
        const res = await curatorRequest
            .post('/api/cases/batchUpsert')
            .send({
                cases: [
                    {
                        age: '42',
                        location: { query: 'Miami' },
                    },
                    {
                        age: '42',
                        location: { query: 'Miami' },
                    },
                    {
                        age: '42',
                        location: { query: 'Miami' },
                    },
                ],
            })
            .expect(207)
            .expect('Content-Type', /json/);
        expect(mockedAxios.post).toHaveBeenCalledTimes(1);
        expect(mockedAxios.put).not.toHaveBeenCalled();
        expect(res.body.phase).toBe('VALIDATE');
        expect(res.body.createdCaseIds).toHaveLength(0);
        expect(res.body.updatedCaseIds).toHaveLength(0);
        expect(res.body.errors).toEqual(validationErrors);
    });

    it('batch upsert forwards server errors from proxied upsert', async () => {
        const lyon: GeocodeResult = {
            administrativeAreaLevel1: 'Rhône',
            administrativeAreaLevel2: '',
            administrativeAreaLevel3: 'Lyon',
            country: 'France',
            geometry: { latitude: 45.75889, longitude: 4.84139 },
            place: '',
            name: 'Lyon',
            geoResolution: Resolution.Admin3,
        };
        await curatorRequest.post('/api/geocode/seed').send(lyon).expect(200);
        mockedAxios.post.mockResolvedValueOnce({
            status: 207,
            data: { errors: [] },
        });

        const code = 500;
        const message = 'Server error';
        mockedAxios.put.mockRejectedValueOnce({
            response: { status: code, data: message },
        });
        const res = await curatorRequest
            .post('/api/cases/batchUpsert')
            .send({
                cases: [
                    {
                        age: '42',
                        location: { query: 'Lyon' },
                    },
                    {
                        age: '42',
                        location: { query: 'Lyon' },
                    },
                ],
            })
            .expect(code);
        expect(mockedAxios.post).toHaveBeenCalledTimes(1);
        expect(mockedAxios.put).toHaveBeenCalledTimes(1);
        expect(res.text).toEqual(message);
    });

    it('proxies create calls and geocode', async () => {
        const lyon: GeocodeResult = {
            administrativeAreaLevel1: 'Rhône',
            administrativeAreaLevel2: '',
            administrativeAreaLevel3: 'Lyon',
            country: 'France',
            geometry: { latitude: 45.75889, longitude: 4.84139 },
            place: '',
            name: 'Lyon',
            geoResolution: Resolution.Admin3,
        };
        await curatorRequest.post('/api/geocode/seed').send(lyon).expect(200);
        mockedAxios.post.mockResolvedValueOnce({
            status: 201,
            statusText: 'Created',
            data: {},
        });
        await curatorRequest
            .post('/api/cases')
            .send({
                age: '42',
                location: { query: 'Lyon', limitToResolution: 'Admin3' },
            })
            .expect(201)
            .expect('Content-Type', /json/);
        expect(mockedAxios.post).toHaveBeenCalledTimes(1);
        expect(mockedAxios.post).toHaveBeenCalledWith(
            'http://localhost:3000/api/cases',
            {
                age: '42',
                location: lyon,
            },
        );
    });

    it('create maintains error data from proxied call if available', async () => {
        const lyon: GeocodeResult = {
            administrativeAreaLevel1: 'Rhône',
            administrativeAreaLevel2: '',
            administrativeAreaLevel3: 'Lyon',
            country: 'France',
            geometry: { latitude: 45.75889, longitude: 4.84139 },
            place: '',
            name: 'Lyon',
            geoResolution: Resolution.Admin3,
        };
        await curatorRequest.post('/api/geocode/seed').send(lyon).expect(200);

        const code = 404;
        const message = 'Not found';
        mockedAxios.post.mockRejectedValueOnce({
            response: { status: code, data: message },
        });
        const res = await curatorRequest
            .post('/api/cases')
            .send({
                age: '42',
                location: { query: 'Lyon', limitToResolution: 'Admin3' },
            })
            .expect(code);
        expect(res.text).toEqual(message);
    });

    it('handles multiple location restrictions', async () => {
        const lyon: GeocodeResult = {
            administrativeAreaLevel1: 'Rhône',
            administrativeAreaLevel2: '',
            administrativeAreaLevel3: 'Lyon',
            country: 'France',
            geometry: { latitude: 45.75889, longitude: 4.84139 },
            place: '',
            name: 'Lyon',
            geoResolution: Resolution.Admin3,
        };
        await curatorRequest.post('/api/geocode/seed').send(lyon).expect(200);
        mockedAxios.post.mockResolvedValueOnce({
            status: 201,
            statusText: 'Created',
            data: {},
        });

        await curatorRequest
            .post('/api/cases')
            .send({
                age: '42',
                location: {
                    query: 'Lyon',
                    limitToResolution: 'Admin3,Admin2',
                },
            })
            .expect(201)
            .expect('Content-Type', /json/);
        expect(mockedAxios.post).toHaveBeenCalledTimes(1);
        expect(mockedAxios.post).toHaveBeenCalledWith(
            'http://localhost:3000/api/cases',
            {
                age: '42',
                location: lyon,
            },
        );
    });

    it('throws on invalid location restrictions', async () => {
        await curatorRequest
            .post('/api/cases')
            .send({
                age: '42',
                location: {
                    query: 'Lyon',
                    limitToResolution: 'NotAResolution',
                },
            })
            .expect(422);
    });

    it('returns 404 when no geocode could be found on create', async () => {
        mockedAxios.post.mockResolvedValueOnce({
            status: 201,
            statusText: 'Created',
            data: {},
        });
        await curatorRequest
            .post('/api/cases')
            .send({ age: '42', location: { query: 'Lyon' } })
            .expect(404);
    });
});<|MERGE_RESOLUTION|>--- conflicted
+++ resolved
@@ -241,14 +241,7 @@
             status: 207,
             data: { errors: [] },
         });
-<<<<<<< HEAD
-        mockedAxios.put.mockResolvedValue({
-            ...emptyAxiosResponse,
-            status: 201,
-        });
-=======
-        mockedAxios.put.mockResolvedValueOnce({ status: 200 });
->>>>>>> e2f8f745
+        mockedAxios.put.mockResolvedValueOnce({ status: 201 });
         const res = await curatorRequest
             .post('/api/cases/batchUpsert')
             .send({
