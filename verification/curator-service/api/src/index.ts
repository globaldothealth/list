--- conflicted
+++ resolved
@@ -7,11 +7,6 @@
 import CasesController from './controllers/cases';
 import bodyParser from 'body-parser';
 import cookieParser from 'cookie-parser';
-<<<<<<< HEAD
-import cors from 'cors';
-=======
-import { createProxyMiddleware } from 'http-proxy-middleware';
->>>>>>> 457d6fef
 import dotenv from 'dotenv';
 import express from 'express';
 import mongoose from 'mongoose';
