--- conflicted
+++ resolved
@@ -63,11 +63,7 @@
 
     private logOutcomeOfAppendingDownloadToUser(
         userId: string,
-<<<<<<< HEAD
-        result: FindAndModifyWriteOpResultObject<any>,
-=======
         result: ModifyResult<IUser>,
->>>>>>> 77e7bb74
     ) {
         if (!result.ok) {
             logger.error(
