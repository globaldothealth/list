import { Request, Response } from 'express';

import { Geocoder } from '../geocoding/geocoder';
import axios from 'axios';

/**
 * CasesController forwards requests to the data service.
 * It handles CRUD operations from curators.
 */
export default class CasesController {
    constructor(
        private readonly dataServerURL: string,
        private readonly geocoders: Geocoder[],
    ) {}

    list = async (req: Request, res: Response): Promise<void> => {
        try {
            const response = await axios.get(
                this.dataServerURL + '/api' + req.url,
            );
            res.json(response.data);
        } catch (err) {
            console.log(err);
            res.status(500).send(err);
        }
    };

    get = async (req: Request, res: Response): Promise<void> => {
        try {
            const response = await axios.get(
                this.dataServerURL + '/api' + req.url,
            );
            res.json(response.data);
        } catch (err) {
            console.log(err);
            res.status(500).send(err);
        }
    };

    del = async (req: Request, res: Response): Promise<void> => {
        try {
            const response = await axios.delete(
                this.dataServerURL + '/api' + req.url,
            );
            res.json(response.data);
        } catch (err) {
            console.log(err);
            res.status(500).send(err);
        }
    };

    update = async (req: Request, res: Response): Promise<void> => {
        try {
            const response = await axios.put(
                this.dataServerURL + '/api' + req.url,
                req.body,
            );
            res.json(response.data);
        } catch (err) {
            console.log(err);
            res.status(500).send(err);
        }
    };

    upsert = async (req: Request, res: Response): Promise<void> => {
        if (!(await this.geocode(req))) {
            res.status(404).send(
                `no geolocation found for ${req.body['location']?.query}`,
            );
            return;
        }
        try {
            const response = await axios.put(
                this.dataServerURL + '/api' + req.url,
                req.body,
            );
            res.json(response.data);
        } catch (err) {
            console.log(err);
            res.status(500).send(err);
        }
    };

    create = async (req: Request, res: Response): Promise<void> => {
<<<<<<< HEAD
        if (!(await this.geocode(req))) {
            res.status(404).send(
                `no geolocation found for ${req.body['location']?.query}`,
            );
            return;
=======
        // Geocode query if no lat lng were provided.
        const location = req.body['location'];
        if (!location?.geometry?.lat || !location.geometry?.lng) {
            let geocodeSuccess = false;
            try {
                for (const geocoder of this.geocoders) {
                    const features = await geocoder.geocode(location?.query);
                    if (features.length === 0) {
                        continue;
                    }

                    // Currently a 1:1 match between the GeocodeResult and the data service API.
                    req.body['location'] = features[0];
                    geocodeSuccess = true;
                    break;
                }
            } catch (e) {
                res.status(500).send(e.message);
                return;
            }
            if (!geocodeSuccess) {
                res.status(404).send(
                    `no geolocation found for ${location?.query}`,
                );
                return;
            }
>>>>>>> 67d6887b
        }
        try {
            const response = await axios.post(
                this.dataServerURL + '/api' + req.url,
                req.body,
            );
            res.json(response.data);
        } catch (err) {
            console.log(err);
            res.status(500).send(err);
        }
    };

    /**
     * Geocodes request content if no lat lng were provided.
     *
     * @returns {boolean} Whether lat lng were either provided or geocoded
     */
    private async geocode(req: Request): Promise<boolean> {
        const location = req.body['location'];
        if (!location?.geometry?.lat || !location.geometry?.lng) {
            for (const geocoder of this.geocoders) {
                const features = await geocoder.geocode(location?.query);
                if (features.length === 0) {
                    continue;
                }
                // Currently a 1:1 match between the GeocodeResult and the data service API.
                req.body['location'] = features[0];
                return true;
            }
            return false;
        }
        return true;
    }
}<|MERGE_RESOLUTION|>--- conflicted
+++ resolved
@@ -82,42 +82,13 @@
     };
 
     create = async (req: Request, res: Response): Promise<void> => {
-<<<<<<< HEAD
-        if (!(await this.geocode(req))) {
-            res.status(404).send(
-                `no geolocation found for ${req.body['location']?.query}`,
-            );
-            return;
-=======
-        // Geocode query if no lat lng were provided.
-        const location = req.body['location'];
-        if (!location?.geometry?.lat || !location.geometry?.lng) {
-            let geocodeSuccess = false;
-            try {
-                for (const geocoder of this.geocoders) {
-                    const features = await geocoder.geocode(location?.query);
-                    if (features.length === 0) {
-                        continue;
-                    }
-
-                    // Currently a 1:1 match between the GeocodeResult and the data service API.
-                    req.body['location'] = features[0];
-                    geocodeSuccess = true;
-                    break;
-                }
-            } catch (e) {
-                res.status(500).send(e.message);
-                return;
-            }
-            if (!geocodeSuccess) {
+        try {
+            if (!(await this.geocode(req))) {
                 res.status(404).send(
-                    `no geolocation found for ${location?.query}`,
+                    `no geolocation found for ${req.body['location']?.query}`,
                 );
                 return;
             }
->>>>>>> 67d6887b
-        }
-        try {
             const response = await axios.post(
                 this.dataServerURL + '/api' + req.url,
                 req.body,
