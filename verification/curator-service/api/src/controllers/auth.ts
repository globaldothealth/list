import {
    Strategy as BearerStrategy,
    IVerifyOptions,
} from 'passport-http-bearer';
import { Strategy as GoogleStrategy, Profile } from 'passport-google-oauth20';
import { NextFunction, Request, Response } from 'express';
import {
    isUserPasswordValid,
    IUser,
    userPublicFields,
    users,
} from '../model/user';
import { tokens } from '../model/token';

import { Router } from 'express';
import axios from 'axios';
import { logger } from '../util/logger';
import passport from 'passport';
import localStrategy from 'passport-local';
import AwsLambdaClient from '../clients/aws-lambda-client';
import bcrypt from 'bcrypt';
import * as crypto from 'crypto';
import EmailClient from '../clients/email-client';
import { ObjectId } from 'mongodb';

// Global variable for newsletter acceptance
let isNewsletterAccepted: boolean;

async function findUserByAPIKey(apiKey?: string): Promise<Express.User> {
    if (!apiKey) {
        throw new Error('No API key');
    }
    const userID = apiKey.slice(0, 24);
    const user = await users().findOne({ _id: new ObjectId(userID) });
    if (!user) {
        throw new Error('Invalid API key');
    }
    return user as Express.User;
}

/**
 * authenticateByAPIKey is a middleware that checks whether the user has a valid API key in their request.
 * If they do, then attach the user object to the request and continue; if not then
 * still call the next middleware in case they can authenticate in another way.
 */
export const authenticateByAPIKey = async (
    req: Request,
    res: Response,
    next: NextFunction,
): Promise<void> => {
    try {
        const theKey = req.header('X-API-Key');
        const user = await findUserByAPIKey(theKey);
        if (user && (user as IUser).apiKey === theKey) {
            req.user = user;
            res.status(200);
        } else {
            res.status(403);
        }
        return next();
    } catch (err) {
        // set 403 but carry on processing so the next middleware can try
        res.status(403);
        next();
    }
};
/**
 * mustBeAuthenticated is a middleware that checks that the user making the call is authenticated.
 * Subsequent request handlers can be assured req.user will be defined.
 */
export const mustBeAuthenticated = (
    req: Request,
    res: Response,
    next: NextFunction,
): void => {
    if (req.isAuthenticated()) {
        res.status(200);
        return next();
    } else {
        passport.authenticate('bearer', (err, user) => {
            if (err) {
                return next(err);
            }
            if (user) {
                req.user = user;
                // override any 403/401 that was set by an upstream middleware, as we now know the user
                res.status(200);
                return next();
            } else {
                res.sendStatus(403);
            }
        })(req, res, next);
    }
};

/**
 * Checks roles of a user against a set of required roles.
 * @param user the user to check roles for.
 * @param requiredRoles The set of roles that the user should have, if any role matches the function returns true.
 */
const userHasRequiredRole = (
    user: IUser,
    requiredRoles: Set<string>,
): boolean => {
    return user.roles?.some((r: string) => requiredRoles.has(r));
};

/**
 * Express middleware that checks to see if there's an authenticated principal
 * that has any of the specified roles.
 *
 * This middleware first checks if there's a session with an authenticated
 * user. Then, if there isn't, it attempts to authenticate the request via an
 * HTTP bearer token.
 */
export const mustHaveAnyRole = (requiredRoles: string[]) => {
    return (req: Request, res: Response, next: NextFunction): void => {
        const requiredSet = new Set(requiredRoles);
        if (
            req.isAuthenticated() &&
            userHasRequiredRole(req.user as IUser, requiredSet)
        ) {
            // override an upstream 403/401
            res.status(200);
            return next();
        } else {
            passport.authenticate('bearer', (err, user) => {
                if (err) {
                    return next(err);
                } else if (
                    user &&
                    userHasRequiredRole(user as IUser, requiredSet)
                ) {
                    // override an upstream 403/401
                    res.status(200);
                    req.user = user;
                    return next();
                } else {
                    res.status(403).json({
                        message: `access is restricted to users with ${requiredRoles} roles`,
                    });
                }
            })(req, res, next);
        }
    };
};

/** GoogleProfile extends passport's default Profile with Google specific fields */
interface GoogleProfile extends Profile {
    // Unique profile ID
    id: string;
    // List of profile pictures.
    photos: [{ value: string }];
    // Full name of the user.
    displayName: string;
    // List of emails belonging to the profile.
    // Unclear as to when multiple ones are possible.
    emails: [{ value: string; verified: 'true' | 'false' }];
}

/**
 * AuthController handles authentication of users with the system.
 */
export class AuthController {
    public router: Router;
    public LocalStrategy: typeof localStrategy.Strategy;
    constructor(
        private readonly env: string,
        private readonly afterLoginRedirURL: string,
        public readonly lambdaClient: AwsLambdaClient,
        public readonly emailClient: EmailClient,
    ) {
        this.router = Router();
        this.LocalStrategy = localStrategy.Strategy;

        this.router.get(
            '/google/redirect',
            // Try to authenticate with the google strategy.
            // This 'google' string is hardcoded within passport.
            passport.authenticate('google', { prompt: 'select_account' }),
            (req: Request, res: Response): void => {
                res.redirect(this.afterLoginRedirURL);
            },
        );

        this.router.post(
            '/signup',
            (req: Request, res: Response, next: NextFunction): void => {
                passport.authenticate(
                    'register',
                    (error: Error, user: IUser, info: any) => {
                        if (error) return next(error);
                        if (!user)
                            return res
                                .status(409)
                                .json({ message: info.message });

                        req.logIn(user, (err) => {
                            if (err) return next(err);
                        });

                        res.status(200).json(user);
                    },
                )(req, res, next);
            },
        );

        this.router.post(
            '/signin',
            (req: Request, res: Response, next: NextFunction): void => {
                passport.authenticate(
                    'login',
                    (error: Error, user: IUser, info: any) => {
                        if (error) return next(error);
                        if (!user)
                            return res
                                .status(403)
                                .json({ message: info.message });

                        req.logIn(user, (err) => {
                            if (err) return next(err);
                        });

                        res.status(200).json(user);
                    },
                )(req, res, next);
            },
        );

        this.router.get('/logout', (req: Request, res: Response): void => {
            req.logout();
            res.redirect('/');
        });

        // Starts the authentication flow with Google OAuth.
        // This will redirect the browser to the OAuth consent screen.
        this.router.get(
            '/google',
            (req: Request, res: Response, next) => {
                if (req.query.newsletterAccepted) {
                    isNewsletterAccepted =
                        req.query.newsletterAccepted === 'true' ? true : false;
                }

                return next();
            },
            passport.authenticate('google', {
                scope: ['email'],
                prompt: 'select_account',
            }),
        );

        this.router.get(
            '/profile',
            authenticateByAPIKey,
            mustBeAuthenticated,
            (req: Request, res: Response): void => {
                res.json(req.user);
            },
        );

        /**
         * Retrieve the logged-in user's api key.
         * @note this API can't be authenticated by API key because, well…
         */
        this.router.get(
            '/profile/apiKey',
            mustBeAuthenticated,
            async (req: Request, res: Response): Promise<void> => {
                const theUser = req.user as IUser;
                const currentUser = await users().findOne({
                    _id: new ObjectId(theUser.id),
                });
                if (!currentUser) {
                    // internal server error as you were authenticated but unknown
                    res.status(500).end();
                    return;
                }
                const theKey = currentUser.apiKey;
                if (theKey) {
                    res.json(theKey);
                } else {
                    res.status(404).end();
                }
            },
        );

        async function getRandomString(bytes: number): Promise<string> {
            const randomValues = await crypto.randomBytes(bytes);
            return randomValues.toString('hex');
        }

        /**
         * Create a new api key for the logged-in user.
         * @note This API cannot be authenticated by API key. If you believe your API key
         * is compromised you should not use it to request reset; if you haven't yet set an API
         * key then you couldn't use an API key to call this method anyway.
         */
        this.router.post(
            '/profile/apiKey',
            mustBeAuthenticated,
            async (req: Request, res: Response): Promise<void> => {
                const theUser = req.user as IUser;
                if (!theUser) {
                    // internal server error as you were authenticated but unknown
                    res.status(500).end();
                } else {
                    const userQuery = { _id: new ObjectId(theUser.id) };
                    const currentUser = await users().findOne(userQuery);
                    if (!currentUser) {
                        // internal server error as you were authenticated but unknown
                        res.status(500).end();
                        return;
                    }
                    // prefix the API key with the user ID to make it easier to find users by API key in auth
                    const randomPart = await getRandomString(32);
                    const apiKey = `${theUser.id.toString()}${randomPart}`;
                    await users().updateOne(
                        { _id: new ObjectId(theUser.id) },
                        { $set: { apiKey } },
                    );
                    res.status(201).json(apiKey).end();
                }
            },
        );

        /**
         * Delete a user's API key
         */
        this.router.post(
            '/deleteApiKey/:id',
            mustBeAuthenticated,
            mustHaveAnyRole(['admin']),
            async (req: Request, res: Response): Promise<void> => {
                try {
                    logger.info(
                        `user ID ${req.params.id} API key deletion requested`,
                    );
                    const result = await users().findOneAndUpdate(
                        { _id: new ObjectId(req.params.id) },
                        { $unset: { apiKey: '' } },
                    );
                    if (!result.ok) {
                        logger.warn(
                            `user with ID ${req.params.id} does not exist`,
                        );
                        res.status(404).json({
                            message: `user with id ${req.params.id} could not be found`,
                        });
                        return;
                    }
                    logger.info(`API key deleted for user ${req.params.id}`);
                    res.sendStatus(204);
                } catch (err) {
                    const error = err as Error;
                    if (error.name === 'ValidationError') {
                        res.status(422).json(error);
                        return;
                    }
                    res.status(500).json(error);
                    return;
                }
            },
        );

        /**
         * Update user's password.
         * @note I chose not to support this endpoint with API auth key as there's no particular need.
         */
        this.router.post(
            '/change-password',
            mustBeAuthenticated,
            async (req: Request, res: Response) => {
                const oldPassword = req.body.oldPassword as string;
                const newPassword = req.body.newPassword as string;
                const user = req.user as IUser;

                if (!user) {
                    return res.sendStatus(403);
                }

                try {
                    const userQuery = { _id: new ObjectId(user.id) };
                    const currentUser = (await users().findOne(
                        userQuery,
                    )) as IUser;
                    if (!currentUser) {
                        return res.sendStatus(403);
                    }

                    const isValidPassword = await isUserPasswordValid(
                        currentUser,
                        oldPassword,
                    );

                    if (!isValidPassword) {
                        return res
                            .status(403)
                            .json({ message: 'Old password is incorrect' });
                    }

                    const hashedPassword = await bcrypt.hash(newPassword, 10);
                    await users().updateOne(userQuery, {
                        $set: {
                            password: hashedPassword,
                        },
                    });

                    return res
                        .status(200)
                        .json({ message: 'Password changed successfully' });
                } catch (error) {
                    return res.status(500).json(error);
                }
            },
        );

        /**
         * Generate reset password link
         */
        this.router.post(
            '/request-password-reset',
            async (req: Request, res: Response): Promise<Response<any>> => {
                const email = req.body.email as string;

                try {
                    // Check if user with this email address exists
                    const user = await users().findOne({ email });
                    if (!user) {
                        return res.sendStatus(200);
                    }

                    // Check if user is a Gmail user and send appropriate email message in that case
                    // 42 googleID was set for non Google accounts in the past just to pass mongoose validation
                    // so this check has to be made
                    if (
                        user.googleID &&
                        user.googleID !== '42' &&
                        user.googleID !== ''
                    ) {
                        await this.emailClient.send(
                            [email],
                            'Password Change Request',
                            `<p>Hello ${email},</p>
                            <p>You requested to reset your password on Global.health, but you are registered with your Google account. 
                            If you requested the password reset, please try logging in using the "Sign in with Google" button and 
                            resetting your password via your Google account if necessary. If not, no further action is needed.</p>
                            <p>Thanks,</p>
                            <p>The G.h Team</p>`,
                        );

                        return res.sendStatus(200);
                    }

                    // Check if there is a token in DB already for this user
                    const query = { userId: user._id };
                    const token = await tokens().findOne(query);
                    if (token) {
                        await tokens().deleteOne(query);
                    }

                    const resetToken = crypto.randomBytes(32).toString('hex');
                    const hash = await bcrypt.hash(resetToken, 10);

                    // Add new reset token to DB
                    await tokens().insertOne({
                        _id: new ObjectId(),
                        userId: user._id,
                        token: hash,
                        createdAt: Date.now(),
                    });

                    let url = '';
                    switch (env) {
                        case 'local':
                            url = 'http://localhost:3002';
                            break;
                        case 'dev':
                            url = 'https://dev-data.covid-19.global.health';
                            break;
                        case 'qa':
                            url = 'https://qa-data.covid-19.global.health';
                            break;
                        case 'prod':
                            url = 'https://data.covid-19.global.health';
                            break;
                        default:
                            url = 'http://localhost:3002';
                            break;
                    }

                    const resetLink = `${url}/reset-password/${resetToken}/${user._id}`;

                    await this.emailClient.send(
                        [email],
                        'Password Reset Request',
                        `<p>Hello ${email},</p>
                        <p>Here is a <a href="${resetLink}">link</a> to reset your password on Global.health. If you did not initiate this request, please disregard this message.</p>
                        <p>Thanks,</p>
                        <p>The G.h Team</p>`,
                    );

                    return res.sendStatus(200);
                } catch (err) {
                    const error = err as Error;
                    return res
                        .status(500)
                        .json({ message: String(error.message) });
                }
            },
        );

        /**
         * Reset user's password
         */
        this.router.post(
            '/reset-password',
            async (req: Request, res: Response): Promise<void> => {
                const userId = req.body.userId;
                const token = req.body.token as string;
                const newPassword = req.body.newPassword as string;

                try {
                    // Validate user id
                    const isValidId = ObjectId.isValid(userId);
                    if (!isValidId) {
                        throw new Error('Invalid user id');
                    }

                    // Check if token exists
                    const passwordResetToken = await tokens().findOne({
                        userId,
                    });
                    if (!passwordResetToken) {
                        throw new Error(
                            'Invalid or expired password reset token',
                        );
                    }

                    // Check if token is valid
                    const isValid = await bcrypt.compare(
                        token,
                        passwordResetToken.token,
                    );
                    if (!isValid) {
                        throw new Error(
                            'Invalid or expired password reset token',
                        );
                    }

                    // Hash new password and update user document in DB
                    const hashedPassword = await bcrypt.hash(newPassword, 10);
                    const result = await users().findOneAndUpdate(
                        { _id: new ObjectId(userId) },
                        { $set: { password: hashedPassword } },
                        { returnDocument: 'after' },
                    );

                    if (!result.ok) {
                        logger.error(
                            `error resetting password for user ${userId}`,
<<<<<<< HEAD
                        );
                        logger.error(result.lastErrorObject);
=======
                            result.lastErrorObject,
                        );
>>>>>>> 4918aa8e
                        throw new Error(
                            'Something went wrong, please try again later',
                        );
                    }

                    // Send confirmation email to the user
<<<<<<< HEAD
                    const user = result.value;
=======
                    const user = result.value as IUser;
>>>>>>> 4918aa8e

                    await this.emailClient.send(
                        [user.email],
                        'Password Change Confirmation',
                        `<p>Hello ${user.email},</p>
                        <p>Your Global.health password has been changed. If you did not initiate this request or are unable to access your account, please respond to this email and we'll be happy to assist.</p>
                        <p>Thanks,</p>
                        <p>The G.h Team</p>`,
                    );

                    // Delete used token
                    await passwordResetToken.deleteOne();

                    res.sendStatus(200);
                } catch (err) {
                    const error = err as Error;
                    res.status(500).json({ message: String(error.message) });
                }
            },
        );
    }

    /**
     * configureLocalAuth will get or create the user present in the request.
     */
    configureLocalAuth(): void {
        logger.info('Configuring local auth for tests');
        // /register creates a user if necessary and log them in.
        this.router.post(
            '/register',
            async (req: Request, res: Response): Promise<void> => {
                const removeGoogleID = req.body.removeGoogleID as boolean;
                const userId = new ObjectId();
                const result = await users().insertOne({
                    _id: userId,
                    name: req.body.name,
                    email: req.body.email,
                    roles: req.body.roles,
                    ...(removeGoogleID !== true && { googleID: '42' }),
                } as IUser);
                const user = (await users().findOne({
                    _id: result.insertedId,
                })) as IUser;
                req.login(user, (err: Error) => {
                    if (!err) {
                        res.json(user);
                        return;
                    }
                    logger.error(err);
                    res.sendStatus(500);
                });
            },
        );
    }

    /**
     * Configures OAuth passport strategy.
     * @param clientID the OAuth client ID as gotten from the Google developer console.
     * @param clientSecret the OAuth client secret as gotten from the Google developer console.
     */
    configurePassport(clientID: string, clientSecret: string): void {
        // For some reason typescript doesn't accept mongoose User
        // @ts-ignore
        passport.serializeUser((user: IUser, done: any) => {
            // Serializes the user id in the cookie, no user info should be in there, just the id.
            done(null, user._id);
        });

        passport.deserializeUser((id: string, done: any) => {
            // Find the user based on its id in the cookie.
            users()
                .findOne({ _id: new ObjectId(id) })
<<<<<<< HEAD
                .then((user) => {
=======
                .then((u) => {
                    const user = u as IUser;
>>>>>>> 4918aa8e
                    // Invalidate session when user cannot be found.
                    // This means an cookie pointing to an invalid user was sent to us.
                    // Cf. https://github.com/jaredhanson/passport/issues/6#issuecomment-4857287
                    // This doesn't work however for now as per, if you hit this bug, you have to manually clear the cookies.
                    // Cf https://github.com/jaredhanson/passport/issues/776
                    done(null, userPublicFields(user));
                    return;
                })
                .catch((e) => {
                    logger.error('Failed to get user:', e);
                    done(e, undefined);
                });
        });

        // Configure passport to use username and password auth
        passport.use(
            'register',
            new this.LocalStrategy(
                {
                    usernameField: 'email',
                    passwordField: 'password',
                    passReqToCallback: true,
                },
                async (req, email, password, done) => {
                    try {
                        const user = await users().findOne({ email });

                        if (user) {
                            return done(null, false, {
                                message: 'Email address already exists',
                            });
                        }

                        const hashedPassword = await bcrypt.hash(password, 10);
                        const userId = new ObjectId();
                        const result = await users().insertOne({
                            _id: userId,
                            email: email,
                            password: hashedPassword,
                            name: req.body.name || '',
                            roles: [],
                            newsletterAccepted:
                                req.body.newsletterAccepted || false,
                        } as unknown as IUser);

<<<<<<< HEAD
                        const newUser = await users().findOne({
                            _id: result.insertedId,
                        });
=======
                        const newUser = (await users().findOne({
                            _id: result.insertedId,
                        })) as IUser;
>>>>>>> 4918aa8e

                        // Send welcome email
                        await this.emailClient.send(
                            [email],
                            'Welcome to Global.health',
                            `<p>Hello ${email},</p>
                            <p>Thank you for registering with Global.health! We're thrilled to have you join our international community and mission to advance the global response to infectious diseases through the sharing of trusted and open public health data.</p>
                            <p>Here are a few things you can do:</p>
                            <ul>
                                <li>Filter and export <a href="https://data.covid-19.global.health">G.h Data</a> containing detailed information on over 50 million anonymized COVID-19 cases from over 100 countries.</li>
                                <li>Explore the <a href="https://map.covid-19.global.health">G.h Map</a> to see available case data visualized by country, region, and coverage.</li>
                                <li>Check out our <a href="https://global.health/faqs/">FAQs</a> for more information on our platform, process, team, data sources, citation guidelines, and plans for the future.</li>
                                <li>Get involved! G.h is being built via a network of hundreds of volunteers that could use your help. If you're interested in joining us, please fill out this <a href="https://global.health/about/#get-involved">form</a>.</li>
                                <li>Connect with us on <a href="https://twitter.com/globaldothealth">Twitter</a>, <a href="https://www.linkedin.com/company/globaldothealth">LinkedIn</a>, and <a href="https://github.com/globaldothealth">GitHub</a> for the latest news and updates.</li>
                            </ul>
                            <p>If you have any questions, suggestions, or connections don't hesitate to email us and a member of our team will be sure to follow up.</p>
                            <p>Thank you again for your interest and support! We hope G.h proves valuable to your work and look forward to hearing from you.</p>
                            <p>The G.h Team</p>`,
                        );

<<<<<<< HEAD
                        done(null, newUser);
=======
                        done(null, userPublicFields(newUser));
>>>>>>> 4918aa8e
                    } catch (error) {
                        done(error);
                    }
                },
            ),
        );

        passport.use(
            'login',
            new this.LocalStrategy(
                {
                    usernameField: 'email',
                    passwordField: 'password',
                },
                async (email, password, done) => {
                    try {
                        const user = (await users().findOne({
                            email,
                        })) as IUser;
                        if (!user) {
                            return done(null, false, {
                                message: 'Wrong username or password',
                            });
                        }

                        const isValidPassword = await isUserPasswordValid(
                            user,
                            password,
                        );
                        if (!isValidPassword) {
                            return done(null, false, {
                                message: 'Wrong username or password',
                            });
                        }

                        done(null, user);
                    } catch (error) {
                        done(error);
                    }
                },
            ),
        );

        // Configure passport to use google OAuth.
        passport.use(
            new GoogleStrategy(
                {
                    clientID: clientID,
                    clientSecret: clientSecret,
                    callbackURL: '/auth/google/redirect',
                },
                async (
                    unusedAccessToken: string,
                    unusedRefreshToken: string,
                    profile: Profile,
                    cb: any,
                ): Promise<void> => {
                    const googleProfile = profile as GoogleProfile;
                    try {
                        // Passport got our user profile from google.
                        // Find or create a correpsonding user in our DB.
                        let user = await users().findOne({
                            googleID: googleProfile.id,
                        });
                        const picture = profile.photos?.[0].value;
                        if (!user) {
                            const userId = new ObjectId();
                            const result = await users().insertOne({
                                _id: userId,
                                googleID: googleProfile.id,
                                name: profile.displayName,
                                email: (profile.emails || []).map(
                                    (v) => v.value,
                                )[0],
                                roles: [],
                                picture: picture,
                                newsletterAccepted: isNewsletterAccepted,
<<<<<<< HEAD
                            });
                            user = await users().findOne({
                                _id: result.insertedId,
                            });
=======
                            } as unknown as IUser);
                            user = (await users().findOne({
                                _id: result.insertedId,
                            })) as IUser;
>>>>>>> 4918aa8e

                            try {
                                // Send welcome email
                                await this.emailClient.send(
                                    [user.email],
                                    'Welcome to Global.health',
                                    `<p>Hello ${user.email},</p>
                                    <p>Thank you for registering with Global.health! We're thrilled to have you join our international community and mission to advance the global response to infectious diseases through the sharing of trusted and open public health data.</p>
                                    <p>Here are a few things you can do:</p>
                                    <ul>
                                        <li>Filter and export <a href="https://data.covid-19.global.health">G.h Data</a> containing detailed information on over 50 million anonymized COVID-19 cases from over 100 countries.</li>
                                        <li>Explore the <a href="https://map.covid-19.global.health">G.h Map</a> to see available case data visualized by country, region, and coverage.</li>
                                        <li>Check out our <a href="https://global.health/faqs/">FAQs</a> for more information on our platform, process, team, data sources, citation guidelines, and plans for the future.</li>
                                        <li>Get involved! G.h is being built via a network of hundreds of volunteers that could use your help. If you're interested in joining us, please fill out this <a href="https://global.health/about/#get-involved">form</a>.</li>
                                        <li>Connect with us on <a href="https://twitter.com/globaldothealth">Twitter</a>, <a href="https://www.linkedin.com/company/globaldothealth">LinkedIn</a>, and <a href="https://github.com/globaldothealth">GitHub</a> for the latest news and updates.</li>
                                    </ul>
                                    <p>If you have any questions, suggestions, or connections don't hesitate to email us and a member of our team will be sure to follow up.</p>
                                    <p>Thank you again for your interest and support! We hope G.h proves valuable to your work and look forward to hearing from you.</p>
                                    <p>The G.h Team</p>`,
                                );
                            } catch (err) {
                                logger.info(
                                    'error: ' + JSON.stringify(err, null, 2),
                                );
                            }
                        }
                        if (picture !== user.picture) {
                            logger.info(
                                'User has a different picture, updating it',
                            );
                            const update = await users().findOneAndUpdate(
                                { googleID: googleProfile.id },
                                { $set: { picture } },
                                { returnDocument: 'after' },
                            );
                            user = update.value;
                        }

                        if (
                            user &&
                            !user.newsletterAccepted &&
                            isNewsletterAccepted
                        ) {
                            logger.info('Updating newsletter preferences');
                            const update = await users().findOneAndUpdate(
                                { googleID: googleProfile.id },
                                { $set: { newsletterAccepted: true } },
                                { returnDocument: 'after' },
                            );
                            user = update.value;
                        }
                        cb(undefined, user);
                    } catch (e) {
                        // Catch any error and end our authentication session with it.
                        cb(e, null);
                    }
                },
            ),
        );

        // Configure passport to accept HTTP bearer tokens.
        passport.use(
            new BearerStrategy(
                async (
                    token: string,
                    done: (
                        error: unknown,
                        user?: unknown,
                        options?: IVerifyOptions | string,
                    ) => void,
                ): Promise<void> => {
                    try {
                        const response = await axios.get(
                            `https://openidconnect.googleapis.com/v1/userinfo?access_token=${token}`,
                        );
                        // Response data fields can be found at
                        // https://developers.google.com/identity/protocols/oauth2/openid-connect#an-id-tokens-payload
                        const email = response.data.email;
                        if (!email) {
                            return done(
                                null,
                                false,
                                'Supplied bearer token must be scoped for "email"',
                            );
                        }
                        let user = await users().findOne({ email: email });
                        if (!user) {
                            const result = await users().insertOne({
                                _id: new ObjectId(),
                                email: email,
                                googleID: response.data.sub,
                                roles: [],
                                // Do not care about names for bearer tokens, they are usually not humans.
                                name: '',
                            } as unknown as IUser);
                            user = await users().findOne({
                                _id: result.insertedId,
                            });
<<<<<<< HEAD
                            user = await users().findOne({
                                _id: result.insertedId,
                            });
=======
>>>>>>> 4918aa8e
                        }
                        return done(null, user);
                    } catch (e) {
                        return done(e);
                    }
                },
            ),
        );
    }
}<|MERGE_RESOLUTION|>--- conflicted
+++ resolved
@@ -559,24 +559,15 @@
                     if (!result.ok) {
                         logger.error(
                             `error resetting password for user ${userId}`,
-<<<<<<< HEAD
-                        );
-                        logger.error(result.lastErrorObject);
-=======
                             result.lastErrorObject,
                         );
->>>>>>> 4918aa8e
                         throw new Error(
                             'Something went wrong, please try again later',
                         );
                     }
 
                     // Send confirmation email to the user
-<<<<<<< HEAD
-                    const user = result.value;
-=======
                     const user = result.value as IUser;
->>>>>>> 4918aa8e
 
                     await this.emailClient.send(
                         [user.email],
@@ -649,12 +640,8 @@
             // Find the user based on its id in the cookie.
             users()
                 .findOne({ _id: new ObjectId(id) })
-<<<<<<< HEAD
-                .then((user) => {
-=======
                 .then((u) => {
                     const user = u as IUser;
->>>>>>> 4918aa8e
                     // Invalidate session when user cannot be found.
                     // This means an cookie pointing to an invalid user was sent to us.
                     // Cf. https://github.com/jaredhanson/passport/issues/6#issuecomment-4857287
@@ -700,15 +687,9 @@
                                 req.body.newsletterAccepted || false,
                         } as unknown as IUser);
 
-<<<<<<< HEAD
-                        const newUser = await users().findOne({
-                            _id: result.insertedId,
-                        });
-=======
                         const newUser = (await users().findOne({
                             _id: result.insertedId,
                         })) as IUser;
->>>>>>> 4918aa8e
 
                         // Send welcome email
                         await this.emailClient.send(
@@ -729,11 +710,7 @@
                             <p>The G.h Team</p>`,
                         );
 
-<<<<<<< HEAD
-                        done(null, newUser);
-=======
                         done(null, userPublicFields(newUser));
->>>>>>> 4918aa8e
                     } catch (error) {
                         done(error);
                     }
@@ -811,17 +788,10 @@
                                 roles: [],
                                 picture: picture,
                                 newsletterAccepted: isNewsletterAccepted,
-<<<<<<< HEAD
-                            });
-                            user = await users().findOne({
-                                _id: result.insertedId,
-                            });
-=======
                             } as unknown as IUser);
                             user = (await users().findOne({
                                 _id: result.insertedId,
                             })) as IUser;
->>>>>>> 4918aa8e
 
                             try {
                                 // Send welcome email
@@ -920,12 +890,6 @@
                             user = await users().findOne({
                                 _id: result.insertedId,
                             });
-<<<<<<< HEAD
-                            user = await users().findOne({
-                                _id: result.insertedId,
-                            });
-=======
->>>>>>> 4918aa8e
                         }
                         return done(null, user);
                     } catch (e) {
