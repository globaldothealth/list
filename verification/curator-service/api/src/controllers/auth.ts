import {
    Strategy as BearerStrategy,
    IVerifyOptions,
} from 'passport-http-bearer';
import { Strategy as GoogleStrategy, Profile } from 'passport-google-oauth20';
import { NextFunction, Request, Response } from 'express';
import {
    isUserPasswordValid,
    IUser,
    userPublicFields,
    users,
} from '../model/user';
import { tokens } from '../model/token';

import { Router } from 'express';
import axios from 'axios';
import { logger } from '../util/logger';
import passport from 'passport';
import localStrategy from 'passport-local';
import AwsLambdaClient from '../clients/aws-lambda-client';
import bcrypt from 'bcrypt';
import * as crypto from 'crypto';
import EmailClient from '../clients/email-client';
import { ObjectId } from 'mongodb';
import { baseURL, welcomeEmail } from '../util/instance-details';
<<<<<<< HEAD
import { validateRecaptchaToken } from '../util/validate-recaptcha-token';
=======
import {
    setupFailedAttempts,
    handleCheckFailedAttempts,
    AttemptName,
    updateFailedAttempts,
} from '../model/failed_attempts';
import {
    loginLimiter,
    registerLimiter,
    resetPasswordLimiter,
    forgotPasswordLimiter,
    resetPasswordWithTokenLimiter,
} from '../util/single-window-rate-limiters';
>>>>>>> f72c52b2

// Global variable for newsletter acceptance
let isNewsletterAccepted: boolean;

async function findUserByAPIKey(apiKey?: string): Promise<Express.User> {
    if (!apiKey) {
        throw new Error('No API key');
    }
    const userID = apiKey.slice(0, 24);
    const user = await users().findOne({ _id: new ObjectId(userID) });
    if (!user) {
        throw new Error('Invalid API key');
    }
    return user as Express.User;
}

async function getRandomString(bytes: number): Promise<string> {
    const randomValues = await crypto.randomBytes(bytes);
    return randomValues.toString('hex');
}

/**
 * authenticateByAPIKey is a middleware that checks whether the user has a valid API key in their request.
 * If they do, then attach the user object to the request and continue; if not then
 * still call the next middleware in case they can authenticate in another way.
 */
export const authenticateByAPIKey = async (
    req: Request,
    res: Response,
    next: NextFunction,
): Promise<void> => {
    try {
        const theKey = req.header('X-API-Key');
        const user = await findUserByAPIKey(theKey);
        if (user && (user as IUser).apiKey === theKey) {
            req.user = user;
            res.status(200);
        } else {
            res.status(403);
        }
        return next();
    } catch (err) {
        // set 403 but carry on processing so the next middleware can try
        res.status(403);
        next();
    }
};
/**
 * mustBeAuthenticated is a middleware that checks that the user making the call is authenticated.
 * Subsequent request handlers can be assured req.user will be defined.
 */
export const mustBeAuthenticated = (
    req: Request,
    res: Response,
    next: NextFunction,
): void => {
    if (req.isAuthenticated()) {
        res.status(200);
        return next();
    } else {
        passport.authenticate('bearer', (err, user) => {
            if (err) {
                return next(err);
            }
            if (user) {
                req.user = user;
                // override any 403/401 that was set by an upstream middleware, as we now know the user
                res.status(200);
                return next();
            } else {
                res.sendStatus(403);
            }
        })(req, res, next);
    }
};

/**
 * Checks roles of a user against a set of required roles.
 * @param user the user to check roles for.
 * @param requiredRoles The set of roles that the user should have, if any role matches the function returns true.
 */
const userHasRequiredRole = (
    user: IUser,
    requiredRoles: Set<string>,
): boolean => {
    return user.roles?.some((r: string) => requiredRoles.has(r));
};

/**
 * Express middleware that checks to see if there's an authenticated principal
 * that has any of the specified roles.
 *
 * This middleware first checks if there's a session with an authenticated
 * user. Then, if there isn't, it attempts to authenticate the request via an
 * HTTP bearer token.
 */
export const mustHaveAnyRole = (requiredRoles: string[]) => {
    return (req: Request, res: Response, next: NextFunction): void => {
        const requiredSet = new Set(requiredRoles);
        if (
            req.isAuthenticated() &&
            userHasRequiredRole(req.user as IUser, requiredSet)
        ) {
            // override an upstream 403/401
            res.status(200);
            return next();
        } else {
            passport.authenticate('bearer', (err, user) => {
                if (err) {
                    return next(err);
                } else if (
                    user &&
                    userHasRequiredRole(user as IUser, requiredSet)
                ) {
                    // override an upstream 403/401
                    res.status(200);
                    req.user = user;
                    return next();
                } else {
                    res.status(403).json({
                        message: `access is restricted to users with ${requiredRoles} roles`,
                    });
                }
            })(req, res, next);
        }
    };
};

/** GoogleProfile extends passport's default Profile with Google specific fields */
interface GoogleProfile extends Profile {
    // Unique profile ID
    id: string;
    // List of profile pictures.
    photos: [{ value: string }];
    // Full name of the user.
    displayName: string;
    // List of emails belonging to the profile.
    // Unclear as to when multiple ones are possible.
    emails: [{ value: string; verified: 'true' | 'false' }];
}

/**
 * AuthController handles authentication of users with the system.
 */
export class AuthController {
    public router: Router;
    public LocalStrategy: typeof localStrategy.Strategy;
    constructor(
        private readonly env: string,
        private readonly afterLoginRedirURL: string,
        private readonly disease: string,
        public readonly lambdaClient: AwsLambdaClient,
        public readonly emailClient: EmailClient,
    ) {
        this.router = Router();
        this.LocalStrategy = localStrategy.Strategy;

        this.router.get(
            '/google/redirect',
            // Try to authenticate with the google strategy.
            // This 'google' string is hardcoded within passport.
            passport.authenticate('google', { prompt: 'select_account' }),
            (req: Request, res: Response): void => {
                res.redirect(this.afterLoginRedirURL);
            },
        );

        this.router.post(
            '/signup',
<<<<<<< HEAD
            async (
                req: Request,
                res: Response,
                next: NextFunction,
            ): Promise<void> => {
                const captchaResult = await validateRecaptchaToken(
                    req.body.token,
                );

                if (!captchaResult)
                    res.status(403).json({
                        message:
                            "Unfortunately, you didn't pass the captcha. Please, try again later.",
                    });

=======
            registerLimiter,
            (req: Request, res: Response, next: NextFunction): void => {
>>>>>>> f72c52b2
                passport.authenticate(
                    'register',
                    (error: Error, user: IUser, info: any) => {
                        if (error) return next(error);
                        if (!user)
                            return res
                                .status(409)
                                .json({ message: info.message });

                        req.logIn(user, (err) => {
                            if (err) return next(err);
                        });

                        return res.status(200).json(user);
                    },
                )(req, res, next);
            },
        );

        this.router.post(
            '/signin',
<<<<<<< HEAD
            async (
                req: Request,
                res: Response,
                next: NextFunction,
            ): Promise<void> => {
                const captchaResult = await validateRecaptchaToken(
                    req.body.token,
                );

                if (!captchaResult)
                    res.status(403).json({
                        message:
                            "Unfortunately, you didn't pass the captcha. Please, try again later.",
                    });

=======
            loginLimiter,
            (req: Request, res: Response, next: NextFunction): void => {
>>>>>>> f72c52b2
                passport.authenticate(
                    'login',
                    (
                        error: Error,
                        user: IUser & { timeout: boolean },
                        info: any,
                    ) => {
                        if (error) return next(error);
                        if (!user)
                            return res
                                .status(403)
                                .json({ message: info.message });

                        if (user.timeout)
                            return res
                                .status(429)
                                .json({ message: info.message });

                        req.logIn(user, (err) => {
                            if (err) return next(err);
                        });

                        res.status(200).json(user);
                    },
                )(req, res, next);
            },
        );

        this.router.get('/logout', (req: Request, res: Response): void => {
            req.logout();
            res.redirect('/');
        });

        // Starts the authentication flow with Google OAuth.
        // This will redirect the browser to the OAuth consent screen.
        this.router.get(
            '/google',
            (req: Request, res: Response, next) => {
                if (req.query.newsletterAccepted) {
                    isNewsletterAccepted =
                        req.query.newsletterAccepted === 'true' ? true : false;
                }

                return next();
            },
            passport.authenticate('google', {
                scope: ['email'],
                prompt: 'select_account',
            }),
        );

        this.router.get(
            '/profile',
            authenticateByAPIKey,
            mustBeAuthenticated,
            (req: Request, res: Response): void => {
                res.json(req.user);
            },
        );

        /**
         * Retrieve the logged-in user's api key.
         * @note this API can't be authenticated by API key because, well…
         */
        this.router.get(
            '/profile/apiKey',
            mustBeAuthenticated,
            async (req: Request, res: Response): Promise<void> => {
                const theUser = req.user as IUser;
                const currentUser = await users().findOne({
                    _id: new ObjectId(theUser.id),
                });
                if (!currentUser) {
                    // internal server error as you were authenticated but unknown
                    res.status(500).end();
                    return;
                }
                const theKey = currentUser.apiKey;
                if (theKey) {
                    res.json(theKey);
                } else {
                    res.status(404).end();
                }
            },
        );

        /**
         * Create a new api key for the logged-in user.
         * @note This API cannot be authenticated by API key. If you believe your API key
         * is compromised you should not use it to request reset; if you haven't yet set an API
         * key then you couldn't use an API key to call this method anyway.
         */
        this.router.post(
            '/profile/apiKey',
            mustBeAuthenticated,
            async (req: Request, res: Response): Promise<void> => {
                const theUser = req.user as IUser;
                if (!theUser) {
                    // internal server error as you were authenticated but unknown
                    res.status(500).end();
                } else {
                    const userID = new ObjectId(theUser.id);
                    const userQuery = { _id: userID };
                    const currentUser = await users().findOne(userQuery);
                    if (!currentUser) {
                        // internal server error as you were authenticated but unknown
                        res.status(500).end();
                        return;
                    }
                    // prefix the API key with the user ID to make it easier to find users by API key in auth
                    const apiKey = await this.generateAPIKey(userID);
                    await users().updateOne(
                        { _id: userID },
                        { $set: { apiKey } },
                    );
                    res.status(201).json(apiKey).end();
                }
            },
        );

        /**
         * Delete a user's API key
         */
        this.router.post(
            '/deleteApiKey/:id',
            mustBeAuthenticated,
            mustHaveAnyRole(['admin']),
            async (req: Request, res: Response): Promise<void> => {
                try {
                    logger.info(
                        `user ID ${req.params.id} API key deletion requested`,
                    );
                    const result = await users().findOneAndUpdate(
                        { _id: new ObjectId(req.params.id) },
                        { $unset: { apiKey: '' } },
                    );
                    if (!result.ok) {
                        logger.warn(
                            `user with ID ${req.params.id} does not exist`,
                        );
                        res.status(404).json({
                            message: `user with id ${req.params.id} could not be found`,
                        });
                        return;
                    }
                    logger.info(`API key deleted for user ${req.params.id}`);
                    res.sendStatus(204);
                } catch (err) {
                    const error = err as Error;
                    if (error.name === 'ValidationError') {
                        res.status(422).json(error);
                        return;
                    }
                    res.status(500).json(error);
                    return;
                }
            },
        );

        /**
         * Update user's password.
         * @note I chose not to support this endpoint with API auth key as there's no particular need.
         */
        this.router.post(
            '/change-password',
            resetPasswordLimiter,
            mustBeAuthenticated,
            async (req: Request, res: Response) => {
                const oldPassword = req.body.oldPassword as string;
                const newPassword = req.body.newPassword as string;
                const user = req.user as IUser;

                if (!user) {
                    return res.sendStatus(403);
                }

                try {
                    const userQuery = { _id: new ObjectId(user.id) };
                    const currentUser = (await users().findOne(
                        userQuery,
                    )) as IUser;
                    if (!currentUser) {
                        return res.sendStatus(403);
                    }

                    const { success, attemptsNumber } =
                        await handleCheckFailedAttempts(
                            currentUser._id,
                            AttemptName.ResetPassword,
                        );

                    if (!success)
                        return res.status(429).json({
                            message:
                                'Too many failed login attempts, please try again later',
                        });

                    const isValidPassword = await isUserPasswordValid(
                        currentUser,
                        oldPassword,
                    );

                    if (!isValidPassword) {
                        updateFailedAttempts(
                            currentUser._id,
                            AttemptName.ResetPassword,
                            attemptsNumber,
                        );

                        return res
                            .status(403)
                            .json({ message: 'Old password is incorrect' });
                    }

                    updateFailedAttempts(
                        currentUser._id,
                        AttemptName.ResetPassword,
                        0,
                    );

                    const hashedPassword = await bcrypt.hash(newPassword, 10);
                    await users().updateOne(userQuery, {
                        $set: {
                            password: hashedPassword,
                        },
                    });

                    return res
                        .status(200)
                        .json({ message: 'Password changed successfully' });
                } catch (error) {
                    return res.status(500).json(error);
                }
            },
        );

        /**
         * Generate reset password link
         */
        this.router.post(
            '/request-password-reset',
            forgotPasswordLimiter,
            async (req: Request, res: Response): Promise<Response<any>> => {
                const email = req.body.email as string;

                try {
                    // Check if user with this email address exists
                    const userPromise = await users()
                        .find({ email })
                        .collation({ locale: 'en_US', strength: 2 })
                        .toArray();

                    const user = userPromise[0] as IUser;
                    if (!user) {
                        return res.sendStatus(200);
                    }

                    const { success, attemptsNumber } =
                        await handleCheckFailedAttempts(
                            user._id,
                            AttemptName.ForgotPassword,
                        );

                    if (!success) {
                        return res.status(429).json({
                            message:
                                'You sent too many requests. Please wait a while then try again',
                        });
                    }

                    updateFailedAttempts(
                        user._id,
                        AttemptName.ForgotPassword,
                        attemptsNumber,
                    );

                    // Check if user is a Gmail user and send appropriate email message in that case
                    // 42 googleID was set for non Google accounts in the past just to pass mongoose validation
                    // so this check has to be made
                    if (
                        user.googleID &&
                        user.googleID !== '42' &&
                        user.googleID !== ''
                    ) {
                        await this.emailClient.send(
                            [email],
                            'Password Change Request',
                            `<p>Hello ${email},</p>
                            <p>You requested to reset your password on Global.health, but you are registered with your Google account. 
                            If you requested the password reset, please try logging in using the "Sign in with Google" button and 
                            resetting your password via your Google account if necessary. If not, no further action is needed.</p>
                            <p>Thanks,</p>
                            <p>The G.h Team</p>`,
                        );

                        return res.sendStatus(200);
                    }

                    // Check if there is a token in DB already for this user
                    const query = { userId: user._id };
                    const token = await tokens().findOne(query);
                    if (token) {
                        await tokens().deleteOne(query);
                    }

                    const resetToken = crypto.randomBytes(32).toString('hex');
                    const hash = await bcrypt.hash(resetToken, 10);

                    // Add new reset token to DB
                    await tokens().insertOne({
                        _id: new ObjectId(),
                        userId: user._id,
                        token: hash,
                        createdAt: Date.now(),
                    });

                    const url = baseURL(this.disease, this.env);

                    const resetLink = `${url}/reset-password/${resetToken}/${user._id}`;

                    await this.emailClient.send(
                        [email],
                        'Password Reset Request',
                        `<p>Hello ${email},</p>
                        <p>Here is a <a href="${resetLink}">link</a> to reset your password on Global.health. If you did not initiate this request, please disregard this message.</p>
                        <p>Thanks,</p>
                        <p>The G.h Team</p>`,
                    );

                    return res.sendStatus(200);
                } catch (err) {
                    const error = err as Error;
                    return res
                        .status(500)
                        .json({ message: String(error.message) });
                }
            },
        );

        /**
         * Reset user's password
         */
        this.router.post(
            '/reset-password',
            resetPasswordWithTokenLimiter,
            async (req: Request, res: Response): Promise<void> => {
                const userId = req.body.userId;
                const token = req.body.token as string;
                const newPassword = req.body.newPassword as string;

                try {
                    // Validate user id
                    const isValidId = ObjectId.isValid(userId);
                    if (!isValidId) {
                        throw new Error('Invalid user id');
                    }

                    const { success, attemptsNumber } =
                        await handleCheckFailedAttempts(
                            userId,
                            AttemptName.ResetPasswordWithToken,
                        );

                    if (!success)
                        res.status(429).json({
                            message:
                                'Too many failed login attempts, please try again later',
                        });

                    // Check if token exists
                    const passwordResetToken = await tokens().findOne({
                        userId,
                    });
                    if (!passwordResetToken) {
                        updateFailedAttempts(
                            userId,
                            AttemptName.ResetPasswordWithToken,
                            attemptsNumber,
                        );
                        throw new Error(
                            'Invalid or expired password reset token',
                        );
                    }

                    // Check if token is valid
                    const isValid = await bcrypt.compare(
                        token,
                        passwordResetToken.token,
                    );
                    if (!isValid) {
                        updateFailedAttempts(
                            userId,
                            AttemptName.ResetPasswordWithToken,
                            attemptsNumber,
                        );
                        throw new Error(
                            'Invalid or expired password reset token',
                        );
                    }

                    // Hash new password and update user document in DB
                    const hashedPassword = await bcrypt.hash(newPassword, 10);
                    const result = await users().findOneAndUpdate(
                        { _id: new ObjectId(userId) },
                        { $set: { password: hashedPassword } },
                        { returnDocument: 'after' },
                    );

                    if (!result.ok) {
                        logger.error(
                            `error resetting password for user ${userId}`,
                            result.lastErrorObject,
                        );
                        throw new Error(
                            'Something went wrong, please try again later',
                        );
                    }

                    // Send confirmation email to the user
                    const user = result.value as IUser;

                    updateFailedAttempts(
                        userId,
                        AttemptName.ResetPasswordWithToken,
                        0,
                    );

                    await this.emailClient.send(
                        [user.email],
                        'Password Change Confirmation',
                        `<p>Hello ${user.email},</p>
                        <p>Your Global.health password has been changed. If you did not initiate this request or are unable to access your account, please respond to this email and we'll be happy to assist.</p>
                        <p>Thanks,</p>
                        <p>The G.h Team</p>`,
                    );

                    // Delete used token
                    await passwordResetToken.deleteOne();

                    res.sendStatus(200);
                } catch (err) {
                    const error = err as Error;
                    res.status(500).json({ message: String(error.message) });
                }
            },
        );
    }

    private async generateAPIKey(userID: ObjectId) {
        const randomPart = await getRandomString(32);
        const apiKey = `${userID.toString()}${randomPart}`;
        return apiKey;
    }

    /**
     * configureLocalAuth will get or create the user present in the request.
     */
    configureLocalAuth(): void {
        logger.info('Configuring local auth for tests');
        // /register creates a user if necessary and log them in.
        this.router.post(
            '/register',
            async (req: Request, res: Response): Promise<void> => {
                const removeGoogleID = req.body.removeGoogleID as boolean;
                const userId = new ObjectId();
                const result = await users().insertOne({
                    _id: userId,
                    name: req.body.name,
                    email: req.body.email,
                    roles: req.body.roles,
                    apiKey: await this.generateAPIKey(userId),
                    ...(removeGoogleID !== true && { googleID: '42' }),
                } as IUser);
                const user = (await users().findOne({
                    _id: result.insertedId,
                })) as IUser;

                setupFailedAttempts(result.insertedId);

                req.login(user, (err: Error) => {
                    if (!err) {
                        res.json(user);
                        return;
                    }
                    logger.error(err);
                    res.sendStatus(500);
                });
            },
        );
    }

    /**
     * Configures OAuth passport strategy.
     * @param clientID the OAuth client ID as gotten from the Google developer console.
     * @param clientSecret the OAuth client secret as gotten from the Google developer console.
     */
    configurePassport(clientID: string, clientSecret: string): void {
        // For some reason typescript doesn't accept mongoose User
        // @ts-ignore
        passport.serializeUser((user: IUser, done: any) => {
            // Serializes the user id in the cookie, no user info should be in there, just the id.
            // _id needed for configureLocalAuth
            done(null, user.id || user._id);
        });

        passport.deserializeUser((id: string, done: any) => {
            // Find the user based on its id in the cookie.
            users()
                .findOne({ _id: new ObjectId(id) })
                .then((u) => {
                    const user = u as IUser;
                    // Invalidate session when user cannot be found.
                    // This means an cookie pointing to an invalid user was sent to us.
                    // Cf. https://github.com/jaredhanson/passport/issues/6#issuecomment-4857287
                    // This doesn't work however for now as per, if you hit this bug, you have to manually clear the cookies.
                    // Cf https://github.com/jaredhanson/passport/issues/776
                    done(null, userPublicFields(user));
                    return;
                })
                .catch((e) => {
                    logger.error('Failed to get user:', e);
                    done(e, undefined);
                });
        });

        // Configure passport to use username and password auth
        passport.use(
            'register',
            new this.LocalStrategy(
                {
                    usernameField: 'email',
                    passwordField: 'password',
                    passReqToCallback: true,
                },
                async (req, email, password, done) => {
                    try {
                        const userPromise = await users()
                            .find({ email })
                            .collation({ locale: 'en_US', strength: 2 })
                            .toArray();

                        const user = userPromise[0];

                        if (user) {
                            return done(null, false, {
                                message: 'Email address already exists',
                            });
                        }

                        const hashedPassword = await bcrypt.hash(password, 10);
                        const userId = new ObjectId();
                        const result = await users().insertOne({
                            _id: userId,
                            email: email,
                            password: hashedPassword,
                            name: req.body.name || '',
                            roles: [],
                            newsletterAccepted:
                                req.body.newsletterAccepted || false,
                        } as unknown as IUser);

                        const newUser = (await users().findOne({
                            _id: result.insertedId,
                        })) as IUser;

                        setupFailedAttempts(result.insertedId);

                        // Send welcome email
                        await this.emailClient.send(
                            [email],
                            'Welcome to Global.health',
                            welcomeEmail(this.disease, email),
                        );

                        return done(null, userPublicFields(newUser));
                    } catch (error) {
                        return done(error);
                    }
                },
            ),
        );

        passport.use(
            'login',
            new this.LocalStrategy(
                {
                    usernameField: 'email',
                    passwordField: 'password',
                },
                async (email, password, done) => {
                    try {
                        const userPromise = await users()
                            .find({ email })
                            .collation({ locale: 'en_US', strength: 2 })
                            .toArray();

                        const user = userPromise[0] as IUser;

                        if (!user) {
                            return done(null, false, {
                                message: 'Wrong username or password',
                            });
                        }

                        const { success, attemptsNumber } =
                            await handleCheckFailedAttempts(
                                user._id,
                                AttemptName.Login,
                            );

                        if (!success)
                            return done(
                                null,
                                { timeout: true },
                                {
                                    message:
                                        'Too many failed login attempts, please try again later',
                                },
                            );

                        const isValidPassword = await isUserPasswordValid(
                            user,
                            password,
                        );

                        if (!isValidPassword) {
                            updateFailedAttempts(
                                user._id,
                                AttemptName.Login,
                                attemptsNumber,
                            );

                            return done(null, false, {
                                message: 'Wrong username or password',
                            });
                        }

                        updateFailedAttempts(user._id, AttemptName.Login, 0);
                        done(null, user);
                    } catch (error) {
                        done(error);
                    }
                },
            ),
        );

        // Configure passport to use google OAuth.
        passport.use(
            new GoogleStrategy(
                {
                    clientID: clientID,
                    clientSecret: clientSecret,
                    callbackURL: '/auth/google/redirect',
                },
                async (
                    unusedAccessToken: string,
                    unusedRefreshToken: string,
                    profile: Profile,
                    cb: any,
                ): Promise<void> => {
                    const googleProfile = profile as GoogleProfile;
                    try {
                        // Passport got our user profile from google.
                        // Find or create a correpsonding user in our DB.
                        let user = await users().findOne({
                            googleID: googleProfile.id,
                        });
                        const picture = profile.photos?.[0].value;
                        if (!user) {
                            const userId = new ObjectId();
                            const result = await users().insertOne({
                                _id: userId,
                                googleID: googleProfile.id,
                                name: profile.displayName,
                                email: (profile.emails || []).map(
                                    (v) => v.value,
                                )[0],
                                roles: [],
                                picture: picture,
                                newsletterAccepted: isNewsletterAccepted,
                            } as unknown as IUser);
                            user = (await users().findOne({
                                _id: result.insertedId,
                            })) as IUser;

                            setupFailedAttempts(result.insertedId);

                            try {
                                // Send welcome email
                                await this.emailClient.send(
                                    [user.email],
                                    'Welcome to Global.health',
                                    `<p>Hello ${user.email},</p>
                                    <p>Thank you for registering with Global.health! We're thrilled to have you join our international community and mission to advance the global response to infectious diseases through the sharing of trusted and open public health data.</p>
                                    <p>Here are a few things you can do:</p>
                                    <ul>
                                        <li>Filter and export <a href="https://data.covid-19.global.health">G.h Data</a> containing detailed information on over 50 million anonymized COVID-19 cases from over 100 countries.</li>
                                        <li>Explore the <a href="https://map.covid-19.global.health">G.h Map</a> to see available case data visualized by country, region, and coverage.</li>
                                        <li>Check out our <a href="https://global.health/faqs/">FAQs</a> for more information on our platform, process, team, data sources, citation guidelines, and plans for the future.</li>
                                        <li>Get involved! G.h is being built via a network of hundreds of volunteers that could use your help. If you're interested in joining us, please fill out this <a href="https://global.health/about/#get-involved">form</a>.</li>
                                        <li>Connect with us on <a href="https://twitter.com/globaldothealth">Twitter</a>, <a href="https://www.linkedin.com/company/globaldothealth">LinkedIn</a>, and <a href="https://github.com/globaldothealth">GitHub</a> for the latest news and updates.</li>
                                    </ul>
                                    <p>If you have any questions, suggestions, or connections don't hesitate to email us and a member of our team will be sure to follow up.</p>
                                    <p>Thank you again for your interest and support! We hope G.h proves valuable to your work and look forward to hearing from you.</p>
                                    <p>The G.h Team</p>`,
                                );
                            } catch (err) {
                                logger.info(
                                    'error: ' + JSON.stringify(err, null, 2),
                                );
                            }
                        }
                        if (picture !== user.picture) {
                            logger.info(
                                'User has a different picture, updating it',
                            );
                            const update = await users().findOneAndUpdate(
                                { googleID: googleProfile.id },
                                { $set: { picture } },
                                { returnDocument: 'after' },
                            );
                            user = update.value;
                        }

                        if (
                            user &&
                            !user.newsletterAccepted &&
                            isNewsletterAccepted
                        ) {
                            logger.info('Updating newsletter preferences');
                            const update = await users().findOneAndUpdate(
                                { googleID: googleProfile.id },
                                { $set: { newsletterAccepted: true } },
                                { returnDocument: 'after' },
                            );
                            user = update.value;
                        }
                        cb(undefined, user);
                    } catch (e) {
                        // Catch any error and end our authentication session with it.
                        cb(e, null);
                    }
                },
            ),
        );

        // Configure passport to accept HTTP bearer tokens.
        passport.use(
            new BearerStrategy(
                async (
                    token: string,
                    done: (
                        error: unknown,
                        user?: unknown,
                        options?: IVerifyOptions | string,
                    ) => void,
                ): Promise<void> => {
                    try {
                        const response = await axios.get(
                            `https://openidconnect.googleapis.com/v1/userinfo?access_token=${token}`,
                        );
                        // Response data fields can be found at
                        // https://developers.google.com/identity/protocols/oauth2/openid-connect#an-id-tokens-payload
                        const email = response.data.email;
                        if (!email) {
                            return done(
                                null,
                                false,
                                'Supplied bearer token must be scoped for "email"',
                            );
                        }
                        const userPromise = await users()
                            .find({ email })
                            .collation({ locale: 'en_US', strength: 2 })
                            .toArray();

                        let user = userPromise[0] as IUser | null;

                        if (!user) {
                            const result = await users().insertOne({
                                _id: new ObjectId(),
                                email: email,
                                googleID: response.data.sub,
                                roles: [],
                                // Do not care about names for bearer tokens, they are usually not humans.
                                name: '',
                            } as unknown as IUser);
                            user = await users().findOne({
                                _id: result.insertedId,
                            });

                            setupFailedAttempts(result.insertedId);
                        }

                        return done(null, user);
                    } catch (e) {
                        return done(e);
                    }
                },
            ),
        );
    }
}<|MERGE_RESOLUTION|>--- conflicted
+++ resolved
@@ -23,9 +23,7 @@
 import EmailClient from '../clients/email-client';
 import { ObjectId } from 'mongodb';
 import { baseURL, welcomeEmail } from '../util/instance-details';
-<<<<<<< HEAD
 import { validateRecaptchaToken } from '../util/validate-recaptcha-token';
-=======
 import {
     setupFailedAttempts,
     handleCheckFailedAttempts,
@@ -39,7 +37,7 @@
     forgotPasswordLimiter,
     resetPasswordWithTokenLimiter,
 } from '../util/single-window-rate-limiters';
->>>>>>> f72c52b2
+
 
 // Global variable for newsletter acceptance
 let isNewsletterAccepted: boolean;
@@ -209,7 +207,7 @@
 
         this.router.post(
             '/signup',
-<<<<<<< HEAD
+            registerLimiter,
             async (
                 req: Request,
                 res: Response,
@@ -225,10 +223,7 @@
                             "Unfortunately, you didn't pass the captcha. Please, try again later.",
                     });
 
-=======
-            registerLimiter,
-            (req: Request, res: Response, next: NextFunction): void => {
->>>>>>> f72c52b2
+
                 passport.authenticate(
                     'register',
                     (error: Error, user: IUser, info: any) => {
@@ -250,7 +245,7 @@
 
         this.router.post(
             '/signin',
-<<<<<<< HEAD
+            loginLimiter,
             async (
                 req: Request,
                 res: Response,
@@ -266,10 +261,7 @@
                             "Unfortunately, you didn't pass the captcha. Please, try again later.",
                     });
 
-=======
-            loginLimiter,
-            (req: Request, res: Response, next: NextFunction): void => {
->>>>>>> f72c52b2
+
                 passport.authenticate(
                     'login',
                     (
