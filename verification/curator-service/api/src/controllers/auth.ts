import {
    Strategy as BearerStrategy,
    IVerifyOptions,
} from 'passport-http-bearer';
import { Strategy as GoogleStrategy, Profile } from 'passport-google-oauth20';
import { NextFunction, Request, Response } from 'express';
import {
    isUserPasswordValid,
    IUser,
    userPublicFields,
    users,
} from '../model/user';
import { tokens } from '../model/token';

import { Router } from 'express';
import axios from 'axios';
import { logger } from '../util/logger';
import passport from 'passport';
import localStrategy from 'passport-local';
import AwsLambdaClient from '../clients/aws-lambda-client';
import bcrypt from 'bcrypt';
import * as crypto from 'crypto';
import EmailClient from '../clients/email-client';
import { ObjectId } from 'mongodb';

// Global variable for newsletter acceptance
let isNewsletterAccepted: boolean;

async function findUserByAPIKey(apiKey?: string): Promise<Express.User> {
    if (!apiKey) {
        throw new Error('No API key');
    }
    const userID = apiKey.slice(0, 24);
    const user = await users().findOne({ _id: new ObjectId(userID) });
    if (!user) {
        throw new Error('Invalid API key');
    }
    return user as Express.User;
}

async function getRandomString(bytes: number): Promise<string> {
    const randomValues = await crypto.randomBytes(bytes);
    return randomValues.toString('hex');
}

/**
 * authenticateByAPIKey is a middleware that checks whether the user has a valid API key in their request.
 * If they do, then attach the user object to the request and continue; if not then
 * still call the next middleware in case they can authenticate in another way.
 */
export const authenticateByAPIKey = async (
    req: Request,
    res: Response,
    next: NextFunction,
): Promise<void> => {
    try {
        const theKey = req.header('X-API-Key');
        const user = await findUserByAPIKey(theKey);
        if (user && (user as IUser).apiKey === theKey) {
            req.user = user;
            res.status(200);
        } else {
            res.status(403);
        }
        return next();
    } catch (err) {
        // set 403 but carry on processing so the next middleware can try
        res.status(403);
        next();
    }
};
/**
 * mustBeAuthenticated is a middleware that checks that the user making the call is authenticated.
 * Subsequent request handlers can be assured req.user will be defined.
 */
export const mustBeAuthenticated = (
    req: Request,
    res: Response,
    next: NextFunction,
): void => {
    if (req.isAuthenticated()) {
        res.status(200);
        return next();
    } else {
        passport.authenticate('bearer', (err, user) => {
            if (err) {
                return next(err);
            }
            if (user) {
                req.user = user;
                // override any 403/401 that was set by an upstream middleware, as we now know the user
                res.status(200);
                return next();
            } else {
                res.sendStatus(403);
            }
        })(req, res, next);
    }
};

/**
 * Checks roles of a user against a set of required roles.
 * @param user the user to check roles for.
 * @param requiredRoles The set of roles that the user should have, if any role matches the function returns true.
 */
const userHasRequiredRole = (
    user: IUser,
    requiredRoles: Set<string>,
): boolean => {
    return user.roles?.some((r: string) => requiredRoles.has(r));
};

/**
 * Express middleware that checks to see if there's an authenticated principal
 * that has any of the specified roles.
 *
 * This middleware first checks if there's a session with an authenticated
 * user. Then, if there isn't, it attempts to authenticate the request via an
 * HTTP bearer token.
 */
export const mustHaveAnyRole = (requiredRoles: string[]) => {
    return (req: Request, res: Response, next: NextFunction): void => {
        const requiredSet = new Set(requiredRoles);
        if (
            req.isAuthenticated() &&
            userHasRequiredRole(req.user as IUser, requiredSet)
        ) {
            // override an upstream 403/401
            res.status(200);
            return next();
        } else {
            passport.authenticate('bearer', (err, user) => {
                if (err) {
                    return next(err);
                } else if (
                    user &&
                    userHasRequiredRole(user as IUser, requiredSet)
                ) {
                    // override an upstream 403/401
                    res.status(200);
                    req.user = user;
                    return next();
                } else {
                    res.status(403).json({
                        message: `access is restricted to users with ${requiredRoles} roles`,
                    });
                }
            })(req, res, next);
        }
    };
};

/** GoogleProfile extends passport's default Profile with Google specific fields */
interface GoogleProfile extends Profile {
    // Unique profile ID
    id: string;
    // List of profile pictures.
    photos: [{ value: string }];
    // Full name of the user.
    displayName: string;
    // List of emails belonging to the profile.
    // Unclear as to when multiple ones are possible.
    emails: [{ value: string; verified: 'true' | 'false' }];
}

/**
 * AuthController handles authentication of users with the system.
 */
export class AuthController {
    public router: Router;
    public LocalStrategy: typeof localStrategy.Strategy;
    constructor(
        private readonly env: string,
        private readonly afterLoginRedirURL: string,
        public readonly lambdaClient: AwsLambdaClient,
        public readonly emailClient: EmailClient,
    ) {
        this.router = Router();
        this.LocalStrategy = localStrategy.Strategy;

        this.router.get(
            '/google/redirect',
            // Try to authenticate with the google strategy.
            // This 'google' string is hardcoded within passport.
            passport.authenticate('google', { prompt: 'select_account' }),
            (req: Request, res: Response): void => {
                res.redirect(this.afterLoginRedirURL);
            },
        );

        this.router.post(
            '/signup',
            (req: Request, res: Response, next: NextFunction): void => {
                passport.authenticate(
                    'register',
                    (error: Error, user: IUser, info: any) => {
                        if (error) return next(error);
                        if (!user)
                            return res
                                .status(409)
                                .json({ message: info.message });

                        req.logIn(user, (err) => {
                            if (err) return next(err);
                        });

                        return res.status(200).json(user);
                    },
                )(req, res, next);
            },
        );

        this.router.post(
            '/signin',
            (req: Request, res: Response, next: NextFunction): void => {
                passport.authenticate(
                    'login',
                    (error: Error, user: IUser, info: any) => {
                        if (error) return next(error);
                        if (!user)
                            return res
                                .status(403)
                                .json({ message: info.message });

                        req.logIn(user, (err) => {
                            if (err) return next(err);
                        });

                        res.status(200).json(user);
                    },
                )(req, res, next);
            },
        );

        this.router.get('/logout', (req: Request, res: Response): void => {
            req.logout();
            res.redirect('/');
        });

        // Starts the authentication flow with Google OAuth.
        // This will redirect the browser to the OAuth consent screen.
        this.router.get(
            '/google',
            (req: Request, res: Response, next) => {
                if (req.query.newsletterAccepted) {
                    isNewsletterAccepted =
                        req.query.newsletterAccepted === 'true' ? true : false;
                }

                return next();
            },
            passport.authenticate('google', {
                scope: ['email'],
                prompt: 'select_account',
            }),
        );

        this.router.get(
            '/profile',
            authenticateByAPIKey,
            mustBeAuthenticated,
            (req: Request, res: Response): void => {
                res.json(req.user);
            },
        );

        /**
         * Retrieve the logged-in user's api key.
         * @note this API can't be authenticated by API key because, well…
         */
        this.router.get(
            '/profile/apiKey',
            mustBeAuthenticated,
            async (req: Request, res: Response): Promise<void> => {
                const theUser = req.user as IUser;
                const currentUser = await users().findOne({
<<<<<<< HEAD
                    _id: new ObjectId(theUser._id),
=======
                    _id: new ObjectId(theUser.id),
>>>>>>> 77e7bb74
                });
                if (!currentUser) {
                    // internal server error as you were authenticated but unknown
                    res.status(500).end();
                    return;
                }
                const theKey = currentUser.apiKey;
                if (theKey) {
                    res.json(theKey);
                } else {
                    res.status(404).end();
                }
            },
        );

        /**
         * Create a new api key for the logged-in user.
         * @note This API cannot be authenticated by API key. If you believe your API key
         * is compromised you should not use it to request reset; if you haven't yet set an API
         * key then you couldn't use an API key to call this method anyway.
         */
        this.router.post(
            '/profile/apiKey',
            mustBeAuthenticated,
            async (req: Request, res: Response): Promise<void> => {
                const theUser = req.user as IUser;
                if (!theUser) {
                    // internal server error as you were authenticated but unknown
                    res.status(500).end();
                } else {
<<<<<<< HEAD
                    const userQuery = { _id: new ObjectId(theUser._id) };
=======
                    const userID = new ObjectId(theUser.id);
                    const userQuery = { _id: userID };
>>>>>>> 77e7bb74
                    const currentUser = await users().findOne(userQuery);
                    if (!currentUser) {
                        // internal server error as you were authenticated but unknown
                        res.status(500).end();
                        return;
                    }
                    // prefix the API key with the user ID to make it easier to find users by API key in auth
<<<<<<< HEAD
                    const randomPart = await getRandomString(32);
                    const apiKey = `${theUser._id.toString()}${randomPart}`;
                    await users().updateOne(
                        { _id: new ObjectId(theUser._id) },
=======
                    const apiKey = await this.generateAPIKey(userID);
                    await users().updateOne(
                        { _id: userID },
>>>>>>> 77e7bb74
                        { $set: { apiKey } },
                    );
                    res.status(201).json(apiKey).end();
                }
            },
        );

        /**
         * Delete a user's API key
         */
        this.router.post(
            '/deleteApiKey/:id',
            mustBeAuthenticated,
            mustHaveAnyRole(['admin']),
            async (req: Request, res: Response): Promise<void> => {
                try {
                    logger.info(
                        `user ID ${req.params.id} API key deletion requested`,
                    );
                    const result = await users().findOneAndUpdate(
                        { _id: new ObjectId(req.params.id) },
                        { $unset: { apiKey: '' } },
                    );
                    if (!result.ok) {
                        logger.warn(
                            `user with ID ${req.params.id} does not exist`,
                        );
                        res.status(404).json({
                            message: `user with id ${req.params.id} could not be found`,
                        });
                        return;
                    }
                    logger.info(`API key deleted for user ${req.params.id}`);
                    res.sendStatus(204);
                } catch (err) {
                    const error = err as Error;
                    if (error.name === 'ValidationError') {
                        res.status(422).json(error);
                        return;
                    }
                    res.status(500).json(error);
                    return;
                }
            },
        );

        /**
         * Update user's password.
         * @note I chose not to support this endpoint with API auth key as there's no particular need.
         */
        this.router.post(
            '/change-password',
            mustBeAuthenticated,
            async (req: Request, res: Response) => {
                const oldPassword = req.body.oldPassword as string;
                const newPassword = req.body.newPassword as string;
                const user = req.user as IUser;

                if (!user) {
                    return res.sendStatus(403);
                }

                try {
<<<<<<< HEAD
                    const userQuery = { _id: new ObjectId(user._id) };
                    const currentUser = await users().findOne(userQuery);
=======
                    const userQuery = { _id: new ObjectId(user.id) };
                    const currentUser = (await users().findOne(
                        userQuery,
                    )) as IUser;
>>>>>>> 77e7bb74
                    if (!currentUser) {
                        return res.sendStatus(403);
                    }

                    const isValidPassword = await isUserPasswordValid(
                        currentUser,
                        oldPassword,
                    );

                    if (!isValidPassword) {
                        return res
                            .status(403)
                            .json({ message: 'Old password is incorrect' });
                    }

                    const hashedPassword = await bcrypt.hash(newPassword, 10);
                    await users().updateOne(userQuery, {
                        $set: {
                            password: hashedPassword,
                        },
                    });

                    return res
                        .status(200)
                        .json({ message: 'Password changed successfully' });
                } catch (error) {
                    return res.status(500).json(error);
                }
            },
        );

        /**
         * Generate reset password link
         */
        this.router.post(
            '/request-password-reset',
            async (req: Request, res: Response): Promise<Response<any>> => {
                const email = req.body.email as string;

                try {
                    // Check if user with this email address exists
                    const user = await users().findOne({ email });
                    if (!user) {
                        return res.sendStatus(200);
                    }

                    // Check if user is a Gmail user and send appropriate email message in that case
                    // 42 googleID was set for non Google accounts in the past just to pass mongoose validation
                    // so this check has to be made
                    if (
                        user.googleID &&
                        user.googleID !== '42' &&
                        user.googleID !== ''
                    ) {
                        await this.emailClient.send(
                            [email],
                            'Password Change Request',
                            `<p>Hello ${email},</p>
                            <p>You requested to reset your password on Global.health, but you are registered with your Google account. 
                            If you requested the password reset, please try logging in using the "Sign in with Google" button and 
                            resetting your password via your Google account if necessary. If not, no further action is needed.</p>
                            <p>Thanks,</p>
                            <p>The G.h Team</p>`,
                        );

                        return res.sendStatus(200);
                    }

                    // Check if there is a token in DB already for this user
                    const query = { userId: user._id };
                    const token = await tokens().findOne(query);
                    if (token) {
                        await tokens().deleteOne(query);
                    }

                    const resetToken = crypto.randomBytes(32).toString('hex');
                    const hash = await bcrypt.hash(resetToken, 10);

                    // Add new reset token to DB
                    await tokens().insertOne({
                        _id: new ObjectId(),
                        userId: user._id,
                        token: hash,
                        createdAt: Date.now(),
                    });

                    let url = '';
                    switch (env) {
                        case 'local':
                            url = 'http://localhost:3002';
                            break;
                        case 'dev':
                            url = 'https://dev-data.covid-19.global.health';
                            break;
                        case 'qa':
                            url = 'https://qa-data.covid-19.global.health';
                            break;
                        case 'prod':
                            url = 'https://data.covid-19.global.health';
                            break;
                        default:
                            url = 'http://localhost:3002';
                            break;
                    }

                    const resetLink = `${url}/reset-password/${resetToken}/${user._id}`;

                    await this.emailClient.send(
                        [email],
                        'Password Reset Request',
                        `<p>Hello ${email},</p>
                        <p>Here is a <a href="${resetLink}">link</a> to reset your password on Global.health. If you did not initiate this request, please disregard this message.</p>
                        <p>Thanks,</p>
                        <p>The G.h Team</p>`,
                    );

                    return res.sendStatus(200);
                } catch (err) {
                    const error = err as Error;
                    return res
                        .status(500)
                        .json({ message: String(error.message) });
                }
            },
        );

        /**
         * Reset user's password
         */
        this.router.post(
            '/reset-password',
            async (req: Request, res: Response): Promise<void> => {
                const userId = req.body.userId;
                const token = req.body.token as string;
                const newPassword = req.body.newPassword as string;

                try {
                    // Validate user id
                    const isValidId = ObjectId.isValid(userId);
                    if (!isValidId) {
                        throw new Error('Invalid user id');
                    }

                    // Check if token exists
                    const passwordResetToken = await tokens().findOne({
                        userId,
                    });
                    if (!passwordResetToken) {
                        throw new Error(
                            'Invalid or expired password reset token',
                        );
                    }

                    // Check if token is valid
                    const isValid = await bcrypt.compare(
                        token,
                        passwordResetToken.token,
                    );
                    if (!isValid) {
                        throw new Error(
                            'Invalid or expired password reset token',
                        );
                    }

                    // Hash new password and update user document in DB
                    const hashedPassword = await bcrypt.hash(newPassword, 10);
                    const result = await users().findOneAndUpdate(
                        { _id: new ObjectId(userId) },
                        { $set: { password: hashedPassword } },
                        { returnDocument: 'after' },
                    );

                    if (!result.ok) {
                        logger.error(
                            `error resetting password for user ${userId}`,
<<<<<<< HEAD
                        );
                        logger.error(result.lastErrorObject);
=======
                            result.lastErrorObject,
                        );
>>>>>>> 77e7bb74
                        throw new Error(
                            'Something went wrong, please try again later',
                        );
                    }

                    // Send confirmation email to the user
<<<<<<< HEAD
                    const user = result.value;
=======
                    const user = result.value as IUser;
>>>>>>> 77e7bb74

                    await this.emailClient.send(
                        [user.email],
                        'Password Change Confirmation',
                        `<p>Hello ${user.email},</p>
                        <p>Your Global.health password has been changed. If you did not initiate this request or are unable to access your account, please respond to this email and we'll be happy to assist.</p>
                        <p>Thanks,</p>
                        <p>The G.h Team</p>`,
                    );

                    // Delete used token
                    await passwordResetToken.deleteOne();

                    res.sendStatus(200);
                } catch (err) {
                    const error = err as Error;
                    res.status(500).json({ message: String(error.message) });
                }
            },
        );
    }

    private async generateAPIKey(userID: ObjectId) {
        const randomPart = await getRandomString(32);
        const apiKey = `${userID.toString()}${randomPart}`;
        return apiKey;
    }

    /**
     * configureLocalAuth will get or create the user present in the request.
     */
    configureLocalAuth(): void {
        logger.info('Configuring local auth for tests');
        // /register creates a user if necessary and log them in.
        this.router.post(
            '/register',
            async (req: Request, res: Response): Promise<void> => {
                const removeGoogleID = req.body.removeGoogleID as boolean;
                const userId = new ObjectId();
                const result = await users().insertOne({
                    _id: userId,
                    name: req.body.name,
                    email: req.body.email,
                    roles: req.body.roles,
                    apiKey: await this.generateAPIKey(userId),
                    ...(removeGoogleID !== true && { googleID: '42' }),
                } as IUser);
                const user = (await users().findOne({
                    _id: result.insertedId,
                })) as IUser;
                req.login(user, (err: Error) => {
                    if (!err) {
                        res.json(user);
                        return;
                    }
                    logger.error(err);
                    res.sendStatus(500);
                });
            },
        );
    }

    /**
     * Configures OAuth passport strategy.
     * @param clientID the OAuth client ID as gotten from the Google developer console.
     * @param clientSecret the OAuth client secret as gotten from the Google developer console.
     */
    configurePassport(clientID: string, clientSecret: string): void {
        // For some reason typescript doesn't accept mongoose User
        // @ts-ignore
        passport.serializeUser((user: IUser, done: any) => {
            // Serializes the user id in the cookie, no user info should be in there, just the id.
<<<<<<< HEAD
            done(null, user._id.toString());
=======
            // _id needed for configureLocalAuth
            done(null, user.id || user._id);
>>>>>>> 77e7bb74
        });

        passport.deserializeUser((id: string, done: any) => {
            // Find the user based on its id in the cookie.
            users()
                .findOne({ _id: new ObjectId(id) })
<<<<<<< HEAD
                .then((user) => {
=======
                .then((u) => {
                    const user = u as IUser;
>>>>>>> 77e7bb74
                    // Invalidate session when user cannot be found.
                    // This means an cookie pointing to an invalid user was sent to us.
                    // Cf. https://github.com/jaredhanson/passport/issues/6#issuecomment-4857287
                    // This doesn't work however for now as per, if you hit this bug, you have to manually clear the cookies.
                    // Cf https://github.com/jaredhanson/passport/issues/776
                    done(null, userPublicFields(user));
                    return;
                })
                .catch((e) => {
                    logger.error('Failed to get user:', e);
                    done(e, undefined);
                });
        });

        // Configure passport to use username and password auth
        passport.use(
            'register',
            new this.LocalStrategy(
                {
                    usernameField: 'email',
                    passwordField: 'password',
                    passReqToCallback: true,
                },
                async (req, email, password, done) => {
                    try {
                        const user = await users().findOne({ email });

                        if (user) {
                            return done(null, false, {
                                message: 'Email address already exists',
                            });
                        }

                        const hashedPassword = await bcrypt.hash(password, 10);
                        const userId = new ObjectId();
                        const result = await users().insertOne({
                            _id: userId,
                            email: email,
                            password: hashedPassword,
                            name: req.body.name || '',
                            roles: [],
                            newsletterAccepted:
                                req.body.newsletterAccepted || false,
                        } as unknown as IUser);

<<<<<<< HEAD
                        const newUser = await users().findOne({
                            _id: result.insertedId,
                        });
=======
                        const newUser = (await users().findOne({
                            _id: result.insertedId,
                        })) as IUser;
>>>>>>> 77e7bb74

                        // Send welcome email
                        await this.emailClient.send(
                            [email],
                            'Welcome to Global.health',
                            `<p>Hello ${email},</p>
                            <p>Thank you for registering with Global.health! We're thrilled to have you join our international community and mission to advance the global response to infectious diseases through the sharing of trusted and open public health data.</p>
                            <p>Here are a few things you can do:</p>
                            <ul>
                                <li>Filter and export <a href="https://data.covid-19.global.health">G.h Data</a> containing detailed information on over 50 million anonymized COVID-19 cases from over 100 countries.</li>
                                <li>Explore the <a href="https://map.covid-19.global.health">G.h Map</a> to see available case data visualized by country, region, and coverage.</li>
                                <li>Check out our <a href="https://global.health/faqs/">FAQs</a> for more information on our platform, process, team, data sources, citation guidelines, and plans for the future.</li>
                                <li>Get involved! G.h is being built via a network of hundreds of volunteers that could use your help. If you're interested in joining us, please fill out this <a href="https://global.health/about/#get-involved">form</a>.</li>
                                <li>Connect with us on <a href="https://twitter.com/globaldothealth">Twitter</a>, <a href="https://www.linkedin.com/company/globaldothealth">LinkedIn</a>, and <a href="https://github.com/globaldothealth">GitHub</a> for the latest news and updates.</li>
                            </ul>
                            <p>If you have any questions, suggestions, or connections don't hesitate to email us and a member of our team will be sure to follow up.</p>
                            <p>Thank you again for your interest and support! We hope G.h proves valuable to your work and look forward to hearing from you.</p>
                            <p>The G.h Team</p>`,
                        );

<<<<<<< HEAD
                        done(null, userPublicFields(newUser));
=======
                        return done(null, userPublicFields(newUser));
>>>>>>> 77e7bb74
                    } catch (error) {
                        return done(error);
                    }
                },
            ),
        );

        passport.use(
            'login',
            new this.LocalStrategy(
                {
                    usernameField: 'email',
                    passwordField: 'password',
                },
                async (email, password, done) => {
                    try {
                        const user = (await users().findOne({
                            email,
                        })) as IUser;
                        if (!user) {
                            return done(null, false, {
                                message: 'Wrong username or password',
                            });
                        }

                        const isValidPassword = await isUserPasswordValid(
                            user,
                            password,
                        );
                        if (!isValidPassword) {
                            return done(null, false, {
                                message: 'Wrong username or password',
                            });
                        }

                        done(null, user);
                    } catch (error) {
                        done(error);
                    }
                },
            ),
        );

        // Configure passport to use google OAuth.
        passport.use(
            new GoogleStrategy(
                {
                    clientID: clientID,
                    clientSecret: clientSecret,
                    callbackURL: '/auth/google/redirect',
                },
                async (
                    unusedAccessToken: string,
                    unusedRefreshToken: string,
                    profile: Profile,
                    cb: any,
                ): Promise<void> => {
                    const googleProfile = profile as GoogleProfile;
                    try {
                        // Passport got our user profile from google.
                        // Find or create a correpsonding user in our DB.
                        let user = await users().findOne({
                            googleID: googleProfile.id,
                        });
                        const picture = profile.photos?.[0].value;
                        if (!user) {
                            const userId = new ObjectId();
                            const result = await users().insertOne({
                                _id: userId,
                                googleID: googleProfile.id,
                                name: profile.displayName || '',
                                email: (profile.emails || []).map(
                                    (v) => v.value,
                                )[0],
                                roles: [],
                                picture: picture,
                                newsletterAccepted: isNewsletterAccepted,
<<<<<<< HEAD
                            });
                            user = await users().findOne({
                                _id: result.insertedId,
                            });
=======
                            } as unknown as IUser);
                            user = (await users().findOne({
                                _id: result.insertedId,
                            })) as IUser;
>>>>>>> 77e7bb74

                            try {
                                // Send welcome email
                                await this.emailClient.send(
                                    [user.email],
                                    'Welcome to Global.health',
                                    `<p>Hello ${user.email},</p>
                                    <p>Thank you for registering with Global.health! We're thrilled to have you join our international community and mission to advance the global response to infectious diseases through the sharing of trusted and open public health data.</p>
                                    <p>Here are a few things you can do:</p>
                                    <ul>
                                        <li>Filter and export <a href="https://data.covid-19.global.health">G.h Data</a> containing detailed information on over 50 million anonymized COVID-19 cases from over 100 countries.</li>
                                        <li>Explore the <a href="https://map.covid-19.global.health">G.h Map</a> to see available case data visualized by country, region, and coverage.</li>
                                        <li>Check out our <a href="https://global.health/faqs/">FAQs</a> for more information on our platform, process, team, data sources, citation guidelines, and plans for the future.</li>
                                        <li>Get involved! G.h is being built via a network of hundreds of volunteers that could use your help. If you're interested in joining us, please fill out this <a href="https://global.health/about/#get-involved">form</a>.</li>
                                        <li>Connect with us on <a href="https://twitter.com/globaldothealth">Twitter</a>, <a href="https://www.linkedin.com/company/globaldothealth">LinkedIn</a>, and <a href="https://github.com/globaldothealth">GitHub</a> for the latest news and updates.</li>
                                    </ul>
                                    <p>If you have any questions, suggestions, or connections don't hesitate to email us and a member of our team will be sure to follow up.</p>
                                    <p>Thank you again for your interest and support! We hope G.h proves valuable to your work and look forward to hearing from you.</p>
                                    <p>The G.h Team</p>`,
                                );
                            } catch (err) {
                                logger.info(
                                    'error: ' + JSON.stringify(err, null, 2),
                                );
                            }
                        }
                        if (picture !== user.picture) {
                            logger.info(
                                'User has a different picture, updating it',
                            );
                            const update = await users().findOneAndUpdate(
                                { googleID: googleProfile.id },
                                { $set: { picture } },
                                { returnDocument: 'after' },
                            );
                            user = update.value;
                        }

                        if (
                            user &&
                            !user.newsletterAccepted &&
                            isNewsletterAccepted
                        ) {
                            logger.info('Updating newsletter preferences');
                            const update = await users().findOneAndUpdate(
                                { googleID: googleProfile.id },
                                { $set: { newsletterAccepted: true } },
                                { returnDocument: 'after' },
                            );
                            user = update.value;
                        }
                        cb(undefined, user);
                    } catch (e) {
                        // Catch any error and end our authentication session with it.
                        cb(e, null);
                    }
                },
            ),
        );

        // Configure passport to accept HTTP bearer tokens.
        passport.use(
            new BearerStrategy(
                async (
                    token: string,
                    done: (
                        error: unknown,
                        user?: unknown,
                        options?: IVerifyOptions | string,
                    ) => void,
                ): Promise<void> => {
                    try {
                        const response = await axios.get(
                            `https://openidconnect.googleapis.com/v1/userinfo?access_token=${token}`,
                        );
                        // Response data fields can be found at
                        // https://developers.google.com/identity/protocols/oauth2/openid-connect#an-id-tokens-payload
                        const email = response.data.email;
                        if (!email) {
                            return done(
                                null,
                                false,
                                'Supplied bearer token must be scoped for "email"',
                            );
                        }
                        let user = await users().findOne({ email: email });
                        if (!user) {
                            const result = await users().insertOne({
                                _id: new ObjectId(),
                                email: email,
                                googleID: response.data.sub,
                                roles: [],
                                // Do not care about names for bearer tokens, they are usually not humans.
                                name: '',
                            } as unknown as IUser);
                            user = await users().findOne({
                                _id: result.insertedId,
                            });
<<<<<<< HEAD
                            user = await users().findOne({
                                _id: result.insertedId,
                            });
=======
>>>>>>> 77e7bb74
                        }
                        return done(null, user);
                    } catch (e) {
                        return done(e);
                    }
                },
            ),
        );
    }
}<|MERGE_RESOLUTION|>--- conflicted
+++ resolved
@@ -274,11 +274,7 @@
             async (req: Request, res: Response): Promise<void> => {
                 const theUser = req.user as IUser;
                 const currentUser = await users().findOne({
-<<<<<<< HEAD
-                    _id: new ObjectId(theUser._id),
-=======
                     _id: new ObjectId(theUser.id),
->>>>>>> 77e7bb74
                 });
                 if (!currentUser) {
                     // internal server error as you were authenticated but unknown
@@ -309,12 +305,8 @@
                     // internal server error as you were authenticated but unknown
                     res.status(500).end();
                 } else {
-<<<<<<< HEAD
-                    const userQuery = { _id: new ObjectId(theUser._id) };
-=======
                     const userID = new ObjectId(theUser.id);
                     const userQuery = { _id: userID };
->>>>>>> 77e7bb74
                     const currentUser = await users().findOne(userQuery);
                     if (!currentUser) {
                         // internal server error as you were authenticated but unknown
@@ -322,16 +314,9 @@
                         return;
                     }
                     // prefix the API key with the user ID to make it easier to find users by API key in auth
-<<<<<<< HEAD
-                    const randomPart = await getRandomString(32);
-                    const apiKey = `${theUser._id.toString()}${randomPart}`;
-                    await users().updateOne(
-                        { _id: new ObjectId(theUser._id) },
-=======
                     const apiKey = await this.generateAPIKey(userID);
                     await users().updateOne(
                         { _id: userID },
->>>>>>> 77e7bb74
                         { $set: { apiKey } },
                     );
                     res.status(201).json(apiKey).end();
@@ -395,15 +380,10 @@
                 }
 
                 try {
-<<<<<<< HEAD
-                    const userQuery = { _id: new ObjectId(user._id) };
-                    const currentUser = await users().findOne(userQuery);
-=======
                     const userQuery = { _id: new ObjectId(user.id) };
                     const currentUser = (await users().findOne(
                         userQuery,
                     )) as IUser;
->>>>>>> 77e7bb74
                     if (!currentUser) {
                         return res.sendStatus(403);
                     }
@@ -579,24 +559,15 @@
                     if (!result.ok) {
                         logger.error(
                             `error resetting password for user ${userId}`,
-<<<<<<< HEAD
-                        );
-                        logger.error(result.lastErrorObject);
-=======
                             result.lastErrorObject,
                         );
->>>>>>> 77e7bb74
                         throw new Error(
                             'Something went wrong, please try again later',
                         );
                     }
 
                     // Send confirmation email to the user
-<<<<<<< HEAD
-                    const user = result.value;
-=======
                     const user = result.value as IUser;
->>>>>>> 77e7bb74
 
                     await this.emailClient.send(
                         [user.email],
@@ -669,24 +640,16 @@
         // @ts-ignore
         passport.serializeUser((user: IUser, done: any) => {
             // Serializes the user id in the cookie, no user info should be in there, just the id.
-<<<<<<< HEAD
-            done(null, user._id.toString());
-=======
             // _id needed for configureLocalAuth
             done(null, user.id || user._id);
->>>>>>> 77e7bb74
         });
 
         passport.deserializeUser((id: string, done: any) => {
             // Find the user based on its id in the cookie.
             users()
                 .findOne({ _id: new ObjectId(id) })
-<<<<<<< HEAD
-                .then((user) => {
-=======
                 .then((u) => {
                     const user = u as IUser;
->>>>>>> 77e7bb74
                     // Invalidate session when user cannot be found.
                     // This means an cookie pointing to an invalid user was sent to us.
                     // Cf. https://github.com/jaredhanson/passport/issues/6#issuecomment-4857287
@@ -732,15 +695,9 @@
                                 req.body.newsletterAccepted || false,
                         } as unknown as IUser);
 
-<<<<<<< HEAD
-                        const newUser = await users().findOne({
-                            _id: result.insertedId,
-                        });
-=======
                         const newUser = (await users().findOne({
                             _id: result.insertedId,
                         })) as IUser;
->>>>>>> 77e7bb74
 
                         // Send welcome email
                         await this.emailClient.send(
@@ -761,11 +718,7 @@
                             <p>The G.h Team</p>`,
                         );
 
-<<<<<<< HEAD
-                        done(null, userPublicFields(newUser));
-=======
                         return done(null, userPublicFields(newUser));
->>>>>>> 77e7bb74
                     } catch (error) {
                         return done(error);
                     }
@@ -843,17 +796,10 @@
                                 roles: [],
                                 picture: picture,
                                 newsletterAccepted: isNewsletterAccepted,
-<<<<<<< HEAD
-                            });
-                            user = await users().findOne({
-                                _id: result.insertedId,
-                            });
-=======
                             } as unknown as IUser);
                             user = (await users().findOne({
                                 _id: result.insertedId,
                             })) as IUser;
->>>>>>> 77e7bb74
 
                             try {
                                 // Send welcome email
@@ -952,12 +898,6 @@
                             user = await users().findOne({
                                 _id: result.insertedId,
                             });
-<<<<<<< HEAD
-                            user = await users().findOne({
-                                _id: result.insertedId,
-                            });
-=======
->>>>>>> 77e7bb74
                         }
                         return done(null, user);
                     } catch (e) {
