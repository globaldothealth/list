--- conflicted
+++ resolved
@@ -290,19 +290,12 @@
         try {
             const user = req.user as UserDocument;
             const response = await axios.post(
-<<<<<<< HEAD
-                `${this.dataServerURL}/api/cases/markPendingRemoval?sourceId=${req.params.id}&email=${user.email}`,
-            );
-            if (response.status == 201) {
-                res.sendStatus(201).end();
-=======
                 `${this.dataServerURL}/api/cases/markPendingRemoval?sourceId=${
                     req.params.id
                 }&email=${encodeURIComponent(user.email)}`,
             );
             if (response.status == 204) {
                 res.sendStatus(204).end();
->>>>>>> 4221aaf3
             } else {
                 res.status(response.status).json(response.data);
             }
@@ -327,13 +320,8 @@
             const response = await axios.post(
                 `${this.dataServerURL}/api/cases/removePendingCases?sourceId=${req.params.id}`,
             );
-<<<<<<< HEAD
-            if (response.status == 201) {
-                res.sendStatus(201).end();
-=======
             if (response.status == 204) {
                 res.sendStatus(204).end();
->>>>>>> 4221aaf3
             } else {
                 res.status(response.status).json(response.data);
             }
@@ -359,12 +347,6 @@
         try {
             const user = req.user as UserDocument;
             const response = await axios.post(
-<<<<<<< HEAD
-                `${this.dataServerURL}/api/cases/clearPendingRemovalStatus?sourceId=${req.params.id}&email=${user.email}`,
-            );
-            if (response.status == 201) {
-                res.sendStatus(201).end();
-=======
                 `${
                     this.dataServerURL
                 }/api/cases/clearPendingRemovalStatus?sourceId=${
@@ -373,7 +355,6 @@
             );
             if (response.status == 204) {
                 res.sendStatus(204).end();
->>>>>>> 4221aaf3
             } else {
                 res.status(response.status).json(response.data);
             }
