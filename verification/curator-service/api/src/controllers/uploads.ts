--- conflicted
+++ resolved
@@ -25,11 +25,7 @@
     if (typeof u.created === 'string') {
         upload.created = new Date(u.created);
     }
-<<<<<<< HEAD
-    return upload;
-=======
     return upload as IUpload;
->>>>>>> 4918aa8e
 };
 
 /**
