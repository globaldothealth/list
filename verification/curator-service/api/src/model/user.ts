import bcrypt from 'bcrypt';
import { ObjectId, Collection } from 'mongodb';
import db from './database';

export const userRoles = ['admin', 'curator'];

interface IUserPublicFields {
    id: string;
    name?: string;
    email: string;
    googleID?: string;
<<<<<<< HEAD
    roles: [string];
=======
    roles: string[];
>>>>>>> 4918aa8e
    picture?: string;
    newsletterAccepted?: boolean;
    apiKey?: string;
}

export type IUser = IUserPublicFields & {
    _id: ObjectId;
    password?: string;
    downloads?: [
        {
            timestamp: Date;
            format?: string;
            query?: string;
        },
    ];
};

export async function isUserPasswordValid(
    user: IUser,
    password: string,
): Promise<boolean> {
    if (!password) return false;
    if (!user.password) return false;
    const compare = await bcrypt.compare(password, user.password);
    return compare;
}

export function userPublicFields(
    user: IUser | undefined,
): IUserPublicFields | undefined {
    if (!user) return undefined;
    return {
        id: user._id.toHexString(),
        name: user.name,
        email: user.email,
        googleID: user.googleID,
        roles: user.roles,
        picture: user.picture,
        newsletterAccepted: user.newsletterAccepted,
        apiKey: user.apiKey,
    };
}

export const users = () => db().collection('users') as Collection<IUser>;
export const sessions = () => db().collection('sessions');<|MERGE_RESOLUTION|>--- conflicted
+++ resolved
@@ -9,11 +9,7 @@
     name?: string;
     email: string;
     googleID?: string;
-<<<<<<< HEAD
-    roles: [string];
-=======
     roles: string[];
->>>>>>> 4918aa8e
     picture?: string;
     newsletterAccepted?: boolean;
     apiKey?: string;
