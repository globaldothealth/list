import bcrypt from 'bcrypt';
import { ObjectId, Collection } from 'mongodb';
import db from './database';

export const userRoles = ['admin', 'curator'];

interface IUserPublicFields {
<<<<<<< HEAD
    _id: string;
    name?: string;
    email: string;
    googleID?: string;
    roles: [string];
=======
    id: string;
    name?: string;
    email: string;
    googleID?: string;
    roles: string[];
>>>>>>> 77e7bb74
    picture?: string;
    newsletterAccepted?: boolean;
    apiKey?: string;
}

export type IUser = IUserPublicFields & {
    _id: ObjectId;
    password?: string;
    downloads?: [
        {
            timestamp: Date;
<<<<<<< HEAD
            format?: String;
            query?: String;
=======
            format?: string;
            query?: string;
>>>>>>> 77e7bb74
        },
    ];
};

export async function isUserPasswordValid(
    user: IUser,
    password: string,
): Promise<boolean> {
    if (!password) return false;
    if (!user.password) return false;
    const compare = await bcrypt.compare(password, user.password);
    return compare;
}

export function userPublicFields(
    user: IUser | undefined,
): IUserPublicFields | undefined {
    if (!user) return undefined;
    return {
        _id: user._id.toString(),
        name: user.name,
        email: user.email,
        googleID: user.googleID,
        roles: user.roles,
        picture: user.picture,
        newsletterAccepted: user.newsletterAccepted,
        apiKey: user.apiKey,
    };
}

export const users = () => db().collection('users') as Collection<IUser>;
export const sessions = () => db().collection('sessions');<|MERGE_RESOLUTION|>--- conflicted
+++ resolved
@@ -5,19 +5,11 @@
 export const userRoles = ['admin', 'curator'];
 
 interface IUserPublicFields {
-<<<<<<< HEAD
-    _id: string;
-    name?: string;
-    email: string;
-    googleID?: string;
-    roles: [string];
-=======
     id: string;
     name?: string;
     email: string;
     googleID?: string;
     roles: string[];
->>>>>>> 77e7bb74
     picture?: string;
     newsletterAccepted?: boolean;
     apiKey?: string;
@@ -29,13 +21,8 @@
     downloads?: [
         {
             timestamp: Date;
-<<<<<<< HEAD
-            format?: String;
-            query?: String;
-=======
             format?: string;
             query?: string;
->>>>>>> 77e7bb74
         },
     ];
 };
@@ -55,7 +42,7 @@
 ): IUserPublicFields | undefined {
     if (!user) return undefined;
     return {
-        _id: user._id.toString(),
+        id: user._id.toString(),
         name: user.name,
         email: user.email,
         googleID: user.googleID,
