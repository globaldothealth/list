--- conflicted
+++ resolved
@@ -72,15 +72,11 @@
                 })
                 .send();
             const features = (resp.body as GeocodeResponse).features;
-<<<<<<< HEAD
             const geocodes = features.map((feature) => {
-=======
-            return features.map((feature) => {
                 const contexts: GeocodeFeature[] = [feature];
                 if (feature.context) {
                     contexts.push(...feature.context);
                 }
->>>>>>> a43590eb
                 return {
                     geometry: {
                         longitude: feature.center[0],
