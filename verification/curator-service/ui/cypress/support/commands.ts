import 'cypress-file-upload';

import fullCase from '../fixtures/fullCase.json';

declare global {
    // One-off Cypress setup.
    // eslint-disable-next-line @typescript-eslint/no-namespace
    namespace Cypress {
        interface Chainable {
            addCase: (opts: {
                country: string;
                notes: string;
                sourceUrl: string;
                methodOfConfirmation?: string;
<<<<<<< HEAD
                nationalities?: string[];
=======
                curator?: string;
>>>>>>> a33fe082
            }) => void;
            addFullCase: () => void;
            login: () => void;
            addSource: (name: string, url: string) => void;
            // eslint-disable-next-line @typescript-eslint/no-explicit-any
            seedLocation: (loc: any) => void;
            clearSeededLocations: () => void;
        }
    }
}

export function addFullCase() {
    cy.fixture('fullCase').then((json) => {
        cy.request({
            method: 'POST',
            url: '/api/cases',
            body: json,
        });
    });
}

export function addCase(opts: {
    country: string;
    notes: string;
    sourceUrl: string;
    methodOfConfirmation?: string;
<<<<<<< HEAD
    nationalities?: string[];
=======
    curator?: string;
>>>>>>> a33fe082
}): void {
    cy.request({
        method: 'POST',
        url: '/api/cases',
        body: {
            demographics: {
                nationalities: opts.nationalities,
            },
            location: {
                country: opts.country,
                geoResolution: 'Country',
                geometry: {
                    latitude: 42,
                    longitude: 12,
                },
            },
            events: [
                {
                    name: 'confirmed',
                    dateRange: {
                        start: new Date().toJSON(),
                    },
                    value: opts.methodOfConfirmation,
                },
            ],
            notes: opts.notes,
            sources: [
                {
                    url: opts.sourceUrl,
                },
            ],
            revisionMetadata: {
                revisionNumber: 0,
                creationMetadata: {
                    curator: opts.curator || 'test',
                    date: new Date().toJSON(),
                },
            },
        },
    });
}

export function login(opts: {
    name: string;
    email: string;
    roles: string[];
}): void {
    cy.request({
        method: 'POST',
        url: '/auth/register',
        body: {
            name: opts?.name ?? 'superuser',
            email: opts?.email ?? 'superuser@test.com',
            roles: opts?.roles ?? ['admin', 'curator', 'reader'],
        },
    });
}

// eslint-disable-next-line @typescript-eslint/no-explicit-any
export function seedLocation(loc: any): void {
    cy.request({
        method: 'POST',
        url: '/api/geocode/seed',
        body: loc,
    });
}

export function clearSeededLocations(): void {
    cy.request({
        method: 'POST',
        url: '/api/geocode/clear',
    });
}

export function addSource(name: string, url: string): void {
    cy.request({
        method: 'POST',
        url: '/api/sources',
        body: {
            name: name,
            origin: {
                url: url,
            },
        },
    });
}

Cypress.Commands.add('addCase', addCase);
Cypress.Commands.add('addFullCase', addFullCase);
Cypress.Commands.add('login', login);
Cypress.Commands.add('addSource', addSource);
Cypress.Commands.add('seedLocation', seedLocation);
Cypress.Commands.add('clearSeededLocations', clearSeededLocations);<|MERGE_RESOLUTION|>--- conflicted
+++ resolved
@@ -12,11 +12,8 @@
                 notes: string;
                 sourceUrl: string;
                 methodOfConfirmation?: string;
-<<<<<<< HEAD
                 nationalities?: string[];
-=======
                 curator?: string;
->>>>>>> a33fe082
             }) => void;
             addFullCase: () => void;
             login: () => void;
@@ -43,11 +40,8 @@
     notes: string;
     sourceUrl: string;
     methodOfConfirmation?: string;
-<<<<<<< HEAD
     nationalities?: string[];
-=======
     curator?: string;
->>>>>>> a33fe082
 }): void {
     cy.request({
         method: 'POST',
