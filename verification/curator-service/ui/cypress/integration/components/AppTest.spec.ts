--- conflicted
+++ resolved
@@ -205,17 +205,8 @@
         cy.visit('/cases');
         cy.contains('Line list');
 
-<<<<<<< HEAD
-        cy.get('a[data-testid="home-button"').click();
-        cy.url().should('eq', 'http://localhost:3002/');
-
-        cy.contains('Completeness').should('exist');
-        cy.contains('Cumulative').should('exist');
-        cy.contains('Freshness').should('exist');
-=======
         cy.get('a[data-testid="home-button"')
             .should('have.attr', 'href')
             .and('equal', 'https://test-globalhealth.pantheonsite.io/');
->>>>>>> 00641865
     });
 });