/* eslint-disable no-undef */
describe('App', function () {
    beforeEach(() => {
        cy.task('clearSourcesDB', {});
    });

    it('allows the user to search by date', function () {
        cy.login();
<<<<<<< HEAD

        cy.task('clearCasesDB', {});
=======
        cy.visit('/cases');

        cy.addCase({
            country: 'Peru',
            variant: 'B.1.351',
            sourceUrl: 'www.variantb1351.com',
        });

        cy.get('input#search-field').type('variant:B.1.351{enter}');

        cy.contains('www.variantb1351.com');
    });
    
    it('allows the user to search by nationality', function () {
        cy.login();
        cy.visit('/cases');


        cy.addCase({
            country: 'Russia',
            nationalities: ['American', 'Filipino', 'Polish'],
        });

        cy.get('.filter-button').click();
        cy.get('#nationality').type(
            'filipino',
        );
        cy.get('[data-test-id="search-by-filter-button"]').click();

        cy.contains('American, Filipino, Polish');
    });
    
    it('allows the user to search by date and an additional filter', function () {
        cy.login();
>>>>>>> 37f85b38

        const countries: any = ['Germany', 'France', 'India', 'Italy'];
        const confirmedDate: any = [
            '2020-05-01',
            '2020-02-15',
            '2020-03-22',
            '2020-06-03',
        ];

        for (let i = 0; i < countries.length; i++) {
            cy.addCase({
                country: countries[i],
                notes: 'some notes',
                startConfirmedDate: confirmedDate[i],
            });
        }

        cy.visit('/cases');

        cy.get('.filter-button').click();
        cy.get('#dateconfirmedafter').type('2020-04-30');

        cy.get('body').then(($body) => {
            if ($body.find('.iubenda-cs-accept-btn').length) {
                cy.get('.iubenda-cs-accept-btn').click();
            }
        });

        cy.get('button[data-test-id="search-by-filter-button"]').click();

        cy.contains('2020-05-01');
        cy.contains('2020-06-03');
        cy.contains('2020-02-15').should('not.exist');
    });

    it('allows the user to search by variant', function () {
        cy.login();

        cy.addCase({
            country: 'Peru',
            variant: 'B.1.351',
            sourceUrl: 'www.variantb1351.com',
        });

        cy.visit('/cases');

        cy.get('.filter-button').click();
        cy.get('#variant').type('B.1.351{Enter}');

        cy.contains('www.variantb1351.com');
    });

    it('allows the user to search by date and an additional filter', function () {
        cy.login();

        const countries: any = ['Germany', 'France', 'India', 'Italy'];
        const confirmedDate: any = [
            '2020-05-01',
            '2020-02-15',
            '2020-03-22',
            '2020-06-03',
        ];

        for (let i = 0; i < countries.length; i++) {
            cy.addCase({
                country: countries[i],
                notes: 'some notes',
                startConfirmedDate: confirmedDate[i],
            });
        }

        cy.visit('/cases');

        cy.get('.filter-button').click();
        cy.get('#dateconfirmedafter').type('2020-04-30');
        cy.get('#country').type('italy{Enter}');

        cy.contains('2020-06-03');
        cy.contains('Italy');
        cy.contains('2020-02-15').should('not.exist');
        cy.contains('Germany').should('not.exist');
    });

    it('takes user to home page when home button is clicked', function () {
        cy.login();
        cy.visit('/cases');
        cy.url().should('eq', 'http://localhost:3002/cases');

        cy.contains('Charts');
        cy.contains('span', 'Charts').click();
        cy.url().should('eq', 'http://localhost:3002/');
    });

    it('Shows charts on home page', function () {
        cy.login();
        cy.visit('/');

        cy.contains('Completeness');
        cy.contains('Cumulative');
        cy.contains('Freshness');
    });

    it('Does not show charts on home page when logged-out', function () {
        cy.visit('/');

        cy.contains('Completeness').should('not.exist');
        cy.contains('Cumulative').should('not.exist');
        cy.contains('Freshness').should('not.exist');
    });

    it('shows logout button when logged in', function () {
        cy.login({ name: 'Alice Smith', email: 'alice@test.com', roles: [] });
        cy.visit('/');

        cy.get('button[data-testid="profile-menu"]').click();

        cy.contains('Logout');
        cy.contains('Profile');
    });

    it('Homepage with logged out user', function () {
        cy.visit('/');

        cy.contains('Create new').should('not.exist');
        cy.contains('Charts').should('not.exist');
        cy.contains('Line list').should('not.exist');
        cy.contains('Sources').should('not.exist');
        cy.contains('Uploads').should('not.exist');
        cy.contains('Manage users').should('not.exist');

        cy.contains('Detailed line list data');
        cy.contains('Terms of use');
        cy.contains('Or sign in with email');
    });

    it('Homepage with logged in user with no roles', function () {
        cy.login({ roles: [] });
        cy.visit('/');

        // Readers-only are redirected to the line list.
        cy.url().should('eq', 'http://localhost:3002/cases');

        cy.contains('Create new').should('not.exist');
        cy.contains('Charts').should('not.exist');
        cy.contains('Line list');
        cy.contains('Sources').should('not.exist');
        cy.contains('Uploads').should('not.exist');
        cy.contains('Manage users').should('not.exist');
        cy.contains('Terms of use');
    });

    it('Homepage with logged in admin', function () {
        cy.login({ roles: ['admin'] });
        cy.visit('/');

        cy.contains('Create new').should('not.exist');
        cy.contains('Charts');
        cy.contains('Line list');
        cy.contains('Sources').should('not.exist');
        cy.contains('Uploads').should('not.exist');
        cy.contains('Manage users');
        cy.contains('Terms of use');
    });

    it('Homepage with logged in curator', function () {
        cy.login({ roles: ['curator'] });
        cy.visit('/');

        cy.contains('Create new');
        cy.contains('Charts');
        cy.contains('Line list');
        cy.contains('Sources');
        cy.contains('Uploads');
        cy.contains('Manage users').should('not.exist');
        cy.contains('Terms of use');
    });

    it('Can open new case modal from create new button', function () {
        cy.login({ roles: ['curator'] });
        cy.visit('/');

        cy.contains('Create new COVID-19 line list case').should('not.exist');
        cy.get('button[data-testid="create-new-button"]').click();
        cy.contains('li', 'New line list case').click();
        cy.contains('Create new COVID-19 line list case');
        cy.url().should('eq', 'http://localhost:3002/cases/new');
        cy.get('button[aria-label="close overlay"').click();
        cy.url().should('eq', 'http://localhost:3002/');
    });

    it('Can open bulk upload modal from create new button', function () {
        cy.login({ roles: ['curator'] });
        cy.visit('/');

        cy.get('button[data-testid="create-new-button"]').click();
        cy.contains('li', 'New bulk upload').click();
        cy.contains('New bulk upload');
        cy.url().should('eq', 'http://localhost:3002/cases/bulk');
        cy.get('button[aria-label="close overlay"').click();
        cy.url().should('eq', 'http://localhost:3002/');
    });

    it('Can open new automated source modal from create new button', function () {
        cy.login({ roles: ['curator'] });
        cy.visit('/');

        cy.get('button[data-testid="create-new-button"]').click();
        cy.contains('li', 'New automated source').click();
        cy.contains('New automated data source');
        cy.url().should('eq', 'http://localhost:3002/sources/automated');
        cy.get('button[aria-label="close overlay"').click();
        cy.url().should('eq', 'http://localhost:3002/');
    });

    it('Can open new automated backfill modal from create new button', function () {
        cy.login({ roles: ['curator'] });
        cy.visit('/');

        cy.get('button[data-testid="create-new-button"]').click();
        cy.contains('li', 'New automated source backfill').click();
        cy.contains('New automated source backfill');
        cy.url().should('eq', 'http://localhost:3002/sources/backfill');
        cy.get('button[aria-label="close overlay"').click();
        cy.url().should('eq', 'http://localhost:3002/');
    });

    it('Closing modal shows previous page', function () {
        cy.login({ roles: ['curator'] });
        cy.visit('/sources');
        cy.get('button[data-testid="create-new-button"]').click();
        cy.contains('li', 'New line list case').click();
        cy.url().should('eq', 'http://localhost:3002/cases/new');
        cy.get('button[aria-label="close overlay"').click();
        cy.url().should('eq', 'http://localhost:3002/sources');
    });

    it('Closing modal navigates to /cases if there is no previous location', function () {
        cy.login({ roles: ['curator'] });
        cy.visit('/cases/new');
        cy.get('button[aria-label="close overlay"').click();
        cy.url().should('eq', 'http://localhost:3002/cases');
    });

    it('Terms of Service link is right and has target _blank', function () {
        cy.login();
        cy.visit('/');
        cy.contains('Line list');

        cy.contains('Global.health Terms of Use').should('not.exist');
        cy.contains('Terms of use');
        cy.get('[data-testid="termsButton"]')
            .should('have.attr', 'href')
            .and('equal', 'https://global.health/terms-of-use');
        cy.get('[data-testid="termsButton"]').should(
            'have.attr',
            'target',
            '_blank',
        );
    });

    it('Privacy policy link is right and has target _blank', function () {
        cy.login();
        cy.visit('/');
        cy.contains('Line list');

        cy.contains('Terms of use');
        cy.get('[data-testid="privacypolicybutton"]')
            .should('have.attr', 'href')
            .and('equal', 'https://global.health/privacy/');
        cy.get('[data-testid="privacypolicybutton"]').should(
            'have.attr',
            'target',
            '_blank',
        );
    });

    it('The logo GH part links to the marketing website', function () {
        cy.login();
        cy.visit('/cases');
        cy.contains('Line list');

        cy.get('a[data-testid="home-button-gh"')
            .should('have.attr', 'href')
            .and('equal', 'https://global.health/');
    });

    it('The logo DATA part links to the data home', function () {
        cy.login();
        cy.visit('/cases');
        cy.contains('Line list');

        cy.get('a[data-testid="home-button-data"')
            .should('have.attr', 'href')
            .and('equal', '/');
    });
});<|MERGE_RESOLUTION|>--- conflicted
+++ resolved
@@ -6,10 +6,6 @@
 
     it('allows the user to search by date', function () {
         cy.login();
-<<<<<<< HEAD
-
-        cy.task('clearCasesDB', {});
-=======
         cy.visit('/cases');
 
         cy.addCase({
@@ -44,7 +40,6 @@
     
     it('allows the user to search by date and an additional filter', function () {
         cy.login();
->>>>>>> 37f85b38
 
         const countries: any = ['Germany', 'France', 'India', 'Italy'];
         const confirmedDate: any = [
