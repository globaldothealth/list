--- conflicted
+++ resolved
@@ -165,15 +165,10 @@
         cy.contains('li', 'Bartonella').click();
         cy.get('div[data-testid="pathogens"]').type('Ebola');
         cy.contains('li', 'Ebola').click();
-<<<<<<< HEAD
         cy.get('textarea[name="notes"]').type('test notes\non new line');
 
         cy.intercept('POST', '/api/cases?num_cases=1').as('addCase');
 
-=======
-        cy.server();
-        cy.route('POST', '/api/cases?num_cases=1').as('addCase');
->>>>>>> 77e7bb74
         cy.get('button[data-testid="submit"]').click();
         cy.wait('@addCase');
 
