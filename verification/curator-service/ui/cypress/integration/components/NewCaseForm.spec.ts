/* eslint-disable no-undef */
describe('New case form', function () {
    beforeEach(() => {
        cy.task('clearCasesDB', {});
        cy.login();
    });

    afterEach(() => {
        cy.clearSeededLocations();
    });

<<<<<<< HEAD
    it('Can add full row to linelist', function () {
        cy.visit('/cases');
        cy.contains('No records to display');
        cy.seedLocation({
            country: 'France',
            geometry: { latitude: 45.75889, longitude: 4.84139 },
            name: 'France',
            geoResolution: 'Country',
        });
        cy.seedLocation({
            country: 'Germany',
            geometry: { latitude: 51.0968509, longitude: 5.9688274 },
            name: 'Germany',
            geoResolution: 'Country',
        });
        cy.seedLocation({
            country: 'United Kingdom',
            geometry: { latitude: 54.2316104, longitude: -13.4274035 },
            name: 'United Kingdom',
            geoResolution: 'Country',
        });

        cy.visit('/cases/new');
        cy.get('div[data-testid="sourceUrl"]').type('www.example.com{enter}');
        cy.get('div[data-testid="sex"]').click();
        cy.get('li[data-value="Female"').click();
        cy.get('input[name="age"]').type('21');
        cy.get('div[data-testid="ethnicity"]').click();
        cy.get('li[data-value="Asian"').click();
        cy.get('div[data-testid="nationalities"]').type('Afghan');
        cy.get('li').first().should('contain', 'Afghan').click();
        cy.get('div[data-testid="nationalities"]').type('Albanian');
        cy.get('li').first().should('contain', 'Albanian').click();
        cy.get('div[data-testid="profession"]').type('Accountant');
        cy.get('li').first().should('contain', 'Accountant').click();
        cy.get('div[data-testid="location"]').type('France');
        cy.contains('France');
        cy.contains('Country');
        cy.get('li').first().should('contain', 'France').click();
        cy.get('input[name="confirmedDate"]').type('2020-01-01');
        cy.get('div[data-testid="methodOfConfirmation"]').click();
        cy.get('li[data-value="PCR test"').click();
        cy.get('input[name="onsetSymptomsDate"]').type('2020-01-02');
        cy.get('input[name="firstClinicalConsultationDate"]').type(
            '2020-01-03',
        );
        cy.get('input[name="selfIsolationDate"]').type('2020-01-04');
        cy.get('div[data-testid="admittedToHospital"]').click();
        cy.get('li[data-value="Yes"').click();
        cy.get('input[name="hospitalAdmissionDate"]').type('2020-01-05');
        cy.get('div[data-testid="admittedToIcu"]').click();
        cy.get('li[data-value="Yes"').click();
        cy.get('input[name="icuAdmissionDate"]').type('2020-01-06');
        cy.get('div[data-testid="outcome"]').click();
        cy.get('li[data-value="Recovered"').click();
        cy.get('input[name="outcomeDate"]').type('2020-01-07');
        cy.get('div[data-testid="symptoms"]').type('dry cough');
        cy.get('li').first().should('contain', 'dry cough').click();
        cy.get('div[data-testid="symptoms"]').type('mild fever');
        cy.get('li').first().should('contain', 'mild fever').click();
        cy.get('div[data-testid="transmissionRoutes"]').click();
        cy.get('li').first().should('contain', 'Airborne infection').click();
        cy.get('div[data-testid="transmissionPlaces"]').click();
        cy.get('li').first().should('contain', 'Assisted Living').click();
        cy.get('input[placeholder="Contacted case IDs"').type(
            'testcaseid12345678987654\ntestcaseid12345678987655\n',
        );
        cy.get('div[data-testid="traveledPrior30Days"]').click();
        cy.get('li[data-value="Yes"').click();
        cy.get('button[data-testid="addTravelHistory"').click();
        cy.get('div[data-testid="travelHistory[0].location"]').type('Germany');
        cy.get('li').first().should('contain', 'Germany').click();
        cy.get('input[name="travelHistory[0].dateRange.start"]').type(
            '2020-01-06',
        );
        cy.get('input[name="travelHistory[0].dateRange.end"]').type(
            '2020-01-07',
        );
        cy.get('div[data-testid="travelHistory[0].purpose"]').click();
        cy.get('li[data-value="Business"').click();
        cy.get('div[data-testid="travelHistory[0].methods"]').type('Car');
        cy.get('li').first().should('contain', 'Car').click();
        cy.get('div[data-testid="travelHistory[0].methods"]').type('Plane');
        cy.get('li').first().should('contain', 'Plane').click();
        cy.get('button[data-testid="addTravelHistory"').click();
        cy.get('div[data-testid="travelHistory[1].location"]').type(
            'United Kingdom',
        );
        cy.get('li').first().should('contain', 'United Kingdom').click();
        cy.get('input[name="travelHistory[1].dateRange.start"]').type(
            '2020-01-01',
        );
        cy.get('input[name="travelHistory[1].dateRange.end"]').type(
            '2020-01-05',
        );
        cy.get('div[data-testid="travelHistory[1].purpose"]').click();
        cy.get('li[data-value="Business"').click();
        cy.get('div[data-testid="travelHistory[1].methods"]').type('Bus');
        cy.get('li').first().should('contain', 'Bus').click();
        cy.get('button[data-testid="addGenomeSequence"').click();
        cy.get('input[name="genomeSequences[0].sampleCollectionDate"]').type(
            '2020-01-01',
        );
        cy.get('input[name="genomeSequences[0].repositoryUrl"]').type(
            'www.example2.com',
        );
        cy.get('input[name="genomeSequences[0].sequenceId"]').type(
            'testSequenceId',
        );
        cy.get('input[name="genomeSequences[0].sequenceName"]').type(
            'test sequence name',
        );
        cy.get('input[name="genomeSequences[0].sequenceLength"]').type('33000');
        cy.get('div[data-testid="pathogens"]').type('Bartonella');
        cy.get('li').first().should('contain', 'Bartonella').click();
        cy.get('div[data-testid="pathogens"]').type('Ebola');
        cy.get('li').first().should('contain', 'Ebola').click();
        cy.get('textarea[name="notes"]').type('test notes\non new line');
        cy.server();
        cy.route('POST', '/api/cases').as('addCase');
        cy.get('button[data-testid="submit"]').click();
        cy.wait('@addCase');
        cy.contains('Case added');

        cy.visit('/cases');
        cy.contains('No records to display').should('not.exist');
        cy.contains('www.example.com');
        cy.contains('Female');
        cy.contains('21');
        cy.contains('Asian');
        cy.contains('Afghan, Albanian');
        cy.contains('Accountant');
        cy.contains('France');
        cy.contains('1/1/2020');
        cy.contains('dry cough, mild fever');
        cy.contains('Airborne infection');
        cy.contains('Assisted Living');
        cy.contains('testcaseid12345678987654, testcaseid12345678987655');
        cy.contains('Germany, United Kingdom');
        cy.contains('Bartonella, Ebola');
        cy.contains('test notes');
        cy.contains('on new line');
        cy.contains('superuser@');
    });

=======
    // Full case is covered in curator test.
>>>>>>> 09975801
    it('Can add minimal row to linelist', function () {
        cy.visit('/cases');
        cy.contains('No records to display');
        cy.seedLocation({
            country: 'France',
            geometry: { latitude: 45.75889, longitude: 4.84139 },
            name: 'France',
            geoResolution: 'Country',
        });

        cy.visit('/cases/new');
        cy.get('div[data-testid="sourceUrl"]').type('www.example.com{enter}');
        cy.get('div[data-testid="location"]').type('France');
        cy.contains('France');
        cy.contains('Country');
        cy.get('li').first().should('contain', 'France').click();
        cy.get('input[name="confirmedDate"]').type('2020-01-01');
        cy.get('div[data-testid="methodOfConfirmation"]').click();
        cy.get('li[data-value="PCR test"').click();
        cy.server();
        cy.route('POST', '/api/cases').as('addCase');
        cy.get('button[data-testid="submit"]').click();
        cy.wait('@addCase');
        cy.contains('Case added');

        cy.visit('/cases');
        cy.contains('No records to display').should('not.exist');
        cy.contains('www.example.com');
        cy.contains('France');
        cy.contains('1/1/2020');
    });

    it('Can submit events without dates', function () {
        cy.visit('/cases');
        cy.contains('No records to display');
        cy.seedLocation({
            country: 'France',
            geometry: { latitude: 45.75889, longitude: 4.84139 },
            name: 'France',
            geoResolution: 'Country',
        });

        cy.visit('/cases/new');
        cy.get('div[data-testid="sourceUrl"]').type('www.example.com{enter}');
        cy.get('div[data-testid="location"]').type('France');
        cy.contains('France');
        cy.contains('Country');
        cy.get('li').first().should('contain', 'France').click();
        cy.get('input[name="confirmedDate"]').type('2020-01-01');
        cy.get('div[data-testid="methodOfConfirmation"]').click();
        cy.get('li[data-value="PCR test"').click();
        // Outcome without a date.
        cy.get('div[data-testid="outcome"]').click();
        cy.get('li[data-value="Recovered"').click();
        // Hospital admission without a date.
        cy.get('div[data-testid="admittedToHospital"]').click();
        cy.get('li[data-value="Yes"').click();
        // ICU admission without a date.
        cy.get('div[data-testid="admittedToIcu"]').click();
        cy.get('li[data-value="Yes"').click();
        cy.server();
        cy.route('POST', '/api/cases').as('addCase');
        cy.get('button[data-testid="submit"]').click();
        cy.wait('@addCase');

        cy.visit('/cases');
        cy.contains('No records to display').should('not.exist');
        cy.contains('www.example.com');
        cy.contains('France');
        cy.contains('1/1/2020');
        cy.contains('Yes');
        cy.contains('Recovered');
    });

    it('Does not add row on submission error', function () {
        // Avoid geolocation fail, the "Request failed" check below happens at the data service level.
        cy.seedLocation({
            name: 'France',
            geometry: { latitude: 42, longitude: 12 },
            country: 'France',
            geoResolution: 'Country',
        });
        cy.visit('/cases');
        cy.contains('No records to display');

        cy.visit('/cases/new');
        cy.get('div[data-testid="sourceUrl"]').type('www.example.com{enter}');
        cy.get('div[data-testid="location"]').type('France');
        cy.contains('France');
        cy.contains('Country');
        cy.get('li').first().should('contain', 'France').click();
        cy.get('input[name="confirmedDate"]').type('2020-01-01');
        cy.get('div[data-testid="methodOfConfirmation"]').click();
        cy.get('li[data-value="PCR test"').click();
        cy.server();
        // Force server to return error
        cy.route({
            method: 'POST',
            url: '/api/cases',
            status: 422,
            response: {},
        }).as('addCase');
        cy.get('button[data-testid="submit"]').click();
        cy.wait('@addCase');
        cy.contains('Request failed');

        cy.visit('/cases');
        cy.contains('No records to display');
    });

    it('Check for required fields', function () {
        cy.visit('/cases/new');
        cy.get('button[data-testid="submit"]').click();

        cy.get('p:contains("Required field")').should('have.length', 4);
    });

    it('Shows checkbox on field completion', function () {
        cy.visit('/cases/new');
        cy.get('svg[data-testid="check-icon"]').should('not.exist');
        cy.get('div[data-testid="sex"]').click();
        cy.get('li[data-value="Female"').click();
        cy.get('svg[data-testid="check-icon"]').should('exist');
    });

    it('Shows error icon on field submission error', function () {
        cy.visit('/cases/new');
        cy.get('svg[data-testid="error-icon"]').should('not.exist');
        cy.get('svg[data-testid="check-icon"]').should('not.exist');
        cy.get('input[name="confirmedDate"]').type('2020/02/31').blur();
        cy.get('svg[data-testid="error-icon"]').should('exist');
        cy.get('svg[data-testid="check-icon"]').should('not.exist');
    });
});<|MERGE_RESOLUTION|>--- conflicted
+++ resolved
@@ -9,155 +9,7 @@
         cy.clearSeededLocations();
     });
 
-<<<<<<< HEAD
-    it('Can add full row to linelist', function () {
-        cy.visit('/cases');
-        cy.contains('No records to display');
-        cy.seedLocation({
-            country: 'France',
-            geometry: { latitude: 45.75889, longitude: 4.84139 },
-            name: 'France',
-            geoResolution: 'Country',
-        });
-        cy.seedLocation({
-            country: 'Germany',
-            geometry: { latitude: 51.0968509, longitude: 5.9688274 },
-            name: 'Germany',
-            geoResolution: 'Country',
-        });
-        cy.seedLocation({
-            country: 'United Kingdom',
-            geometry: { latitude: 54.2316104, longitude: -13.4274035 },
-            name: 'United Kingdom',
-            geoResolution: 'Country',
-        });
-
-        cy.visit('/cases/new');
-        cy.get('div[data-testid="sourceUrl"]').type('www.example.com{enter}');
-        cy.get('div[data-testid="sex"]').click();
-        cy.get('li[data-value="Female"').click();
-        cy.get('input[name="age"]').type('21');
-        cy.get('div[data-testid="ethnicity"]').click();
-        cy.get('li[data-value="Asian"').click();
-        cy.get('div[data-testid="nationalities"]').type('Afghan');
-        cy.get('li').first().should('contain', 'Afghan').click();
-        cy.get('div[data-testid="nationalities"]').type('Albanian');
-        cy.get('li').first().should('contain', 'Albanian').click();
-        cy.get('div[data-testid="profession"]').type('Accountant');
-        cy.get('li').first().should('contain', 'Accountant').click();
-        cy.get('div[data-testid="location"]').type('France');
-        cy.contains('France');
-        cy.contains('Country');
-        cy.get('li').first().should('contain', 'France').click();
-        cy.get('input[name="confirmedDate"]').type('2020-01-01');
-        cy.get('div[data-testid="methodOfConfirmation"]').click();
-        cy.get('li[data-value="PCR test"').click();
-        cy.get('input[name="onsetSymptomsDate"]').type('2020-01-02');
-        cy.get('input[name="firstClinicalConsultationDate"]').type(
-            '2020-01-03',
-        );
-        cy.get('input[name="selfIsolationDate"]').type('2020-01-04');
-        cy.get('div[data-testid="admittedToHospital"]').click();
-        cy.get('li[data-value="Yes"').click();
-        cy.get('input[name="hospitalAdmissionDate"]').type('2020-01-05');
-        cy.get('div[data-testid="admittedToIcu"]').click();
-        cy.get('li[data-value="Yes"').click();
-        cy.get('input[name="icuAdmissionDate"]').type('2020-01-06');
-        cy.get('div[data-testid="outcome"]').click();
-        cy.get('li[data-value="Recovered"').click();
-        cy.get('input[name="outcomeDate"]').type('2020-01-07');
-        cy.get('div[data-testid="symptoms"]').type('dry cough');
-        cy.get('li').first().should('contain', 'dry cough').click();
-        cy.get('div[data-testid="symptoms"]').type('mild fever');
-        cy.get('li').first().should('contain', 'mild fever').click();
-        cy.get('div[data-testid="transmissionRoutes"]').click();
-        cy.get('li').first().should('contain', 'Airborne infection').click();
-        cy.get('div[data-testid="transmissionPlaces"]').click();
-        cy.get('li').first().should('contain', 'Assisted Living').click();
-        cy.get('input[placeholder="Contacted case IDs"').type(
-            'testcaseid12345678987654\ntestcaseid12345678987655\n',
-        );
-        cy.get('div[data-testid="traveledPrior30Days"]').click();
-        cy.get('li[data-value="Yes"').click();
-        cy.get('button[data-testid="addTravelHistory"').click();
-        cy.get('div[data-testid="travelHistory[0].location"]').type('Germany');
-        cy.get('li').first().should('contain', 'Germany').click();
-        cy.get('input[name="travelHistory[0].dateRange.start"]').type(
-            '2020-01-06',
-        );
-        cy.get('input[name="travelHistory[0].dateRange.end"]').type(
-            '2020-01-07',
-        );
-        cy.get('div[data-testid="travelHistory[0].purpose"]').click();
-        cy.get('li[data-value="Business"').click();
-        cy.get('div[data-testid="travelHistory[0].methods"]').type('Car');
-        cy.get('li').first().should('contain', 'Car').click();
-        cy.get('div[data-testid="travelHistory[0].methods"]').type('Plane');
-        cy.get('li').first().should('contain', 'Plane').click();
-        cy.get('button[data-testid="addTravelHistory"').click();
-        cy.get('div[data-testid="travelHistory[1].location"]').type(
-            'United Kingdom',
-        );
-        cy.get('li').first().should('contain', 'United Kingdom').click();
-        cy.get('input[name="travelHistory[1].dateRange.start"]').type(
-            '2020-01-01',
-        );
-        cy.get('input[name="travelHistory[1].dateRange.end"]').type(
-            '2020-01-05',
-        );
-        cy.get('div[data-testid="travelHistory[1].purpose"]').click();
-        cy.get('li[data-value="Business"').click();
-        cy.get('div[data-testid="travelHistory[1].methods"]').type('Bus');
-        cy.get('li').first().should('contain', 'Bus').click();
-        cy.get('button[data-testid="addGenomeSequence"').click();
-        cy.get('input[name="genomeSequences[0].sampleCollectionDate"]').type(
-            '2020-01-01',
-        );
-        cy.get('input[name="genomeSequences[0].repositoryUrl"]').type(
-            'www.example2.com',
-        );
-        cy.get('input[name="genomeSequences[0].sequenceId"]').type(
-            'testSequenceId',
-        );
-        cy.get('input[name="genomeSequences[0].sequenceName"]').type(
-            'test sequence name',
-        );
-        cy.get('input[name="genomeSequences[0].sequenceLength"]').type('33000');
-        cy.get('div[data-testid="pathogens"]').type('Bartonella');
-        cy.get('li').first().should('contain', 'Bartonella').click();
-        cy.get('div[data-testid="pathogens"]').type('Ebola');
-        cy.get('li').first().should('contain', 'Ebola').click();
-        cy.get('textarea[name="notes"]').type('test notes\non new line');
-        cy.server();
-        cy.route('POST', '/api/cases').as('addCase');
-        cy.get('button[data-testid="submit"]').click();
-        cy.wait('@addCase');
-        cy.contains('Case added');
-
-        cy.visit('/cases');
-        cy.contains('No records to display').should('not.exist');
-        cy.contains('www.example.com');
-        cy.contains('Female');
-        cy.contains('21');
-        cy.contains('Asian');
-        cy.contains('Afghan, Albanian');
-        cy.contains('Accountant');
-        cy.contains('France');
-        cy.contains('1/1/2020');
-        cy.contains('dry cough, mild fever');
-        cy.contains('Airborne infection');
-        cy.contains('Assisted Living');
-        cy.contains('testcaseid12345678987654, testcaseid12345678987655');
-        cy.contains('Germany, United Kingdom');
-        cy.contains('Bartonella, Ebola');
-        cy.contains('test notes');
-        cy.contains('on new line');
-        cy.contains('superuser@');
-    });
-
-=======
     // Full case is covered in curator test.
->>>>>>> 09975801
     it('Can add minimal row to linelist', function () {
         cy.visit('/cases');
         cy.contains('No records to display');
