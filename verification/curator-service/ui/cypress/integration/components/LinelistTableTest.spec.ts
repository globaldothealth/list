/* eslint-disable no-undef */
describe('Linelist table', function () {
    beforeEach(() => {
        cy.task('clearCasesDB', {});
        cy.login({
            email: 'test@bar.com',
            name: 'test',
            roles: ['admin', 'curator', 'reader'],
        });
    });

    afterEach(() => {
        cy.clearSeededLocations();
    });

    it('Display case properly', function () {
        cy.addCase({
            country: 'France',
            sourceUrl: 'www.example.com',
        });
        cy.visit('/cases');
        cy.contains('France');
        cy.contains('www.example.com');
    });

    it('Can open and close the edit modal', function () {
        cy.addCase({
            country: 'France',
            sourceUrl: 'www.example.com',
        });
        cy.visit('/cases');
        cy.contains('France');
        cy.contains('Edit case').should('not.exist');
        cy.get('button[data-testid="row menu"]').click();
        cy.contains('li', 'Edit').click();
        cy.contains('Edit case');
        cy.get('button[aria-label="close overlay"').click();
        cy.contains('Edit case').should('not.exist');
    });

    it('Can open and close the details modal', function () {
        cy.addCase({
            country: 'France',
            sourceUrl: 'www.example.com',
        });
        cy.visit('/cases');
        cy.contains('France');
        cy.contains('View case').should('not.exist');
        cy.contains('td', 'France').click({ force: true });
        cy.contains('View case');
        cy.get('button[aria-label="close overlay"').click();
        cy.contains('View case').should('not.exist');
    });

    it('Can delete a case', function () {
        cy.addCase({
            country: 'France',
            sourceUrl: 'www.example.com',
        });
        cy.visit('/cases');
        cy.contains('France');

        cy.get('button[data-testid="row menu"]').click();
        cy.contains('li', 'Delete').click();
        cy.contains('Are you sure you want to delete this case?');
        cy.contains('Yes').click();

        cy.contains('France').should('not.exist');
    });

    it('Can delete multiple cases', function () {
        cy.addCase({
            country: 'France',
        });
        cy.addCase({
            country: 'Germany',
        });
        cy.addCase({
            country: 'United Kingdom',
        });
        cy.visit('/cases');
        cy.contains('France');
        cy.contains('Germany');
        cy.contains('United Kingdom');

        // Three row checkboxes and a header checkbox
        cy.get('input[type="checkbox"]').should('have.length', 4);
        cy.get('input[type="checkbox"]').eq(1).click();
        cy.get('input[type="checkbox"]').eq(3).click();
        cy.server();
        cy.route('DELETE', `/api/cases`).as('deleteCases');
        cy.get('button[title="Delete selected rows"]').click();
        cy.contains('Are you sure you want to delete 2 cases?');
        cy.contains('Yes').click();
        cy.wait('@deleteCases');

        cy.contains('France').should('not.exist');
        cy.contains('Germany');
        cy.contains('United Kingdom').should('not.exist');
    });

    it('Can toggle case verification status', function () {
        cy.addCase({
            country: 'France',
        });
        cy.addCase({
            country: 'France',
        });
        cy.addCase({
            country: 'France',
        });
        cy.visit('/cases');
        cy.get('[data-testid="unverified-svg"]').should('have.length', 3);
        cy.server();
        cy.contains('th', 'Case ID')
            .invoke('index')
            .then((i) => {
                // There's one more column in data rows than in the header.
                const caseIdIndex = i + 1;
                cy.get(`[index="0"] > :nth-child(${caseIdIndex})`).then(
                    ($td) => {
                        cy.route('PUT', `/api/cases/${$td.text()}`).as(
                            'updateCase0',
                        );
                    },
                );
                cy.get(`[index="1"] > :nth-child(${caseIdIndex})`).then(
                    ($td) => {
                        cy.route('PUT', `/api/cases/${$td.text()}`).as(
                            'updateCase1',
                        );
                    },
                );
                cy.get(`[index="2"] > :nth-child(${caseIdIndex})`).then(
                    ($td) => {
                        cy.route('PUT', `/api/cases/${$td.text()}`).as(
                            'updateCase2',
                        );
                    },
                );
            });

        // Three row checkboxes and a header checkbox
        cy.get('input[type="checkbox"]').should('have.length', 4);

        // Select all rows.
        cy.get('input[type="checkbox"]').eq(0).click();

        // Mark them verified.
        cy.get('button[title="Verify selected rows"]').click();
        cy.wait(['@updateCase0', '@updateCase1', '@updateCase2']);
        cy.get('[data-testid="verified-svg"]').should('have.length', 3);

        // Select all rows.
        cy.get('input[type="checkbox"]').eq(0).click();

        // Mark them unverified.
        cy.get('button[title="Unverify selected rows"]').click();
        cy.wait(['@updateCase0', '@updateCase1', '@updateCase2']);
        cy.get('[data-testid="unverified-svg"]').should('have.length', 3);
    });

    it('Can search', function () {
        cy.addCase({
            country: 'France',
            notes: 'some notes',
            sourceUrl: 'foo.bar',
        });
        cy.visit('/cases');
        cy.contains('France');
        cy.get('input[id="search-field"]').click();
        cy.get('li').contains('country:').click();
        cy.get('input[id="search-field"]').type('Uruguay{enter}');
        cy.contains('France').should('not.exist');
        cy.get('input[id="search-field"]').clear().type('France{enter}');
        cy.get('td[value="France"]');
    });

    it('Can select all rows across pages', function () {
        for (let i = 0; i < 7; i++) {
            cy.addCase({
                country: 'France',
                notes: 'some notes',
                sourceUrl: 'foo.bar',
            });
        }
        cy.visit('/cases');
        cy.contains('rows').click();
        cy.get('li').contains('5').click();
        cy.get('input[type="checkbox"]').should('have.length', 6);
        cy.contains('1 row selected').should('not.exist');
        cy.get('input[type="checkbox"]').eq(1).click();
        cy.contains('1 row selected');
        cy.get('input[type="checkbox"]').eq(0).click();
        cy.contains('5 rows selected');
<<<<<<< HEAD
        cy.contains('Select all 7 rows').click();
        cy.contains('7 rows selected');
        cy.contains('Unselect all 7 rows').click();
        cy.contains('7 rows selected').should('not.exist');
    });
=======
        cy.get('button[title="Delete selected rows"]');
        cy.contains('Select all 7 rows').click();
        cy.contains('7 rows selected');
        // Delete is not available when all rows are selected and there is
        // no search query
        cy.get('button[title="Delete selected rows"]').should('not.exist');

        cy.contains('Unselect all 7 rows').click();
        cy.contains('7 rows selected').should('not.exist');
    });

    it('Can delete all cases across rows for a search result', function () {
        for (let i = 0; i < 7; i++) {
            cy.addCase({
                country: 'France',
            });
        }
        cy.addCase({
            country: 'Germany',
        });
        cy.addCase({
            country: 'United Kingdom',
        });
        cy.visit('/cases');
        cy.contains('rows').click();
        cy.get('li').contains('5').click();
        cy.get('input[id="search-field"]').click();
        cy.get('li').contains('country:').click();
        cy.get('input[id="search-field"]').type('France{enter}');
        cy.get('input[type="checkbox"]').eq(0).click();
        cy.contains('Select all 7 rows').click();
        cy.server();
        cy.route('DELETE', `/api/cases`).as('deleteCases');
        cy.get('button[title="Delete selected rows"]').click();
        cy.contains('Are you sure you want to delete 7 cases?');
        cy.contains('Yes').click();
        cy.wait('@deleteCases');

        cy.contains('No records to display');
        cy.get('input[id="search-field"]').clear().type('{enter}');
        cy.contains('France').should('not.exist');
        cy.contains('Germany');
        cy.contains('United Kingdom');
    });
>>>>>>> db32f528
});<|MERGE_RESOLUTION|>--- conflicted
+++ resolved
@@ -193,13 +193,6 @@
         cy.contains('1 row selected');
         cy.get('input[type="checkbox"]').eq(0).click();
         cy.contains('5 rows selected');
-<<<<<<< HEAD
-        cy.contains('Select all 7 rows').click();
-        cy.contains('7 rows selected');
-        cy.contains('Unselect all 7 rows').click();
-        cy.contains('7 rows selected').should('not.exist');
-    });
-=======
         cy.get('button[title="Delete selected rows"]');
         cy.contains('Select all 7 rows').click();
         cy.contains('7 rows selected');
@@ -244,5 +237,4 @@
         cy.contains('Germany');
         cy.contains('United Kingdom');
     });
->>>>>>> db32f528
 });