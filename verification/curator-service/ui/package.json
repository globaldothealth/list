{
    "name": "ui",
    "version": "0.1.0",
    "private": true,
    "dependencies": {
        "@date-io/date-fns": "^2.15.0",
        "@emotion/react": "^11.10.0",
        "@emotion/styled": "^11.10.0",
        "@material-ui/core": "^4.12.4",
        "@mui/icons-material": "^5.10.2",
        "@mui/lab": "^5.0.0-alpha.96",
        "@mui/material": "^5.10.2",
        "@mui/styles": "^5.10.2",
        "@mui/x-date-pickers": "^5.0.0-beta.6",
        "@reduxjs/toolkit": "^1.8.5",
        "axios": "^0.26.1",
        "clsx": "^1.1.1",
        "date-fns": "^2.29.2",
        "envalid": "^7.2.1",
        "formik": "^2.2.9",
        "formik-mui": "^4.0.0-alpha.3",
        "formik-mui-lab": "^1.0.0",
        "history": "^4.10.1",
        "http-proxy-middleware": "^2.0.1",
        "i18n-iso-countries": "^7.3.0",
        "lodash": "^4.17.21",
        "material-table": "^2.0.3",
        "msw": "^0.39.2",
        "papaparse": "^5.3.1",
        "react": "^17.0.2",
        "react-dom": "^17.0.2",
        "react-draggable": "^4.4.5",
        "react-google-button": "^0.7.2",
        "react-google-recaptcha": "^2.1.0",
        "react-gtm-module": "^2.0.11",
        "react-helmet": "^6.1.0",
        "react-highlight-words": "^0.17.0",
        "react-password-strength-bar": "^0.4.1",
        "react-redux": "^8.0.1",
        "react-router-dom": "^5.3.0",
        "react-scripts": "^5.0.1",
        "react-scroll": "^1.8.4",
        "shortid": "^2.2.8",
        "typeface-roboto": "^1.1.13",
        "yup": "^0.32.11"
    },
    "scripts": {
        "start-noenv": "react-scripts start",
        "start": "PORT=3002 react-scripts start",
        "build": "react-scripts build",
        "prepare-variants": "csvtojson ./variantsofconcern.csv > src/components/assets/variants.json",
        "init-db": "export CONN=mongodb://localhost/covid19; export DB=covid19; npm --prefix ../../../data-serving/scripts/setup-db run migrate",
        "import-case-data": "npm --prefix ../../../data-serving/scripts/setup-db run import-sample-data",
        "lint": "tsc --noEmit && eslint '*/**/*.{js,ts,tsx}' --quiet --fix",
        "test": "react-scripts test",
        "test-and-coverage": "react-scripts test --coverage --watchAll=false --transformIgnorePatterns 'node_modules/(?!(headers-polyfill/lib)/)'",
        "test-silent": "react-scripts test --watchAll=false",
        "eject": "react-scripts eject",
        "cypress-open": "cypress open",
        "cypress-run": "cypress run",
        "cypress-run-ff": "cypress run --browser firefox",
        "cypress-run-edge": "cypress run --browser edge",
        "cypress-run-chrome": "cypress run --headless --browser chrome"
    },
    "eslintConfig": {
        "extends": "react-app"
    },
    "jest": {
        "resetMocks": false
    },
    "browserslist": {
        "production": [
            ">0.2%",
            "not dead",
            "not op_mini all"
        ],
        "development": [
            "last 1 chrome version",
            "last 1 firefox version",
            "last 1 safari version"
        ]
    },
    "devDependencies": {
        "@testing-library/dom": "^8.17.1",
        "@testing-library/jest-dom": "^5.16.5",
        "@testing-library/react": "^12.1.5",
        "@testing-library/user-event": "^14.4.3",
        "@types/jest": "^24.9.1",
        "@types/lodash": "^4.14.184",
        "@types/mongodb": "^3.6.18",
<<<<<<< HEAD
        "@types/node": "^17.0.29",
        "@types/papaparse": "^5.3.4",
        "@types/react": "^17.0.48",
        "@types/react-dom": "^17.0.16",
=======
        "@types/node": "^12.20.15",
        "@types/papaparse": "^5.3.0",
        "@types/react": "^16.14.8",
        "@types/react-dom": "^16.9.13",
        "@types/react-google-recaptcha": "^2.1.5",
>>>>>>> 75729e67
        "@types/react-gtm-module": "^2.0.1",
        "@types/react-helmet": "^6.1.4",
        "@types/react-highlight-words": "^0.16.3",
        "@types/react-router-dom": "^5.3.1",
        "@types/react-scroll": "^1.8.3",
        "@types/shortid": "0.0.29",
        "@types/yup": "^0.29.13",
        "@typescript-eslint/eslint-plugin": "^5.34.0",
        "@typescript-eslint/parser": "^5.34.0",
        "csvtojson": "^2.0.10",
        "cypress": "^10.6.0",
        "cypress-file-upload": "^5.0.8",
        "eslint-config-prettier": "^8.5.0",
        "eslint-plugin-cypress": "^2.12.1",
        "eslint-plugin-prettier": "^4.0.0",
        "husky": "^4.3.8",
        "jest-canvas-mock": "^2.4.0",
        "jest-environment-jsdom-fifteen": "^1.0.2",
        "lint-staged": "^10.4.0",
        "mongodb": "^4.9.0",
        "prettier": "^2.4.1",
        "typescript": "^4.6.4"
    },
    "husky": {
        "hooks": {
            "pre-commit": "lint-staged"
        }
    },
    "lint-staged": {
        "*/**/*.{js,ts,tsx}": [
            "eslint --fix"
        ]
    },
    "engines": {
        "node": "14.17.1"
    }
}<|MERGE_RESOLUTION|>--- conflicted
+++ resolved
@@ -88,18 +88,11 @@
         "@types/jest": "^24.9.1",
         "@types/lodash": "^4.14.184",
         "@types/mongodb": "^3.6.18",
-<<<<<<< HEAD
         "@types/node": "^17.0.29",
         "@types/papaparse": "^5.3.4",
         "@types/react": "^17.0.48",
         "@types/react-dom": "^17.0.16",
-=======
-        "@types/node": "^12.20.15",
-        "@types/papaparse": "^5.3.0",
-        "@types/react": "^16.14.8",
-        "@types/react-dom": "^16.9.13",
         "@types/react-google-recaptcha": "^2.1.5",
->>>>>>> 75729e67
         "@types/react-gtm-module": "^2.0.1",
         "@types/react-helmet": "^6.1.4",
         "@types/react-highlight-words": "^0.16.3",
