--- conflicted
+++ resolved
@@ -34,12 +34,8 @@
         "react-gtm-module": "^2.0.11",
         "react-helmet": "^6.1.0",
         "react-highlight-words": "^0.17.0",
-<<<<<<< HEAD
         "react-redux": "^8.0.1",
-=======
         "react-password-strength-bar": "^0.4.1",
-        "react-redux": "^7.2.5",
->>>>>>> f72c52b2
         "react-router-dom": "^5.3.0",
         "react-scripts": "^5.0.1",
         "react-scroll": "^1.8.4",
