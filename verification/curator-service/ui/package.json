{
    "name": "ui",
    "version": "0.1.0",
    "private": true,
    "dependencies": {
        "@date-io/date-fns": "^2.13.1",
        "@emotion/react": "^11.9.0",
        "@emotion/styled": "^11.8.1",
        "@material-ui/core": "^4.12.4",
        "@mui/icons-material": "^5.6.2",
        "@mui/lab": "^5.0.0-alpha.78",
        "@mui/material": "^5.6.2",
        "@mui/styles": "^5.6.2",
        "@reduxjs/toolkit": "^1.6.2",
        "axios": "^0.26.1",
        "clsx": "^1.1.1",
        "date-fns": "^2.25.0",
        "envalid": "^7.2.1",
        "formik": "^2.2.9",
        "formik-mui": "^4.0.0-alpha.3",
        "formik-mui-lab": "^1.0.0-alpha.3",
        "history": "^4.10.1",
        "http-proxy-middleware": "^2.0.1",
        "i18n-iso-countries": "^7.3.0",
        "lodash": "^4.17.21",
        "material-table": "^2.0.3",
        "msw": "^0.39.2",
        "papaparse": "^5.3.1",
        "react": "^17.0.2",
        "react-dom": "^17.0.2",
        "react-draggable": "^4.4.5",
        "react-google-button": "^0.7.2",
        "react-gtm-module": "^2.0.11",
        "react-helmet": "^6.1.0",
        "react-highlight-words": "^0.17.0",
        "react-redux": "^8.0.1",
        "react-router-dom": "^5.3.0",
        "react-scripts": "^5.0.1",
        "react-scroll": "^1.8.4",
        "shortid": "^2.2.8",
        "typeface-roboto": "^1.1.13",
        "yup": "^0.32.11"
    },
    "scripts": {
        "start-noenv": "react-scripts start",
        "start": "PORT=3002 react-scripts start",
        "build": "react-scripts build",
        "prepare-variants": "csvtojson ./variantsofconcern.csv > src/components/assets/variants.json",
        "init-db": "export CONN=mongodb://localhost/covid19; export DB=covid19; npm --prefix ../../../data-serving/scripts/setup-db run migrate",
        "import-case-data": "npm --prefix ../../../data-serving/scripts/setup-db run import-sample-data",
        "lint": "tsc --noEmit && eslint '*/**/*.{js,ts,tsx}' --quiet --fix",
        "test": "react-scripts test",
        "test-and-coverage": "react-scripts test --coverage --watchAll=false",
        "test-silent": "react-scripts test --watchAll=false",
        "eject": "react-scripts eject",
        "cypress-open": "cypress open",
        "cypress-run": "cypress run",
        "cypress-run-ff": "cypress run --browser firefox",
        "cypress-run-edge": "cypress run --browser edge"
    },
    "eslintConfig": {
        "extends": "react-app"
    },
    "jest": {
        "resetMocks": false
    },
    "browserslist": {
        "production": [
            ">0.2%",
            "not dead",
            "not op_mini all"
        ],
        "development": [
            "last 1 chrome version",
            "last 1 firefox version",
            "last 1 safari version"
        ]
    },
    "devDependencies": {
        "@testing-library/dom": "^8.11.3",
        "@testing-library/jest-dom": "^5.16.4",
        "@testing-library/react": "^12.1.5",
        "@testing-library/user-event": "^14.1.1",
        "@types/jest": "^24.9.1",
        "@types/lodash": "^4.14.175",
        "@types/mongodb": "^3.6.18",
        "@types/node": "^17.0.29",
        "@types/papaparse": "^5.3.0",
<<<<<<< HEAD
        "@types/react": "^17.0.44",
        "@types/react-dom": "^17.0.16",
=======
        "@types/react": "^16.14.8",
        "@types/react-dom": "^16.9.13",
        "@types/react-gtm-module": "^2.0.1",
>>>>>>> 77e7bb74
        "@types/react-helmet": "^6.1.4",
        "@types/react-highlight-words": "^0.16.3",
        "@types/react-router-dom": "^5.3.1",
        "@types/react-scroll": "^1.8.3",
        "@types/shortid": "0.0.29",
        "@types/yup": "^0.29.13",
        "@typescript-eslint/eslint-plugin": "^5.21.0",
        "@typescript-eslint/parser": "^5.21.0",
        "csvtojson": "^2.0.10",
        "cypress": "^9.6.1",
        "cypress-file-upload": "^5.0.8",
        "eslint-config-prettier": "^8.5.0",
        "eslint-plugin-cypress": "^2.12.1",
        "eslint-plugin-prettier": "^4.0.0",
        "husky": "^4.3.8",
        "jest-canvas-mock": "^2.4.0",
        "jest-environment-jsdom-fifteen": "^1.0.2",
        "lint-staged": "^10.4.0",
        "mongodb": "^4.6.0",
        "prettier": "^2.4.1",
        "typescript": "^4.6.4"
    },
    "husky": {
        "hooks": {
            "pre-commit": "lint-staged"
        }
    },
    "lint-staged": {
        "*/**/*.{js,ts,tsx}": [
            "eslint --fix"
        ]
    },
    "engines": {
        "node": "14.17.1"
    }
}<|MERGE_RESOLUTION|>--- conflicted
+++ resolved
@@ -86,14 +86,9 @@
         "@types/mongodb": "^3.6.18",
         "@types/node": "^17.0.29",
         "@types/papaparse": "^5.3.0",
-<<<<<<< HEAD
         "@types/react": "^17.0.44",
-        "@types/react-dom": "^17.0.16",
-=======
-        "@types/react": "^16.14.8",
-        "@types/react-dom": "^16.9.13",
+        "@types/react-dom": "^17.0.16",        
         "@types/react-gtm-module": "^2.0.1",
->>>>>>> 77e7bb74
         "@types/react-helmet": "^6.1.4",
         "@types/react-highlight-words": "^0.16.3",
         "@types/react-router-dom": "^5.3.1",
