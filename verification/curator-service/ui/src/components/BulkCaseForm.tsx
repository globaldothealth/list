import { Button, withStyles } from '@material-ui/core';
import { Form, Formik } from 'formik';
import Papa, { ParseConfig, ParseResult } from 'papaparse';

<<<<<<< HEAD
import BulkCaseFormValues from './BulkCaseFormValues';
import FileUpload from './bulk-case-form-fields/FileUpload';
=======
>>>>>>> 1cb9bf96
import React from 'react';
import Source from './common-form-fields/Source';
import { WithStyles } from '@material-ui/core/styles/withStyles';
import axios from 'axios';
import { createStyles } from '@material-ui/core/styles';

interface User {
    _id: string;
    name: string;
    email: string;
    roles: string[];
}

// Return type isn't meaningful.
// eslint-disable-next-line @typescript-eslint/explicit-function-return-type
const styles = () =>
    createStyles({
        container: {
            display: 'flex',
        },
        form: {
            paddingLeft: '2em',
        },
        formSection: {
            margin: '2em 0',
        },
    });

interface BulkCaseFormProps extends WithStyles<typeof styles> {
    user: User;
}

interface BulkCaseFormState {
    statusMessage: string;
}

interface BulkCaseFormValues {
    file: File | null;
}

class BulkCaseForm extends React.Component<
    BulkCaseFormProps,
    BulkCaseFormState
> {
    constructor(props: BulkCaseFormProps) {
        super(props);
        this.state = {
            statusMessage: '',
        };
    }
    // Using a generic type for now; will define case record later.
    // eslint-disable-next-line @typescript-eslint/no-explicit-any
    async uploadData(results: ParseResult<Record<string, any>>): Promise<void> {
        for (const c of results.data) {
            try {
                await axios.put('/api/cases', {
                    caseReference: {
                        sourceId: c['sourceId'],
                        sourceEntryId: c['sourceEntryId'],
                    },
                    demographics: {
                        sex: c['sex'],
                        ageRange: {
                            start: c['ageRangeStart'],
                            end: c['ageRangeEnd'],
                        },
                    },
                    location: {
                        country: c['country'],
                        administrativeAreaLevel1: c['administrativeAreaLevel1'],
                        administrativeAreaLevel2: c['administrativeAreaLevel2'],
                        administrativeAreaLevel3: c['administrativeAreaLevel3'],
                        query: c['locationQuery'],
                        geometry: {
                            latitude: c['latitude'],
                            longitude: c['longitude'],
                        },
                        geoResolution: c['geoResolution'],
                        name: c['locationName'],
                    },
                    events: [
                        {
                            name: 'confirmed',
                            dateRange: {
                                start: c['dateConfirmedStart'],
                                end: c['dateConfirmedEnd'],
                            },
                        },
                    ],
                    sources: [
                        {
                            url: c['url'],
                        },
                    ],
                    revisionMetadata: {
                        revisionNumber: 0,
                        creationMetadata: {
                            curator: this.props.user.email,
                            date: new Date().toISOString(),
                        },
                    },
                });
                this.setState({ statusMessage: 'Success!' });
            } catch (e) {
                if (e.response) {
                    this.setState({ statusMessage: e.response.data });
                } else if (e.request) {
                    this.setState({ statusMessage: e.request });
                } else {
                    this.setState({ statusMessage: e.message });
                }
            }
        }
    }

    async submitCases(values: BulkCaseFormValues): Promise<void> {
        if (values.file) {
            const papaparseOptions: ParseConfig<Record<string, any>> = {
                complete: (results) => {
                    this.uploadData(results);
                },
                dynamicTyping: true,
                header: true,
                skipEmptyLines: true,
            };
            Papa.parse(values.file, papaparseOptions);
        }
    }

    render(): JSX.Element {
        const { classes } = this.props;
        return (
            <Formik
                initialValues={{ file: null }}
                onSubmit={(values): Promise<void> => this.submitCases(values)}
            >
<<<<<<< HEAD
                {({ isSubmitting, submitForm }): JSX.Element => (
                    <div className={classes.container}>
                        <Form className={classes.form}>
                            <div className={classes.formSection}>
                                <Source></Source>
                            </div>
                            <div className={classes.formSection}>
                                <FileUpload></FileUpload>
                            </div>
                            <Button
                                variant="contained"
                                color="primary"
                                data-testid="submit"
                                disabled={isSubmitting}
                                onClick={submitForm}
                            >
                                Upload cases
                            </Button>
                            {this.state.statusMessage && (
                                <h3>{this.state.statusMessage as string}</h3>
                            )}
                        </Form>
                    </div>
=======
                {({ isSubmitting, setFieldValue, submitForm }): JSX.Element => (
                    <Form className={classes.form}>
                        <input
                            className={classes.csvInput}
                            data-testid="csv-input"
                            id="file"
                            name="file"
                            type="file"
                            accept=".csv"
                            onChange={(
                                event: React.ChangeEvent<HTMLInputElement>,
                            ): void => {
                                const uploadedFiles: FileList | null =
                                    event.currentTarget.files;
                                if (uploadedFiles) {
                                    setFieldValue('file', uploadedFiles[0]);
                                    if (uploadedFiles.length > 1) {
                                        console.warn(
                                            `Attempted to upload ${uploadedFiles.length} ` +
                                                'files. Only one file allowed per upload.',
                                        );
                                    }
                                }
                            }}
                        />
                        <br />
                        <Button
                            variant="contained"
                            color="primary"
                            data-testid="submit"
                            disabled={isSubmitting}
                            onClick={submitForm}
                        >
                            Upload cases
                        </Button>
                        {this.state.statusMessage && (
                            <h3>{this.state.statusMessage as string}</h3>
                        )}
                    </Form>
>>>>>>> 1cb9bf96
                )}
            </Formik>
        );
    }
}

export default withStyles(styles)(BulkCaseForm);<|MERGE_RESOLUTION|>--- conflicted
+++ resolved
@@ -2,11 +2,7 @@
 import { Form, Formik } from 'formik';
 import Papa, { ParseConfig, ParseResult } from 'papaparse';
 
-<<<<<<< HEAD
-import BulkCaseFormValues from './BulkCaseFormValues';
 import FileUpload from './bulk-case-form-fields/FileUpload';
-=======
->>>>>>> 1cb9bf96
 import React from 'react';
 import Source from './common-form-fields/Source';
 import { WithStyles } from '@material-ui/core/styles/withStyles';
@@ -143,7 +139,6 @@
                 initialValues={{ file: null }}
                 onSubmit={(values): Promise<void> => this.submitCases(values)}
             >
-<<<<<<< HEAD
                 {({ isSubmitting, submitForm }): JSX.Element => (
                     <div className={classes.container}>
                         <Form className={classes.form}>
@@ -167,47 +162,6 @@
                             )}
                         </Form>
                     </div>
-=======
-                {({ isSubmitting, setFieldValue, submitForm }): JSX.Element => (
-                    <Form className={classes.form}>
-                        <input
-                            className={classes.csvInput}
-                            data-testid="csv-input"
-                            id="file"
-                            name="file"
-                            type="file"
-                            accept=".csv"
-                            onChange={(
-                                event: React.ChangeEvent<HTMLInputElement>,
-                            ): void => {
-                                const uploadedFiles: FileList | null =
-                                    event.currentTarget.files;
-                                if (uploadedFiles) {
-                                    setFieldValue('file', uploadedFiles[0]);
-                                    if (uploadedFiles.length > 1) {
-                                        console.warn(
-                                            `Attempted to upload ${uploadedFiles.length} ` +
-                                                'files. Only one file allowed per upload.',
-                                        );
-                                    }
-                                }
-                            }}
-                        />
-                        <br />
-                        <Button
-                            variant="contained"
-                            color="primary"
-                            data-testid="submit"
-                            disabled={isSubmitting}
-                            onClick={submitForm}
-                        >
-                            Upload cases
-                        </Button>
-                        {this.state.statusMessage && (
-                            <h3>{this.state.statusMessage as string}</h3>
-                        )}
-                    </Form>
->>>>>>> 1cb9bf96
                 )}
             </Formik>
         );
