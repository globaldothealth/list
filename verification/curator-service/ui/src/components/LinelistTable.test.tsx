import '@testing-library/jest-dom/extend-expect';

import {
    fireEvent,
    render,
    wait,
    screen,
    within,
} from '@testing-library/react';

import LinelistTable from './LinelistTable';
import { MemoryRouter } from 'react-router-dom';
import React from 'react';
import axios from 'axios';
import range from 'lodash/range';
import userEvent from '@testing-library/user-event';
<<<<<<< HEAD
import { SortBy, SortByOrder } from '../constants/types';
=======
import { ChipData } from './App';
>>>>>>> a06fdd5f

jest.mock('axios');
const mockedAxios = axios as jest.Mocked<typeof axios>;

const curator = {
    _id: 'testUser',
    name: 'Alice Smith',
    email: 'foo@bar.com',
    roles: ['admin', 'curator'],
};

afterEach(() => {
    mockedAxios.get.mockClear();
    mockedAxios.delete.mockClear();
    mockedAxios.post.mockClear();
    mockedAxios.put.mockClear();
});

describe('<LinelistTable />', () => {
    it('loads and displays cases', async () => {
        const cases = [
            {
                _id: 'abc123',
                importedCase: {
                    outcome: 'Recovered',
                },
                caseReference: {
                    sourceId: '5ef8e943dfe6e00030892d58',
                    sourceUrl: 'www.example.com',
                    uploadId: '012345678901234567890123',
                    verificationStatus: 'VERIFIED',
                },
                demographics: {
                    ageRange: { start: 1, end: 3 },
                    gender: 'Female',
                },
                location: {
                    country: 'France',
                    administrativeAreaLevel1: 'some admin 1',
                    administrativeAreaLevel2: 'some admin 2',
                    administrativeAreaLevel3: 'some admin 3',
                    name: 'some place name',
                    geometry: {
                        latitude: 42.123421,
                        longitude: 12.376867,
                    },
                    geoResolution: 'Admin3',
                },
                events: [
                    {
                        name: 'onsetSymptoms',
                        dateRange: {
                            start: new Date(Date.UTC(2020, 10, 28)).toJSON(),
                            end: new Date(Date.UTC(2020, 10, 28)).toJSON(),
                        },
                    },
                    {
                        name: 'confirmed',
                        dateRange: {
                            start: new Date().toJSON(),
                        },
                        value: 'PCR test',
                    },
                    {
                        name: 'hospitalAdmission',
                        value: 'Yes',
                        dateRange: {
                            start: new Date(Date.UTC(2020, 11, 1)).toJSON(),
                            end: new Date(Date.UTC(2020, 11, 6)).toJSON(),
                        },
                    },
                    {
                        name: 'outcome',
                        value: 'Recovered',
                    },
                ],
                notes: 'some notes',
                revisionMetadata: {
                    revisionNumber: 0,
                    creationMetadata: {
                        curator: 'foo@bar.com',
                    },
                },
            },
        ];
        const axiosResponse = {
            data: {
                cases: cases,
                total: 15,
            },
            status: 200,
            statusText: 'OK',
            config: {},
            headers: {},
        };
        mockedAxios.get.mockResolvedValueOnce(axiosResponse);

        const { findByText, findByTestId } = render(
            <MemoryRouter>
                <LinelistTable
                    user={curator}
                    filterBreadcrumbs={[]}
                    page={0}
                    pageSize={50}
                    onChangePage={jest.fn()}
                    onChangePageSize={jest.fn()}
                    handleBreadcrumbDelete={jest.fn()}
                    setFiltersModalOpen={jest.fn()}
                    setActiveFilterInput={jest.fn()}
                />
            </MemoryRouter>,
        );

        expect(mockedAxios.get).toHaveBeenCalledTimes(1);
        expect(mockedAxios.get).toHaveBeenCalledWith(
            '/api/cases/?limit=50&page=1&count_limit=10000&sort_by=0&order=1',
        );
        expect(await findByText('www.example.com')).toBeInTheDocument();
        expect(await findByText('some admin 1')).toBeInTheDocument();
        expect(await findByText('some admin 2')).toBeInTheDocument();
        expect(await findByText('some admin 3')).toBeInTheDocument();
        expect(await findByText('France')).toBeInTheDocument();
        expect(await findByText('42.1234')).toBeInTheDocument();
        expect(await findByText('12.3769')).toBeInTheDocument();
        expect(await findByText('1-3')).toBeInTheDocument();
        expect(await findByText('Female')).toBeInTheDocument();
        expect(await findByText('Recovered')).toBeInTheDocument();
        expect(await findByText('2020-11-28')).toBeInTheDocument();
        expect(await findByText('2020-12-01 - 2020-12-06')).toBeInTheDocument();
        expect(await findByTestId('verified-svg')).toBeInTheDocument();
    });

    it('API errors are displayed', async () => {
        const cases = [
            {
                _id: 'abc123',
                caseReference: {
                    sourceId: 'CDC',
                    sourceUrl: 'www.example.com',
                },
                importedCase: {
                    outcome: 'Recovered',
                },
                location: {
                    country: 'France',
                    geoResolution: 'Country',
                },
                events: [
                    {
                        name: 'confirmed',
                        dateRange: {
                            start: new Date().toJSON(),
                        },
                    },
                ],
                notes: 'some notes',
            },
<<<<<<< HEAD
        },
    ];
    const axiosResponse = {
        data: {
            cases: cases,
            total: 15,
        },
        status: 200,
        statusText: 'OK',
        config: {},
        headers: {},
    };
    mockedAxios.get.mockResolvedValueOnce(axiosResponse);

    const { findByText, findByTestId } = render(
        <MemoryRouter>
            <LinelistTable
                user={curator}
                filterBreadcrumbs={[]}
                page={0}
                pageSize={50}
                onChangePage={jest.fn()}
                onChangePageSize={jest.fn()}
                handleBreadcrumbDelete={jest.fn()}
                setFiltersModalOpen={jest.fn()}
                setActiveFilterInput={jest.fn()}
                sortBy={0}
                sortByOrder={1}
                setSortBy={jest.fn()}
                setSortByOrder={jest.fn()}
            />
        </MemoryRouter>,
    );

    expect(mockedAxios.get).toHaveBeenCalledTimes(1);
    expect(mockedAxios.get).toHaveBeenCalledWith(
        '/api/cases/?limit=50&page=1&count_limit=10000&sort_by=0&order=1',
    );
    expect(await findByText('www.example.com')).toBeInTheDocument();
    expect(await findByText('some admin 1')).toBeInTheDocument();
    expect(await findByText('some admin 2')).toBeInTheDocument();
    expect(await findByText('some admin 3')).toBeInTheDocument();
    expect(await findByText('France')).toBeInTheDocument();
    expect(await findByText('42.1234')).toBeInTheDocument();
    expect(await findByText('12.3769')).toBeInTheDocument();
    expect(await findByText('1-3')).toBeInTheDocument();
    expect(await findByText('Female')).toBeInTheDocument();
    expect(await findByText('Recovered')).toBeInTheDocument();
    expect(await findByText('2020-11-28')).toBeInTheDocument();
    expect(await findByText('2020-12-01 - 2020-12-06')).toBeInTheDocument();
    expect(await findByTestId('verified-svg')).toBeInTheDocument();
});
=======
        ];
        const axiosResponse = {
            data: {
                cases: cases,
                total: 15,
            },
            status: 200,
            statusText: 'OK',
            config: {},
            headers: {},
        };
        mockedAxios.get.mockResolvedValueOnce(axiosResponse);

        const { getByText, findByText, getByTestId } = render(
            <MemoryRouter>
                <LinelistTable
                    user={curator}
                    filterBreadcrumbs={[]}
                    page={0}
                    pageSize={50}
                    onChangePage={jest.fn()}
                    onChangePageSize={jest.fn()}
                    handleBreadcrumbDelete={jest.fn()}
                    setFiltersModalOpen={jest.fn()}
                    setActiveFilterInput={jest.fn()}
                />
            </MemoryRouter>,
        );

        const row = await findByText('www.example.com');
        expect(row).toBeInTheDocument();

        // Throw error on delete request.
        mockedAxios.delete.mockRejectedValueOnce(new Error('Request failed'));

        fireEvent.click(getByTestId(/row menu/));
        fireEvent.click(getByText(/Delete/));
        fireEvent.click(getByText(/Yes/));
        expect(mockedAxios.delete).toHaveBeenCalledTimes(1);

        const error = await findByText('Error: Request failed');
        expect(error).toBeInTheDocument();
    });
>>>>>>> a06fdd5f

    it('can delete a row', async () => {
        const cases = [
            {
                _id: 'abc123',
                caseReference: {
                    sourceId: 'CDC',
                    sourceUrl: 'www.example.com',
                },
                importedCase: {
                    outcome: 'Recovered',
                },
                location: {
                    country: 'France',
                    geoResolution: 'Country',
                },
                events: [
                    {
                        name: 'confirmed',
                        dateRange: {
                            start: new Date().toJSON(),
                        },
                    },
                ],
                notes: 'some notes',
            },
        ];
        const axiosGetResponse = {
            data: {
                cases: cases,
                total: 15,
            },
            status: 200,
            statusText: 'OK',
            config: {},
            headers: {},
        };
        mockedAxios.get.mockResolvedValueOnce(axiosGetResponse);

        // Load table
        const { getByText, findByText, getByTestId } = render(
            <MemoryRouter>
                <LinelistTable
                    user={curator}
                    filterBreadcrumbs={[]}
                    page={0}
                    pageSize={50}
                    onChangePage={jest.fn()}
                    onChangePageSize={jest.fn()}
                    handleBreadcrumbDelete={jest.fn()}
                    setFiltersModalOpen={jest.fn()}
                    setActiveFilterInput={jest.fn()}
                />
            </MemoryRouter>,
        );
        expect(mockedAxios.get).toHaveBeenCalledTimes(1);
        expect(mockedAxios.get).toHaveBeenCalledWith(
            '/api/cases/?limit=50&page=1&count_limit=10000&sort_by=0&order=1',
        );
        const row = await findByText('www.example.com');
        expect(row).toBeInTheDocument();

        // Delete case
        const axiosGetAfterDeleteResponse = {
            data: {
                cases: [],
                total: 15,
            },
<<<<<<< HEAD
            events: [
                {
                    name: 'confirmed',
                    dateRange: {
                        start: new Date().toJSON(),
                    },
                },
            ],
            notes: 'some notes',
        },
    ];
    const axiosResponse = {
        data: {
            cases: cases,
            total: 15,
        },
        status: 200,
        statusText: 'OK',
        config: {},
        headers: {},
    };
    mockedAxios.get.mockResolvedValueOnce(axiosResponse);

    const { getByText, findByText, getByTestId } = render(
        <MemoryRouter>
            <LinelistTable
                user={curator}
                filterBreadcrumbs={[]}
                page={0}
                pageSize={50}
                onChangePage={jest.fn()}
                onChangePageSize={jest.fn()}
                handleBreadcrumbDelete={jest.fn()}
                setFiltersModalOpen={jest.fn()}
                setActiveFilterInput={jest.fn()}
                sortBy={0}
                sortByOrder={1}
                setSortBy={jest.fn()}
                setSortByOrder={jest.fn()}
            />
        </MemoryRouter>,
    );

    const row = await findByText('www.example.com');
    expect(row).toBeInTheDocument();

    // Throw error on delete request.
    mockedAxios.delete.mockRejectedValueOnce(new Error('Request failed'));

    fireEvent.click(getByTestId(/row menu/));
    fireEvent.click(getByText(/Delete/));
    fireEvent.click(getByText(/Yes/));
    expect(mockedAxios.delete).toHaveBeenCalledTimes(1);

    const error = await findByText('Error: Request failed');
    expect(error).toBeInTheDocument();
});

it('can delete a row', async () => {
    const cases = [
        {
            _id: 'abc123',
            caseReference: {
                sourceId: 'CDC',
                sourceUrl: 'www.example.com',
=======
            status: 200,
            statusText: 'OK',
            config: {},
            headers: {},
        };
        const axiosDeleteResponse = {
            data: {
                case: cases[0],
>>>>>>> a06fdd5f
            },
            status: 200,
            statusText: 'OK',
            config: {},
            headers: {},
        };
        mockedAxios.get.mockResolvedValueOnce(axiosGetAfterDeleteResponse);
        mockedAxios.delete.mockResolvedValueOnce(axiosDeleteResponse);

        fireEvent.click(getByTestId(/row menu/));
        fireEvent.click(getByText(/Delete/));
        fireEvent.click(getByText(/Yes/));
        expect(mockedAxios.delete).toHaveBeenCalledTimes(1);
        expect(mockedAxios.delete).toHaveBeenCalledWith(
            '/api/cases/' + cases[0]._id,
        );

        // Check table data is reloaded
        expect(mockedAxios.get).toHaveBeenCalledTimes(1);
        const noRec = await findByText(/No records to display/);
        expect(noRec).toBeInTheDocument();
    });

    it('can cancel delete action', async () => {
        const cases = [
            {
                _id: 'abc123',
                caseReference: {
                    sourceId: 'CDC',
                    sourceUrl: 'www.example.com',
                },
                importedCase: {
                    outcome: 'Recovered',
                },
                location: {
                    country: 'France',
                    geoResolution: 'Country',
                },
                events: [
                    {
                        name: 'confirmed',
                        dateRange: {
                            start: new Date().toJSON(),
                        },
                    },
                ],
                notes: 'some notes',
            },
        ];
        const axiosGetResponse = {
            data: {
                cases: cases,
                total: 15,
            },
            status: 200,
            statusText: 'OK',
            config: {},
            headers: {},
        };
        mockedAxios.get.mockResolvedValueOnce(axiosGetResponse);

        // Load table
        const { getByText, findByText, getByTestId } = render(
            <MemoryRouter>
                <LinelistTable
                    user={curator}
                    filterBreadcrumbs={[]}
                    page={0}
                    pageSize={50}
                    onChangePage={jest.fn()}
                    onChangePageSize={jest.fn()}
                    handleBreadcrumbDelete={jest.fn()}
                    setFiltersModalOpen={jest.fn()}
                    setActiveFilterInput={jest.fn()}
                />
            </MemoryRouter>,
        );
        expect(mockedAxios.get).toHaveBeenCalledTimes(1);
        expect(mockedAxios.get).toHaveBeenCalledWith(
            '/api/cases/?limit=50&page=1&count_limit=10000&sort_by=0&order=1',
        );
        const row = await findByText('www.example.com');
        expect(row).toBeInTheDocument();

        fireEvent.click(getByTestId(/row menu/));
        fireEvent.click(getByText(/Delete/));
        fireEvent.click(getByText(/Cancel/));
        expect(mockedAxios.delete).toHaveBeenCalledTimes(0);
        expect(row).toBeInTheDocument();
    });

    it('cannot edit data if not curator', async () => {
        const cases = [
            {
                _id: 'abc123',
                caseReference: {
                    sourceId: 'CDC',
                    sourceUrl: 'www.example.com',
                },
                importedCase: {
                    outcome: 'Recovered',
                },
                location: {
                    country: 'France',
                    geoResolution: 'Country',
                    geometry: {
                        latitude: 42,
                        longitude: 12,
                    },
                    name: 'France',
                },
<<<<<<< HEAD
            ],
            notes: 'some notes',
        },
    ];
    const axiosGetResponse = {
        data: {
            cases: cases,
            total: 15,
        },
        status: 200,
        statusText: 'OK',
        config: {},
        headers: {},
    };
    mockedAxios.get.mockResolvedValueOnce(axiosGetResponse);

    // Load table
    const { getByText, findByText, getByTestId } = render(
        <MemoryRouter>
            <LinelistTable
                user={curator}
                filterBreadcrumbs={[]}
                page={0}
                pageSize={50}
                onChangePage={jest.fn()}
                onChangePageSize={jest.fn()}
                handleBreadcrumbDelete={jest.fn()}
                setFiltersModalOpen={jest.fn()}
                setActiveFilterInput={jest.fn()}
                sortBy={0}
                sortByOrder={1}
                setSortBy={jest.fn()}
                setSortByOrder={jest.fn()}
            />
        </MemoryRouter>,
    );
    expect(mockedAxios.get).toHaveBeenCalledTimes(1);
    expect(mockedAxios.get).toHaveBeenCalledWith(
        '/api/cases/?limit=50&page=1&count_limit=10000&sort_by=0&order=1',
    );
    const row = await findByText('www.example.com');
    expect(row).toBeInTheDocument();

    // Delete case
    const axiosGetAfterDeleteResponse = {
        data: {
            cases: [],
            total: 15,
        },
        status: 200,
        statusText: 'OK',
        config: {},
        headers: {},
    };
    const axiosDeleteResponse = {
        data: {
            case: cases[0],
        },
        status: 200,
        statusText: 'OK',
        config: {},
        headers: {},
    };
    mockedAxios.get.mockResolvedValueOnce(axiosGetAfterDeleteResponse);
    mockedAxios.delete.mockResolvedValueOnce(axiosDeleteResponse);

    fireEvent.click(getByTestId(/row menu/));
    fireEvent.click(getByText(/Delete/));
    fireEvent.click(getByText(/Yes/));
    expect(mockedAxios.delete).toHaveBeenCalledTimes(1);
    expect(mockedAxios.delete).toHaveBeenCalledWith(
        '/api/cases/' + cases[0]._id,
    );

    // Check table data is reloaded
    expect(mockedAxios.get).toHaveBeenCalledTimes(1);
    const noRec = await findByText(/No records to display/);
    expect(noRec).toBeInTheDocument();
});
=======
                events: [
                    {
                        name: 'confirmed',
                        dateRange: {
                            start: new Date().toJSON(),
                        },
                    },
                ],
                notes: 'some notes',
            },
        ];
        const axiosGetResponse = {
            data: {
                cases: cases,
                total: 15,
            },
            status: 200,
            statusText: 'OK',
            config: {},
            headers: {},
        };
        mockedAxios.get.mockResolvedValueOnce(axiosGetResponse);

        // Load table
        const { findByText, queryByTestId } = render(
            <MemoryRouter>
                <LinelistTable
                    user={{
                        _id: 'testUser',
                        name: 'Alice Smith',
                        email: 'foo@bar.com',
                        roles: [],
                    }}
                    filterBreadcrumbs={[]}
                    page={0}
                    pageSize={50}
                    onChangePage={jest.fn()}
                    onChangePageSize={jest.fn()}
                    handleBreadcrumbDelete={jest.fn()}
                    setFiltersModalOpen={jest.fn()}
                    setActiveFilterInput={jest.fn()}
                />
            </MemoryRouter>,
        );
        expect(mockedAxios.get).toHaveBeenCalledTimes(1);
        expect(mockedAxios.get).toHaveBeenCalledWith(
            '/api/cases/?limit=50&page=1&count_limit=10000&sort_by=0&order=1',
        );
        const row = await findByText('www.example.com');
        expect(row).toBeInTheDocument();

        expect(queryByTestId(/row menu/)).not.toBeInTheDocument();
    });
>>>>>>> a06fdd5f

    it('initializes with correct page and page size values', async () => {
        const sampleCase = {
            _id: 'abc123',
            caseReference: {
                sourceId: 'CDC',
                sourceUrl: 'www.example.com',
            },
            importedCase: {
                outcome: 'Recovered',
            },
            location: {
                country: 'France',
                geoResolution: 'Country',
            },
            events: [
                {
                    name: 'confirmed',
                    dateRange: {
                        start: new Date().toJSON(),
                    },
                },
            ],
            notes: 'some notes',
<<<<<<< HEAD
        },
    ];
    const axiosGetResponse = {
        data: {
            cases: cases,
            total: 15,
        },
        status: 200,
        statusText: 'OK',
        config: {},
        headers: {},
    };
    mockedAxios.get.mockResolvedValueOnce(axiosGetResponse);

    // Load table
    const { getByText, findByText, getByTestId } = render(
        <MemoryRouter>
            <LinelistTable
                user={curator}
                filterBreadcrumbs={[]}
                page={0}
                pageSize={50}
                onChangePage={jest.fn()}
                onChangePageSize={jest.fn()}
                handleBreadcrumbDelete={jest.fn()}
                setFiltersModalOpen={jest.fn()}
                setActiveFilterInput={jest.fn()}
                sortBy={0}
                sortByOrder={1}
                setSortBy={jest.fn()}
                setSortByOrder={jest.fn()}
            />
        </MemoryRouter>,
    );
    expect(mockedAxios.get).toHaveBeenCalledTimes(1);
    expect(mockedAxios.get).toHaveBeenCalledWith(
        '/api/cases/?limit=50&page=1&count_limit=10000&sort_by=0&order=1',
    );
    const row = await findByText('www.example.com');
    expect(row).toBeInTheDocument();

    fireEvent.click(getByTestId(/row menu/));
    fireEvent.click(getByText(/Delete/));
    fireEvent.click(getByText(/Cancel/));
    expect(mockedAxios.delete).toHaveBeenCalledTimes(0);
    expect(row).toBeInTheDocument();
});
=======
        };
>>>>>>> a06fdd5f

        // generate 20 cases for pagination purposes
        const cases = range(20).map(() => sampleCase);

        const axiosResponse = {
            data: {
                cases: cases,
                total: cases.length,
            },
            status: 200,
            statusText: 'OK',
            config: {},
            headers: {},
        };
        mockedAxios.get.mockResolvedValueOnce(axiosResponse);

        const { findByText, findAllByText } = render(
            <MemoryRouter>
                <LinelistTable
                    user={curator}
                    filterBreadcrumbs={[]}
                    page={1}
                    pageSize={10}
                    onChangePage={jest.fn()}
                    onChangePageSize={jest.fn()}
                    handleBreadcrumbDelete={jest.fn()}
                    setFiltersModalOpen={jest.fn()}
                    setActiveFilterInput={jest.fn()}
                />
            </MemoryRouter>,
        );

        const rowsCounter = await findAllByText('11-20 of 20');
        const pageSizeCounter = await findByText('10 rows');
        // there are two DOM elements showing number of elements
        expect(rowsCounter).toHaveLength(2);
        expect(pageSizeCounter).toBeInTheDocument();
    });

    it('paginates through data', async () => {
        const sampleCase = {
            _id: 'abc123',
            caseReference: {
                sourceId: 'CDC',
                sourceUrl: 'www.example.com',
            },
            importedCase: {
                outcome: 'Recovered',
            },
            location: {
                country: 'France',
                geoResolution: 'Country',
            },
            events: [
                {
                    name: 'confirmed',
                    dateRange: {
                        start: new Date().toJSON(),
                    },
                },
            ],
            notes: 'some notes',
<<<<<<< HEAD
        },
    ];
    const axiosGetResponse = {
        data: {
            cases: cases,
            total: 15,
        },
        status: 200,
        statusText: 'OK',
        config: {},
        headers: {},
    };
    mockedAxios.get.mockResolvedValueOnce(axiosGetResponse);

    // Load table
    const { findByText, queryByTestId } = render(
        <MemoryRouter>
            <LinelistTable
                user={{
                    _id: 'testUser',
                    name: 'Alice Smith',
                    email: 'foo@bar.com',
                    roles: [],
                }}
                filterBreadcrumbs={[]}
                page={0}
                pageSize={50}
                onChangePage={jest.fn()}
                onChangePageSize={jest.fn()}
                handleBreadcrumbDelete={jest.fn()}
                setFiltersModalOpen={jest.fn()}
                setActiveFilterInput={jest.fn()}
                sortBy={0}
                sortByOrder={1}
                setSortBy={jest.fn()}
                setSortByOrder={jest.fn()}
            />
        </MemoryRouter>,
    );
    expect(mockedAxios.get).toHaveBeenCalledTimes(1);
    expect(mockedAxios.get).toHaveBeenCalledWith(
        '/api/cases/?limit=50&page=1&count_limit=10000&sort_by=0&order=1',
    );
    const row = await findByText('www.example.com');
    expect(row).toBeInTheDocument();

    expect(queryByTestId(/row menu/)).not.toBeInTheDocument();
});

it('initializes with correct page and page size values', async () => {
    const sampleCase = {
        _id: 'abc123',
        caseReference: {
            sourceId: 'CDC',
            sourceUrl: 'www.example.com',
        },
        importedCase: {
            outcome: 'Recovered',
        },
        location: {
            country: 'France',
            geoResolution: 'Country',
        },
        events: [
            {
                name: 'confirmed',
                dateRange: {
                    start: new Date().toJSON(),
                },
            },
        ],
        notes: 'some notes',
    };

    // generate 20 cases for pagination purposes
    const cases = range(20).map(() => sampleCase);

    const axiosResponse = {
        data: {
            cases: cases,
            total: cases.length,
        },
        status: 200,
        statusText: 'OK',
        config: {},
        headers: {},
    };
    mockedAxios.get.mockResolvedValueOnce(axiosResponse);

    const { findByText, findAllByText } = render(
        <MemoryRouter>
            <LinelistTable
                user={curator}
                filterBreadcrumbs={[]}
                page={1}
                pageSize={10}
                onChangePage={jest.fn()}
                onChangePageSize={jest.fn()}
                handleBreadcrumbDelete={jest.fn()}
                setFiltersModalOpen={jest.fn()}
                setActiveFilterInput={jest.fn()}
                sortBy={0}
                sortByOrder={1}
                setSortBy={jest.fn()}
                setSortByOrder={jest.fn()}
            />
        </MemoryRouter>,
    );

    const rowsCounter = await findAllByText('11-20 of 20');
    const pageSizeCounter = await findByText('10 rows');
    // there are two DOM elements showing number of elements
    expect(rowsCounter).toHaveLength(2);
    expect(pageSizeCounter).toBeInTheDocument();
});
=======
        };

        // generate 20 cases for pagination purposes
        const cases = range(20).map(() => sampleCase);
>>>>>>> a06fdd5f

        const axiosResponse = {
            data: {
                cases: cases,
                total: cases.length,
            },
<<<<<<< HEAD
        ],
        notes: 'some notes',
    };

    // generate 20 cases for pagination purposes
    const cases = range(20).map(() => sampleCase);

    const axiosResponse = {
        data: {
            cases: cases,
            total: cases.length,
        },
        status: 200,
        statusText: 'OK',
        config: {},
        headers: {},
    };
    mockedAxios.get.mockResolvedValueOnce(axiosResponse);

    const changePage = jest.fn();
    const changePageSize = jest.fn();

    const { getByText, getAllByText, findAllByText } = render(
        <MemoryRouter>
            <LinelistTable
                user={curator}
                filterBreadcrumbs={[]}
                page={0}
                pageSize={10}
                onChangePage={changePage}
                onChangePageSize={changePageSize}
                handleBreadcrumbDelete={jest.fn()}
                setFiltersModalOpen={jest.fn()}
                setActiveFilterInput={jest.fn()}
                sortBy={0}
                sortByOrder={1}
                setSortBy={jest.fn()}
                setSortByOrder={jest.fn()}
            />
        </MemoryRouter>,
    );

    expect(await findAllByText('1-10 of 20')).toHaveLength(2);

    fireEvent.click(getByText('chevron_right'));

    expect(changePage).toHaveBeenCalledTimes(1);
    expect(changePage).toHaveBeenCalledWith(1);

    wait(() => {
        expect(getAllByText('11-20 of 20')).toHaveLength(2);
        expect(getAllByText('France')).toHaveLength(10);
=======
            status: 200,
            statusText: 'OK',
            config: {},
            headers: {},
        };
        mockedAxios.get.mockResolvedValueOnce(axiosResponse);

        const changePage = jest.fn();
        const changePageSize = jest.fn();

        const { getByText, getAllByText, findAllByText } = render(
            <MemoryRouter>
                <LinelistTable
                    user={curator}
                    filterBreadcrumbs={[]}
                    page={0}
                    pageSize={10}
                    onChangePage={changePage}
                    onChangePageSize={changePageSize}
                    handleBreadcrumbDelete={jest.fn()}
                    setFiltersModalOpen={jest.fn()}
                    setActiveFilterInput={jest.fn()}
                />
            </MemoryRouter>,
        );

        expect(await findAllByText('1-10 of 20')).toHaveLength(2);

        fireEvent.click(getByText('chevron_right'));

        expect(changePage).toHaveBeenCalledTimes(1);
        expect(changePage).toHaveBeenCalledWith(1);

        wait(() => {
            expect(getAllByText('11-20 of 20')).toHaveLength(2);
            expect(getAllByText('France')).toHaveLength(10);
        });

        fireEvent.click(getByText('10 rows'));

        wait(() => {
            fireEvent.click(getByText('5'));
            expect(changePageSize).toHaveBeenCalledTimes(1);

            expect(getAllByText('5 rows')).toBeInTheDocument();
            expect(getAllByText('1-5 of 20')).toHaveLength(2);

            expect(getAllByText('France')).toHaveLength(5);
        });
>>>>>>> a06fdd5f
    });

    it('sorts data based on selected field', async () => {
        render(
            <MemoryRouter>
                <LinelistTable
                    user={curator}
                    filterBreadcrumbs={[]}
                    page={0}
                    pageSize={10}
                    onChangePage={jest.fn()}
                    onChangePageSize={jest.fn()}
                    handleBreadcrumbDelete={jest.fn()}
                    setFiltersModalOpen={jest.fn()}
                    setActiveFilterInput={jest.fn()}
                />
            </MemoryRouter>,
        );

        const sortBySelect = screen.getByLabelText(/Sort by/i);
        expect(sortBySelect).toBeInTheDocument();
        expect(sortBySelect).toHaveTextContent(/none/i);

        fireEvent.mouseDown(sortBySelect);
        const sortByOptions = await screen.findAllByTestId('sortby-option');
        expect(sortByOptions).toHaveLength(7);

        //Simualate selection
        const listbox = within(screen.getByRole('listbox'));
        fireEvent.click(listbox.getByText(/confirmed date/i));
        expect(screen.getByLabelText(/Sort by/i)).toHaveTextContent(
            /confirmed date/i,
        );

        //Check if order select input is shown after choosing field to sort by
        const sortingOrderSelect = await screen.findByLabelText(/Order/i);
        expect(sortingOrderSelect).toBeInTheDocument();
        expect(sortingOrderSelect).toHaveTextContent(/descending/i);

        fireEvent.mouseDown(sortingOrderSelect);
        const orderListbox = within(screen.getByRole('listbox'));
        fireEvent.click(orderListbox.getByText(/ascending/i));
        expect(screen.getByLabelText(/Order/i)).toHaveTextContent(/ascending/i);
    });

    it('displays filter breadcrumbs', () => {
        const breadcrumbs: ChipData[] = [
            { key: 'country', value: 'Peru' },
            { key: 'gender', value: 'Female' },
        ];

        render(
            <MemoryRouter>
                <LinelistTable
                    user={curator}
                    filterBreadcrumbs={breadcrumbs}
                    page={0}
                    pageSize={10}
                    onChangePage={jest.fn()}
                    onChangePageSize={jest.fn()}
                    handleBreadcrumbDelete={jest.fn()}
                    setFiltersModalOpen={jest.fn()}
                    setActiveFilterInput={jest.fn()}
                />
            </MemoryRouter>,
        );

        expect(screen.getByText(/filters/i)).toBeInTheDocument();
        expect(screen.getByText(/country - Peru/i)).toBeInTheDocument();
        expect(screen.getByText(/gender - Female/i)).toBeInTheDocument();
    });
<<<<<<< HEAD
=======

    it('opens FiltersModal when filters breadcrumb is clicked', async () => {
        const breadcrumbs: ChipData[] = [
            { key: 'country', value: 'Peru' },
            { key: 'gender', value: 'Female' },
        ];

        const setFiltersModalOpen = jest.fn();

        render(
            <MemoryRouter>
                <LinelistTable
                    user={curator}
                    filterBreadcrumbs={breadcrumbs}
                    page={0}
                    pageSize={10}
                    onChangePage={jest.fn()}
                    onChangePageSize={jest.fn()}
                    handleBreadcrumbDelete={jest.fn()}
                    setFiltersModalOpen={setFiltersModalOpen}
                    setActiveFilterInput={jest.fn()}
                />
            </MemoryRouter>,
        );

        const filtersBreadcrumb = screen.getByText(/filters/i);
        userEvent.click(filtersBreadcrumb);

        expect(setFiltersModalOpen).toBeCalledTimes(1);
    });
>>>>>>> a06fdd5f
});<|MERGE_RESOLUTION|>--- conflicted
+++ resolved
@@ -14,11 +14,7 @@
 import axios from 'axios';
 import range from 'lodash/range';
 import userEvent from '@testing-library/user-event';
-<<<<<<< HEAD
-import { SortBy, SortByOrder } from '../constants/types';
-=======
 import { ChipData } from './App';
->>>>>>> a06fdd5f
 
 jest.mock('axios');
 const mockedAxios = axios as jest.Mocked<typeof axios>;
@@ -128,6 +124,10 @@
                     handleBreadcrumbDelete={jest.fn()}
                     setFiltersModalOpen={jest.fn()}
                     setActiveFilterInput={jest.fn()}
+                    sortBy={0}
+                    sortByOrder={1}
+                    setSortBy={jest.fn()}
+                    setSortByOrder={jest.fn()}
                 />
             </MemoryRouter>,
         );
@@ -176,60 +176,6 @@
                 ],
                 notes: 'some notes',
             },
-<<<<<<< HEAD
-        },
-    ];
-    const axiosResponse = {
-        data: {
-            cases: cases,
-            total: 15,
-        },
-        status: 200,
-        statusText: 'OK',
-        config: {},
-        headers: {},
-    };
-    mockedAxios.get.mockResolvedValueOnce(axiosResponse);
-
-    const { findByText, findByTestId } = render(
-        <MemoryRouter>
-            <LinelistTable
-                user={curator}
-                filterBreadcrumbs={[]}
-                page={0}
-                pageSize={50}
-                onChangePage={jest.fn()}
-                onChangePageSize={jest.fn()}
-                handleBreadcrumbDelete={jest.fn()}
-                setFiltersModalOpen={jest.fn()}
-                setActiveFilterInput={jest.fn()}
-                sortBy={0}
-                sortByOrder={1}
-                setSortBy={jest.fn()}
-                setSortByOrder={jest.fn()}
-            />
-        </MemoryRouter>,
-    );
-
-    expect(mockedAxios.get).toHaveBeenCalledTimes(1);
-    expect(mockedAxios.get).toHaveBeenCalledWith(
-        '/api/cases/?limit=50&page=1&count_limit=10000&sort_by=0&order=1',
-    );
-    expect(await findByText('www.example.com')).toBeInTheDocument();
-    expect(await findByText('some admin 1')).toBeInTheDocument();
-    expect(await findByText('some admin 2')).toBeInTheDocument();
-    expect(await findByText('some admin 3')).toBeInTheDocument();
-    expect(await findByText('France')).toBeInTheDocument();
-    expect(await findByText('42.1234')).toBeInTheDocument();
-    expect(await findByText('12.3769')).toBeInTheDocument();
-    expect(await findByText('1-3')).toBeInTheDocument();
-    expect(await findByText('Female')).toBeInTheDocument();
-    expect(await findByText('Recovered')).toBeInTheDocument();
-    expect(await findByText('2020-11-28')).toBeInTheDocument();
-    expect(await findByText('2020-12-01 - 2020-12-06')).toBeInTheDocument();
-    expect(await findByTestId('verified-svg')).toBeInTheDocument();
-});
-=======
         ];
         const axiosResponse = {
             data: {
@@ -255,6 +201,10 @@
                     handleBreadcrumbDelete={jest.fn()}
                     setFiltersModalOpen={jest.fn()}
                     setActiveFilterInput={jest.fn()}
+                    sortBy={0}
+                    sortByOrder={1}
+                    setSortBy={jest.fn()}
+                    setSortByOrder={jest.fn()}
                 />
             </MemoryRouter>,
         );
@@ -273,7 +223,6 @@
         const error = await findByText('Error: Request failed');
         expect(error).toBeInTheDocument();
     });
->>>>>>> a06fdd5f
 
     it('can delete a row', async () => {
         const cases = [
@@ -326,6 +275,10 @@
                     handleBreadcrumbDelete={jest.fn()}
                     setFiltersModalOpen={jest.fn()}
                     setActiveFilterInput={jest.fn()}
+                    sortBy={0}
+                    sortByOrder={1}
+                    setSortBy={jest.fn()}
+                    setSortByOrder={jest.fn()}
                 />
             </MemoryRouter>,
         );
@@ -342,73 +295,6 @@
                 cases: [],
                 total: 15,
             },
-<<<<<<< HEAD
-            events: [
-                {
-                    name: 'confirmed',
-                    dateRange: {
-                        start: new Date().toJSON(),
-                    },
-                },
-            ],
-            notes: 'some notes',
-        },
-    ];
-    const axiosResponse = {
-        data: {
-            cases: cases,
-            total: 15,
-        },
-        status: 200,
-        statusText: 'OK',
-        config: {},
-        headers: {},
-    };
-    mockedAxios.get.mockResolvedValueOnce(axiosResponse);
-
-    const { getByText, findByText, getByTestId } = render(
-        <MemoryRouter>
-            <LinelistTable
-                user={curator}
-                filterBreadcrumbs={[]}
-                page={0}
-                pageSize={50}
-                onChangePage={jest.fn()}
-                onChangePageSize={jest.fn()}
-                handleBreadcrumbDelete={jest.fn()}
-                setFiltersModalOpen={jest.fn()}
-                setActiveFilterInput={jest.fn()}
-                sortBy={0}
-                sortByOrder={1}
-                setSortBy={jest.fn()}
-                setSortByOrder={jest.fn()}
-            />
-        </MemoryRouter>,
-    );
-
-    const row = await findByText('www.example.com');
-    expect(row).toBeInTheDocument();
-
-    // Throw error on delete request.
-    mockedAxios.delete.mockRejectedValueOnce(new Error('Request failed'));
-
-    fireEvent.click(getByTestId(/row menu/));
-    fireEvent.click(getByText(/Delete/));
-    fireEvent.click(getByText(/Yes/));
-    expect(mockedAxios.delete).toHaveBeenCalledTimes(1);
-
-    const error = await findByText('Error: Request failed');
-    expect(error).toBeInTheDocument();
-});
-
-it('can delete a row', async () => {
-    const cases = [
-        {
-            _id: 'abc123',
-            caseReference: {
-                sourceId: 'CDC',
-                sourceUrl: 'www.example.com',
-=======
             status: 200,
             statusText: 'OK',
             config: {},
@@ -417,7 +303,6 @@
         const axiosDeleteResponse = {
             data: {
                 case: cases[0],
->>>>>>> a06fdd5f
             },
             status: 200,
             statusText: 'OK',
@@ -431,6 +316,7 @@
         fireEvent.click(getByText(/Delete/));
         fireEvent.click(getByText(/Yes/));
         expect(mockedAxios.delete).toHaveBeenCalledTimes(1);
+
         expect(mockedAxios.delete).toHaveBeenCalledWith(
             '/api/cases/' + cases[0]._id,
         );
@@ -438,7 +324,6 @@
         // Check table data is reloaded
         expect(mockedAxios.get).toHaveBeenCalledTimes(1);
         const noRec = await findByText(/No records to display/);
-        expect(noRec).toBeInTheDocument();
     });
 
     it('can cancel delete action', async () => {
@@ -492,6 +377,10 @@
                     handleBreadcrumbDelete={jest.fn()}
                     setFiltersModalOpen={jest.fn()}
                     setActiveFilterInput={jest.fn()}
+                    sortBy={0}
+                    sortByOrder={1}
+                    setSortBy={jest.fn()}
+                    setSortByOrder={jest.fn()}
                 />
             </MemoryRouter>,
         );
@@ -529,87 +418,6 @@
                     },
                     name: 'France',
                 },
-<<<<<<< HEAD
-            ],
-            notes: 'some notes',
-        },
-    ];
-    const axiosGetResponse = {
-        data: {
-            cases: cases,
-            total: 15,
-        },
-        status: 200,
-        statusText: 'OK',
-        config: {},
-        headers: {},
-    };
-    mockedAxios.get.mockResolvedValueOnce(axiosGetResponse);
-
-    // Load table
-    const { getByText, findByText, getByTestId } = render(
-        <MemoryRouter>
-            <LinelistTable
-                user={curator}
-                filterBreadcrumbs={[]}
-                page={0}
-                pageSize={50}
-                onChangePage={jest.fn()}
-                onChangePageSize={jest.fn()}
-                handleBreadcrumbDelete={jest.fn()}
-                setFiltersModalOpen={jest.fn()}
-                setActiveFilterInput={jest.fn()}
-                sortBy={0}
-                sortByOrder={1}
-                setSortBy={jest.fn()}
-                setSortByOrder={jest.fn()}
-            />
-        </MemoryRouter>,
-    );
-    expect(mockedAxios.get).toHaveBeenCalledTimes(1);
-    expect(mockedAxios.get).toHaveBeenCalledWith(
-        '/api/cases/?limit=50&page=1&count_limit=10000&sort_by=0&order=1',
-    );
-    const row = await findByText('www.example.com');
-    expect(row).toBeInTheDocument();
-
-    // Delete case
-    const axiosGetAfterDeleteResponse = {
-        data: {
-            cases: [],
-            total: 15,
-        },
-        status: 200,
-        statusText: 'OK',
-        config: {},
-        headers: {},
-    };
-    const axiosDeleteResponse = {
-        data: {
-            case: cases[0],
-        },
-        status: 200,
-        statusText: 'OK',
-        config: {},
-        headers: {},
-    };
-    mockedAxios.get.mockResolvedValueOnce(axiosGetAfterDeleteResponse);
-    mockedAxios.delete.mockResolvedValueOnce(axiosDeleteResponse);
-
-    fireEvent.click(getByTestId(/row menu/));
-    fireEvent.click(getByText(/Delete/));
-    fireEvent.click(getByText(/Yes/));
-    expect(mockedAxios.delete).toHaveBeenCalledTimes(1);
-    expect(mockedAxios.delete).toHaveBeenCalledWith(
-        '/api/cases/' + cases[0]._id,
-    );
-
-    // Check table data is reloaded
-    expect(mockedAxios.get).toHaveBeenCalledTimes(1);
-    const noRec = await findByText(/No records to display/);
-    expect(noRec).toBeInTheDocument();
-});
-=======
                 events: [
                     {
                         name: 'confirmed',
@@ -651,6 +459,10 @@
                     handleBreadcrumbDelete={jest.fn()}
                     setFiltersModalOpen={jest.fn()}
                     setActiveFilterInput={jest.fn()}
+                    sortBy={0}
+                    sortByOrder={1}
+                    setSortBy={jest.fn()}
+                    setSortByOrder={jest.fn()}
                 />
             </MemoryRouter>,
         );
@@ -663,7 +475,6 @@
 
         expect(queryByTestId(/row menu/)).not.toBeInTheDocument();
     });
->>>>>>> a06fdd5f
 
     it('initializes with correct page and page size values', async () => {
         const sampleCase = {
@@ -688,57 +499,7 @@
                 },
             ],
             notes: 'some notes',
-<<<<<<< HEAD
-        },
-    ];
-    const axiosGetResponse = {
-        data: {
-            cases: cases,
-            total: 15,
-        },
-        status: 200,
-        statusText: 'OK',
-        config: {},
-        headers: {},
-    };
-    mockedAxios.get.mockResolvedValueOnce(axiosGetResponse);
-
-    // Load table
-    const { getByText, findByText, getByTestId } = render(
-        <MemoryRouter>
-            <LinelistTable
-                user={curator}
-                filterBreadcrumbs={[]}
-                page={0}
-                pageSize={50}
-                onChangePage={jest.fn()}
-                onChangePageSize={jest.fn()}
-                handleBreadcrumbDelete={jest.fn()}
-                setFiltersModalOpen={jest.fn()}
-                setActiveFilterInput={jest.fn()}
-                sortBy={0}
-                sortByOrder={1}
-                setSortBy={jest.fn()}
-                setSortByOrder={jest.fn()}
-            />
-        </MemoryRouter>,
-    );
-    expect(mockedAxios.get).toHaveBeenCalledTimes(1);
-    expect(mockedAxios.get).toHaveBeenCalledWith(
-        '/api/cases/?limit=50&page=1&count_limit=10000&sort_by=0&order=1',
-    );
-    const row = await findByText('www.example.com');
-    expect(row).toBeInTheDocument();
-
-    fireEvent.click(getByTestId(/row menu/));
-    fireEvent.click(getByText(/Delete/));
-    fireEvent.click(getByText(/Cancel/));
-    expect(mockedAxios.delete).toHaveBeenCalledTimes(0);
-    expect(row).toBeInTheDocument();
-});
-=======
-        };
->>>>>>> a06fdd5f
+        };
 
         // generate 20 cases for pagination purposes
         const cases = range(20).map(() => sampleCase);
@@ -767,6 +528,10 @@
                     handleBreadcrumbDelete={jest.fn()}
                     setFiltersModalOpen={jest.fn()}
                     setActiveFilterInput={jest.fn()}
+                    sortBy={0}
+                    sortByOrder={1}
+                    setSortBy={jest.fn()}
+                    setSortByOrder={jest.fn()}
                 />
             </MemoryRouter>,
         );
@@ -801,188 +566,16 @@
                 },
             ],
             notes: 'some notes',
-<<<<<<< HEAD
-        },
-    ];
-    const axiosGetResponse = {
-        data: {
-            cases: cases,
-            total: 15,
-        },
-        status: 200,
-        statusText: 'OK',
-        config: {},
-        headers: {},
-    };
-    mockedAxios.get.mockResolvedValueOnce(axiosGetResponse);
-
-    // Load table
-    const { findByText, queryByTestId } = render(
-        <MemoryRouter>
-            <LinelistTable
-                user={{
-                    _id: 'testUser',
-                    name: 'Alice Smith',
-                    email: 'foo@bar.com',
-                    roles: [],
-                }}
-                filterBreadcrumbs={[]}
-                page={0}
-                pageSize={50}
-                onChangePage={jest.fn()}
-                onChangePageSize={jest.fn()}
-                handleBreadcrumbDelete={jest.fn()}
-                setFiltersModalOpen={jest.fn()}
-                setActiveFilterInput={jest.fn()}
-                sortBy={0}
-                sortByOrder={1}
-                setSortBy={jest.fn()}
-                setSortByOrder={jest.fn()}
-            />
-        </MemoryRouter>,
-    );
-    expect(mockedAxios.get).toHaveBeenCalledTimes(1);
-    expect(mockedAxios.get).toHaveBeenCalledWith(
-        '/api/cases/?limit=50&page=1&count_limit=10000&sort_by=0&order=1',
-    );
-    const row = await findByText('www.example.com');
-    expect(row).toBeInTheDocument();
-
-    expect(queryByTestId(/row menu/)).not.toBeInTheDocument();
-});
-
-it('initializes with correct page and page size values', async () => {
-    const sampleCase = {
-        _id: 'abc123',
-        caseReference: {
-            sourceId: 'CDC',
-            sourceUrl: 'www.example.com',
-        },
-        importedCase: {
-            outcome: 'Recovered',
-        },
-        location: {
-            country: 'France',
-            geoResolution: 'Country',
-        },
-        events: [
-            {
-                name: 'confirmed',
-                dateRange: {
-                    start: new Date().toJSON(),
-                },
-            },
-        ],
-        notes: 'some notes',
-    };
-
-    // generate 20 cases for pagination purposes
-    const cases = range(20).map(() => sampleCase);
-
-    const axiosResponse = {
-        data: {
-            cases: cases,
-            total: cases.length,
-        },
-        status: 200,
-        statusText: 'OK',
-        config: {},
-        headers: {},
-    };
-    mockedAxios.get.mockResolvedValueOnce(axiosResponse);
-
-    const { findByText, findAllByText } = render(
-        <MemoryRouter>
-            <LinelistTable
-                user={curator}
-                filterBreadcrumbs={[]}
-                page={1}
-                pageSize={10}
-                onChangePage={jest.fn()}
-                onChangePageSize={jest.fn()}
-                handleBreadcrumbDelete={jest.fn()}
-                setFiltersModalOpen={jest.fn()}
-                setActiveFilterInput={jest.fn()}
-                sortBy={0}
-                sortByOrder={1}
-                setSortBy={jest.fn()}
-                setSortByOrder={jest.fn()}
-            />
-        </MemoryRouter>,
-    );
-
-    const rowsCounter = await findAllByText('11-20 of 20');
-    const pageSizeCounter = await findByText('10 rows');
-    // there are two DOM elements showing number of elements
-    expect(rowsCounter).toHaveLength(2);
-    expect(pageSizeCounter).toBeInTheDocument();
-});
-=======
         };
 
         // generate 20 cases for pagination purposes
         const cases = range(20).map(() => sampleCase);
->>>>>>> a06fdd5f
 
         const axiosResponse = {
             data: {
                 cases: cases,
                 total: cases.length,
             },
-<<<<<<< HEAD
-        ],
-        notes: 'some notes',
-    };
-
-    // generate 20 cases for pagination purposes
-    const cases = range(20).map(() => sampleCase);
-
-    const axiosResponse = {
-        data: {
-            cases: cases,
-            total: cases.length,
-        },
-        status: 200,
-        statusText: 'OK',
-        config: {},
-        headers: {},
-    };
-    mockedAxios.get.mockResolvedValueOnce(axiosResponse);
-
-    const changePage = jest.fn();
-    const changePageSize = jest.fn();
-
-    const { getByText, getAllByText, findAllByText } = render(
-        <MemoryRouter>
-            <LinelistTable
-                user={curator}
-                filterBreadcrumbs={[]}
-                page={0}
-                pageSize={10}
-                onChangePage={changePage}
-                onChangePageSize={changePageSize}
-                handleBreadcrumbDelete={jest.fn()}
-                setFiltersModalOpen={jest.fn()}
-                setActiveFilterInput={jest.fn()}
-                sortBy={0}
-                sortByOrder={1}
-                setSortBy={jest.fn()}
-                setSortByOrder={jest.fn()}
-            />
-        </MemoryRouter>,
-    );
-
-    expect(await findAllByText('1-10 of 20')).toHaveLength(2);
-
-    fireEvent.click(getByText('chevron_right'));
-
-    expect(changePage).toHaveBeenCalledTimes(1);
-    expect(changePage).toHaveBeenCalledWith(1);
-
-    wait(() => {
-        expect(getAllByText('11-20 of 20')).toHaveLength(2);
-        expect(getAllByText('France')).toHaveLength(10);
-=======
             status: 200,
             statusText: 'OK',
             config: {},
@@ -1005,6 +598,10 @@
                     handleBreadcrumbDelete={jest.fn()}
                     setFiltersModalOpen={jest.fn()}
                     setActiveFilterInput={jest.fn()}
+                    sortBy={0}
+                    sortByOrder={1}
+                    setSortBy={jest.fn()}
+                    setSortByOrder={jest.fn()}
                 />
             </MemoryRouter>,
         );
@@ -1032,50 +629,6 @@
 
             expect(getAllByText('France')).toHaveLength(5);
         });
->>>>>>> a06fdd5f
-    });
-
-    it('sorts data based on selected field', async () => {
-        render(
-            <MemoryRouter>
-                <LinelistTable
-                    user={curator}
-                    filterBreadcrumbs={[]}
-                    page={0}
-                    pageSize={10}
-                    onChangePage={jest.fn()}
-                    onChangePageSize={jest.fn()}
-                    handleBreadcrumbDelete={jest.fn()}
-                    setFiltersModalOpen={jest.fn()}
-                    setActiveFilterInput={jest.fn()}
-                />
-            </MemoryRouter>,
-        );
-
-        const sortBySelect = screen.getByLabelText(/Sort by/i);
-        expect(sortBySelect).toBeInTheDocument();
-        expect(sortBySelect).toHaveTextContent(/none/i);
-
-        fireEvent.mouseDown(sortBySelect);
-        const sortByOptions = await screen.findAllByTestId('sortby-option');
-        expect(sortByOptions).toHaveLength(7);
-
-        //Simualate selection
-        const listbox = within(screen.getByRole('listbox'));
-        fireEvent.click(listbox.getByText(/confirmed date/i));
-        expect(screen.getByLabelText(/Sort by/i)).toHaveTextContent(
-            /confirmed date/i,
-        );
-
-        //Check if order select input is shown after choosing field to sort by
-        const sortingOrderSelect = await screen.findByLabelText(/Order/i);
-        expect(sortingOrderSelect).toBeInTheDocument();
-        expect(sortingOrderSelect).toHaveTextContent(/descending/i);
-
-        fireEvent.mouseDown(sortingOrderSelect);
-        const orderListbox = within(screen.getByRole('listbox'));
-        fireEvent.click(orderListbox.getByText(/ascending/i));
-        expect(screen.getByLabelText(/Order/i)).toHaveTextContent(/ascending/i);
     });
 
     it('displays filter breadcrumbs', () => {
@@ -1096,6 +649,10 @@
                     handleBreadcrumbDelete={jest.fn()}
                     setFiltersModalOpen={jest.fn()}
                     setActiveFilterInput={jest.fn()}
+                    sortBy={0}
+                    sortByOrder={1}
+                    setSortBy={jest.fn()}
+                    setSortByOrder={jest.fn()}
                 />
             </MemoryRouter>,
         );
@@ -1104,8 +661,6 @@
         expect(screen.getByText(/country - Peru/i)).toBeInTheDocument();
         expect(screen.getByText(/gender - Female/i)).toBeInTheDocument();
     });
-<<<<<<< HEAD
-=======
 
     it('opens FiltersModal when filters breadcrumb is clicked', async () => {
         const breadcrumbs: ChipData[] = [
@@ -1127,6 +682,10 @@
                     handleBreadcrumbDelete={jest.fn()}
                     setFiltersModalOpen={setFiltersModalOpen}
                     setActiveFilterInput={jest.fn()}
+                    sortBy={0}
+                    sortByOrder={1}
+                    setSortBy={jest.fn()}
+                    setSortByOrder={jest.fn()}
                 />
             </MemoryRouter>,
         );
@@ -1136,5 +695,4 @@
 
         expect(setFiltersModalOpen).toBeCalledTimes(1);
     });
->>>>>>> a06fdd5f
 });