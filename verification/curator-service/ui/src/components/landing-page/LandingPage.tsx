<<<<<<< HEAD
import { useEffect, useState } from 'react';
import { Typography, Paper } from '@mui/material';
import { styled, Theme } from '@mui/material/styles';
import { makeStyles } from '@mui/styles';
import useMediaQuery from '@mui/material/useMediaQuery';
=======
import React, { useEffect, useRef, useState } from 'react';
import { Paper, Typography } from '@material-ui/core';
import { Theme, makeStyles } from '@material-ui/core/styles';
import { useLastLocation } from 'react-router-last-location';
import useMediaQuery from '@material-ui/core/useMediaQuery';
>>>>>>> 16376750
import { useAppDispatch, useAppSelector } from '../../hooks/redux';
import {
    selectIsLoading,
    selectError,
    selectForgotPasswordPopupOpen,
    selectSnackbar,
} from '../../redux/auth/selectors';
import { resetError, toggleSnackbar } from '../../redux/auth/slice';

import SignInForm from './SignInForm';
import SignUpForm from './SignUpForm';
import ChangePasswordForm from './ChangePasswordForm';
import Alert from '@mui/material/Alert';
import LinearProgress from '@mui/material/LinearProgress';

import PolicyLink from '../PolicyLink';
import PartnerLogos from './PartnerLogos';
import { SnackbarAlert } from '../SnackbarAlert';

import { useParams, Link } from 'react-router-dom';

import Helmet from 'react-helmet';
import {
    selectVersion,
    selectEnv,
    selectDiseaseName,
} from '../../redux/app/selectors';
import { MapLink } from '../../constants/types';
import { getReleaseNotesUrl } from '../util/helperFunctions';
import { getDiseaseName } from '../../redux/app/thunk';
import ReCAPTCHA from 'react-google-recaptcha';

interface UrlParams {
    token?: string;
    id?: string;
}

interface StylesProps {
    smallHeight: boolean;
}

const StyledPaper = styled(Paper, {
    shouldForwardProp: (prop) => prop !== 'smallHeight',
})<StylesProps>(({ smallHeight }) => ({
    position: 'absolute',
    top: smallHeight ? '64px' : '50%',
    left: '50%',
    transform: smallHeight ? 'translate(-50%, 0)' : 'translate(-50%, -50%)',

    height: 'auto',
    maxWidth: '100%',
    padding: '45px',
    width: '1000px',
}));

const useStyles = makeStyles((theme: Theme) => ({
    body: {
        display: 'flex',
        marginTop: '20px',
        [theme.breakpoints.down('sm')]: {
            marginBottom: '60px',
            flexDirection: 'column',
            rowGap: '30px',
        },
    },
    description: {
        color: theme.custom.palette.landingPage.descriptionTextColor,
        marginRight: '90px',
        width: '60%',
        [theme.breakpoints.down('sm')]: {
            width: '100%',
        },
    },
    linksContainer: {
        width: '40%',
        display: 'flex',
        flexDirection: 'column',
        alignItems: 'flex-end',

        [theme.breakpoints.down('sm')]: {
            width: '100%',
            alignItems: 'flex-start',
        },
    },
    link: {
        display: 'block',
        margin: '4px 0',
    },

    registerLengend: {
        color: theme.custom.palette.landingPage.descriptionTextColor,
    },
    emailField: {
        display: 'block',
        width: '240px',
    },
    divider: {
        marginTop: '15px',
    },
    signInButton: {
        margin: '15px 0',
        display: 'block',
    },
    authFormTitle: {
        margin: '15px 0',
    },
}));

interface StyleProps {
    classes: {
        linksContainer: string;
        link: string;
    };
}

const MoreInformationLinks = ({
    classes,
    version,
    env,
}: StyleProps & { version: string; env: string }) => {
    const dispatch = useAppDispatch();

    useEffect(() => {
        dispatch(getDiseaseName());
    }, [dispatch]);

    const releaseNotesUrl = getReleaseNotesUrl(version);
    const diseaseName = useAppSelector(selectDiseaseName);

    return (
        <div className={classes.linksContainer}>
            <div>
                <Typography>More information</Typography>
                <div className={classes.link}>
                    <a
                        href={releaseNotesUrl}
                        rel="noopener noreferrer"
                        target="_blank"
                    >
                        Version: {version}
                    </a>
                </div>
                <div className={classes.link}>
                    <a
                        href="https://global.health/"
                        rel="noopener noreferrer"
                        target="_blank"
                    >
                        Global.health website
                    </a>
                </div>
                <div className={classes.link}>
                    <a
                        href={MapLink[diseaseName][env]}
                        rel="noopener noreferrer"
                        target="_blank"
                    >
                        Global.health map
                    </a>
                </div>
                <div className={classes.link}>
                    <a
                        href="https://raw.githubusercontent.com/globaldothealth/list/main/data-serving/scripts/export-data/data_dictionary.txt"
                        rel="noopener noreferrer"
                        target="_blank"
                    >
                        Data dictionary
                    </a>
                </div>
                <div className={classes.link}>
                    <Link to="/data-acknowledgments">Data acknowledgments</Link>
                </div>
                <div className={classes.link}>
                    <a
                        href="https://global.health/terms-of-use/"
                        rel="noopener noreferrer"
                        target="_blank"
                    >
                        Terms of use
                    </a>
                </div>
                <div className={classes.link}>
                    <a
                        href="https://global.health/privacy/"
                        rel="noopener noreferrer"
                        target="_blank"
                    >
                        Privacy policy
                    </a>
                </div>
                <PolicyLink
                    type="cookie-policy"
                    classes={{
                        root: classes.link,
                    }}
                >
                    Cookie policy
                </PolicyLink>
            </div>
        </div>
    );
};

const RECAPTCHA_SITE_KEY = window.Cypress
    ? '6LeIxAcTAAAAAJcZVRqyHh71UMIEGNQ_MXjiZKhI'
    : ((process.env.RECAPTCHA_SITE_KEY ||
          process.env.REACT_APP_RECAPTCHA_SITE_KEY) as string);

const LandingPage = (): JSX.Element => {
    const dispatch = useAppDispatch();

    const smallHeight = useMediaQuery('(max-height:1050px)');
    const classes = useStyles();
    const [registrationScreenOn, setRegistrationScreenOn] = useState(true);
    const [changePasswordScreenOn, setChangePasswordScreenOn] = useState(false);
    const recaptchaRef = useRef<ReCAPTCHA>(null);

    const isLoading = useAppSelector(selectIsLoading);
    const error = useAppSelector(selectError);
    const forgotPasswordPopupOpen = useAppSelector(
        selectForgotPasswordPopupOpen,
    );
    const { isOpen, message } = useAppSelector(selectSnackbar);
    const version = useAppSelector(selectVersion);
    const env = useAppSelector(selectEnv);

    // Url parameters from reset password link
    const { token, id } = useParams<UrlParams>();

    useEffect(() => {
        if (!token || !id) {
            setChangePasswordScreenOn(false);
        } else {
            setChangePasswordScreenOn(true);
        }
        // eslint-disable-next-line
    }, [token, id]);

    // Reset errors when switching between sign in/up forms
    useEffect(() => {
        if (!error) return;

        dispatch(resetError());

        // eslint-disable-next-line
    }, [dispatch, registrationScreenOn]);

    return (
        <>
            <Helmet>
                <title>Global.health | Data</title>
            </Helmet>
            <StyledPaper smallHeight={smallHeight}>
                <Typography variant="h4">
                    Detailed line list data to power your research
                </Typography>
                <div className={classes.body}>
                    <Typography
                        classes={{ root: classes.description }}
                        variant="h5"
                    >
                        Welcome to G.h Data. The first of its kind, easy to use
                        global data repository with open access to real-time
                        epidemiological anonymized line list data.
                    </Typography>
                    <MoreInformationLinks
                        classes={classes}
                        version={version}
                        env={env}
                    />
                </div>

                {registrationScreenOn && !changePasswordScreenOn ? (
                    <SignUpForm
                        disabled={isLoading}
                        setRegistrationScreenOn={setRegistrationScreenOn}
                        recaptchaRef={recaptchaRef}
                    />
                ) : (
                    !changePasswordScreenOn && (
                        <SignInForm
                            disabled={isLoading}
                            setRegistrationScreenOn={setRegistrationScreenOn}
                            recaptchaRef={recaptchaRef}
                        />
                    )
                )}

                {changePasswordScreenOn && (
                    <ChangePasswordForm
                        token={token}
                        id={id}
                        disabled={isLoading}
                    />
                )}

                {isLoading && !forgotPasswordPopupOpen && (
                    <LinearProgress color="primary" />
                )}

                {error && !forgotPasswordPopupOpen && (
                    <Alert
                        severity="error"
                        onClose={() => dispatch(resetError())}
                    >
                        {error}
                    </Alert>
                )}

                <SnackbarAlert
                    isOpen={isOpen}
                    type="success"
                    message={message}
                    durationMs={5000}
                    onClose={() =>
                        dispatch(toggleSnackbar({ isOpen: false, message: '' }))
                    }
                />

                <PartnerLogos />
<<<<<<< HEAD
            </StyledPaper>
=======
            </Paper>
            <ReCAPTCHA
                sitekey={RECAPTCHA_SITE_KEY}
                size="invisible"
                ref={recaptchaRef}
            />
>>>>>>> 16376750
        </>
    );
};

export default LandingPage;<|MERGE_RESOLUTION|>--- conflicted
+++ resolved
@@ -1,16 +1,8 @@
-<<<<<<< HEAD
-import { useEffect, useState } from 'react';
+import { useRef, useEffect, useState } from 'react';
 import { Typography, Paper } from '@mui/material';
 import { styled, Theme } from '@mui/material/styles';
 import { makeStyles } from '@mui/styles';
 import useMediaQuery from '@mui/material/useMediaQuery';
-=======
-import React, { useEffect, useRef, useState } from 'react';
-import { Paper, Typography } from '@material-ui/core';
-import { Theme, makeStyles } from '@material-ui/core/styles';
-import { useLastLocation } from 'react-router-last-location';
-import useMediaQuery from '@material-ui/core/useMediaQuery';
->>>>>>> 16376750
 import { useAppDispatch, useAppSelector } from '../../hooks/redux';
 import {
     selectIsLoading,
@@ -331,16 +323,12 @@
                 />
 
                 <PartnerLogos />
-<<<<<<< HEAD
             </StyledPaper>
-=======
-            </Paper>
             <ReCAPTCHA
                 sitekey={RECAPTCHA_SITE_KEY}
                 size="invisible"
                 ref={recaptchaRef}
             />
->>>>>>> 16376750
         </>
     );
 };
