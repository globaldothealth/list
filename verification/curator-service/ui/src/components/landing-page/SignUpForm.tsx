--- conflicted
+++ resolved
@@ -20,11 +20,9 @@
 import Typography from '@material-ui/core/Typography';
 import GoogleButton from 'react-google-button';
 import { sendCustomGtmEvent } from '../util/helperFunctions';
-<<<<<<< HEAD
 import ReCAPTCHA from 'react-google-recaptcha';
-=======
 import PasswordStrengthBar from 'react-password-strength-bar';
->>>>>>> f72c52b2
+
 
 const useStyles = makeStyles((theme: Theme) => ({
     checkboxRoot: {
