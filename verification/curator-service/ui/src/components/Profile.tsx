--- conflicted
+++ resolved
@@ -1,12 +1,7 @@
 import React, { useState, useEffect } from 'react';
-<<<<<<< HEAD
 
 import { useAppSelector, useAppDispatch } from '../hooks/redux';
 import { changePassword } from '../redux/auth/thunk';
-=======
-import { useAppSelector } from '../hooks/redux';
->>>>>>> 61e5df0d
-
 import {
     selectUser,
     selectError,
