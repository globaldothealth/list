import MaterialTable from 'material-table';
import Paper from '@material-ui/core/Paper';
import React from 'react';
import TextField from '@material-ui/core/TextField';
import axios from 'axios';
import { isUndefined } from 'util';

interface ListResponse {
    sources: Source[];
    nextPage: number;
    total: number;
}

interface Origin {
    url: string;
    license: string;
}

interface Field {
    name: string;
    regex: string;
}

interface RegexParsing {
    fields: [Field];
}

interface Parser {
    awsLambdaArn: string;
}

interface Schedule {
    awsRuleArn: string;
}

interface Automation {
    parser: Parser;
    schedule: Schedule;
    regexParsing: RegexParsing;
}

interface Source {
    _id: string;
    name: string;
    format: string;
    origin: Origin;
    automation: Automation;
}

interface SourceTableState {
    url: string;
}

// Material table doesn't handle structured fields well, we flatten all fields in this row.
interface TableRow {
    _id: string;
    name: string;
    // origin
    url: string;
}

export default class SourceTable extends React.Component<{}, SourceTableState> {
    constructor(props: any) {
        super(props);
        this.state = {
            url: '/api/sources/',
        };
    }

    addSource(rowData: TableRow) {
        return new Promise((resolve, reject) => {
            if (
                !(
                    this.validateRequired(rowData.name) &&
                    this.validateRequired(rowData.url)
                )
            ) {
                return reject();
            }
            const newSource = this.createSourceFromRowData(rowData);
            const response = axios.post(this.state.url, newSource);
            response.then(resolve).catch((e) => {
                reject(e);
            });
        });
    }

    deleteSource(rowData: TableRow) {
        return new Promise((resolve, reject) => {
            const deleteUrl = this.state.url + rowData._id;
            const response = axios.delete(deleteUrl);
            response.then(resolve).catch((e) => {
                reject(e);
            });
        });
    }

    editSource(newRowData: TableRow, oldRowData: TableRow | undefined) {
        return new Promise((resolve, reject) => {
            if (isUndefined(oldRowData)) {
                return reject();
            }
            if (!(this.validateRequired(newRowData.name) &&
                this.validateRequired(newRowData.url))) {
                return reject();
            }
            const newSource = this.createSourceFromRowData(newRowData);
            const response = axios.put(this.state.url + oldRowData._id, newSource);
            response
                .then(resolve)
                .catch((e) => {
                    reject(e);
                });
        });
    }

    createSourceFromRowData(rowData: TableRow) {
        return {
            _id: rowData._id,
            name: rowData.name,
            origin: {
                url: rowData.url,
            },
        };
    }

    validateRequired(field: string) {
        return field?.trim() !== '';
    }

    render() {
        return (
            <Paper>
                <MaterialTable
                    columns={[
                        { title: 'ID', field: '_id', editable: 'never' },
                        {
                            title: 'Name',
                            field: 'name',
                            editComponent: (props) => (
                                <TextField
                                    type="text"
                                    size="small"
                                    fullWidth
                                    placeholder="URL"
                                    error={!this.validateRequired(props.value)}
                                    helperText={
                                        this.validateRequired(props.value)
                                            ? ''
                                            : 'Required field'
                                    }
                                    onChange={(event) =>
                                        props.onChange(event.target.value)
                                    }
                                    defaultValue={props.value}
                                />
                            ),
                        },
                        {
                            title: 'URL',
                            field: 'url',
                            editComponent: (props) => (
                                <TextField
                                    type="text"
                                    size="small"
                                    fullWidth
                                    placeholder="URL"
                                    error={!this.validateRequired(props.value)}
                                    helperText={
                                        this.validateRequired(props.value)
                                            ? ''
                                            : 'Required field'
                                    }
                                    onChange={(event) =>
                                        props.onChange(event.target.value)
                                    }
                                    defaultValue={props.value}
                                />
                            ),
                        },
                    ]}
                    data={(query) =>
                        new Promise((resolve, reject) => {
                            let listUrl = this.state.url;
                            listUrl += '?limit=' + query.pageSize;
                            listUrl += '&page=' + (query.page + 1);
                            const response = axios.get<ListResponse>(listUrl);
                            response
                                .then((result) => {
                                    const flattenedSources: TableRow[] = [];
                                    const sources = result.data.sources;
                                    for (const s of sources) {
                                        flattenedSources.push({
                                            _id: s._id,
                                            name: s.name,
                                            url: s.origin.url,
                                        });
                                    }
                                    resolve({
                                        data: flattenedSources,
                                        page: query.page,
                                        totalCount: result.data.total,
                                    });
                                })
                                .catch((e) => {
                                    reject(e);
                                });
                        })
                    }
                    title="Ingestion sources"
                    options={{
                        // TODO: Create text indexes and support search queries.
                        // https://docs.mongodb.com/manual/text-search/
                        search: false,
                        filtering: false,
                        pageSize: 10,
                        pageSizeOptions: [5, 10, 20, 50, 100],
                    }}
                    editable={{
<<<<<<< HEAD
                        onRowAdd: (rowData: TableRow) =>
                            this.addSource(rowData),
                        onRowDelete: (rowData: TableRow) =>
                            this.deleteSource(rowData),
=======
                        onRowAdd: (rowData: TableRow) => this.addSource(rowData),
                        onRowUpdate: (newRowData: TableRow, oldRowData: TableRow | undefined) =>
                            this.editSource(newRowData, oldRowData),
                        onRowDelete: (rowData: TableRow) => this.deleteSource(rowData),
>>>>>>> 3a546ba3
                    }}
                />
            </Paper>
        );
    }
}<|MERGE_RESOLUTION|>--- conflicted
+++ resolved
@@ -100,17 +100,22 @@
             if (isUndefined(oldRowData)) {
                 return reject();
             }
-            if (!(this.validateRequired(newRowData.name) &&
-                this.validateRequired(newRowData.url))) {
+            if (
+                !(
+                    this.validateRequired(newRowData.name) &&
+                    this.validateRequired(newRowData.url)
+                )
+            ) {
                 return reject();
             }
             const newSource = this.createSourceFromRowData(newRowData);
-            const response = axios.put(this.state.url + oldRowData._id, newSource);
-            response
-                .then(resolve)
-                .catch((e) => {
-                    reject(e);
-                });
+            const response = axios.put(
+                this.state.url + oldRowData._id,
+                newSource,
+            );
+            response.then(resolve).catch((e) => {
+                reject(e);
+            });
         });
     }
 
@@ -217,17 +222,14 @@
                         pageSizeOptions: [5, 10, 20, 50, 100],
                     }}
                     editable={{
-<<<<<<< HEAD
                         onRowAdd: (rowData: TableRow) =>
                             this.addSource(rowData),
+                        onRowUpdate: (
+                            newRowData: TableRow,
+                            oldRowData: TableRow | undefined,
+                        ) => this.editSource(newRowData, oldRowData),
                         onRowDelete: (rowData: TableRow) =>
                             this.deleteSource(rowData),
-=======
-                        onRowAdd: (rowData: TableRow) => this.addSource(rowData),
-                        onRowUpdate: (newRowData: TableRow, oldRowData: TableRow | undefined) =>
-                            this.editSource(newRowData, oldRowData),
-                        onRowDelete: (rowData: TableRow) => this.deleteSource(rowData),
->>>>>>> 3a546ba3
                     }}
                 />
             </Paper>
