--- conflicted
+++ resolved
@@ -208,12 +208,9 @@
 
     const handleClearFiltersClick = () => {
         setFormValues({});
-<<<<<<< HEAD
+        formik.resetForm();
         // commented in case we want in future the button to reset the filters already applied
-        formik.resetForm();
         // history.push({ pathname: '/cases', search: '' });
-=======
->>>>>>> a756aab9
     };
 
     function handleSetModalAlert() {
