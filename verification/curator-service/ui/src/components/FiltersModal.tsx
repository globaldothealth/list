import React, { useState, useEffect } from 'react';
import { useLocation, useHistory } from 'react-router-dom';
import { useFormik } from 'formik';
import { createStyles, makeStyles, Theme } from '@material-ui/core/styles';
import { filtersToURL, URLToFilters } from './util/searchQuery';

import {
    Dialog,
    DialogContent,
    DialogTitle,
    TextField,
    Button,
    Select,
    MenuItem,
    FormControl,
    InputLabel,
    OutlinedInput,
    // InputAdornment,
    // IconButton,
} from '@material-ui/core';
import { Alert } from '@material-ui/lab';
// import { HelpOutline } from '@material-ui/icons';
// import { AppTooltip } from './common-form-fields/AppTooltip';

const useStyles = makeStyles((theme: Theme) =>
    createStyles({
        root: {
            '& .MuiTextField-root': {
                margin: theme.spacing(1),
                width: '25ch',
            },
        },
        textField: {
            width: '25ch',
            margin: theme.spacing(1),
        },
        formControl: {
            margin: theme.spacing(1),
            minWidth: '25ch',
        },
        searchBtnContainer: {
            width: '100%',
            display: 'flex',
            justifyContent: 'flex-end',
            marginTop: '2rem',
        },
        searchBtn: {
            marginLeft: '0.5rem',
        },
        divider: {
            margin: '2rem auto',
            height: '1px',
            width: '90%',
            backgroundColor: '#ccc',
        },
        helpIcon: {
            color: '#ccc',
        },
        alertBox: {
            margin: '0 32px',
        },
    }),
);

interface FiltersModalProps {
    isOpen: boolean;
    activeFilterInput: string;
    handleClose: () => void;
    setActiveFilterInput: (value: string) => void;
    showModalAlert: boolean;
    closeAlert: any;
}

export interface FilterFormValues {
    country?: string;
    gender?: '' | 'Male' | 'Female';
    verificationstatus?: string;
    admin1?: string;
    admin2?: string;
    admin3?: string;
    nationality?: string;
    occupation?: string;
    outcome?: string;
    variant?: string;
    dateconfirmedafter?: string;
    dateconfirmedbefore?: string;
    curatoremail?: string;
    caseid?: string;
    sourceurl?: string;
    uploadid?: string;
}

interface FilterFormErrors {
    dateconfirmedbefore?: string | null;
    dateconfirmedafter?: string | null;
}

export default function FiltersModal({
    isOpen,
    activeFilterInput,
    handleClose,
    setActiveFilterInput,
    showModalAlert,
    closeAlert,
}: FiltersModalProps) {
    const classes = useStyles();
    const location = useLocation();
    const history = useHistory();

    const [formValues, setFormValues] = useState<FilterFormValues>(
        URLToFilters(location.search),
    );

    useEffect(() => {
        const newFilters = URLToFilters(location.search);
        if (!newFilters) return;

        setFormValues(newFilters);
    }, [location.search]);

    const validateForm = (values: FilterFormValues) => {
        const errors: FilterFormErrors = {};

        if (
            values.dateconfirmedbefore &&
            new Date(values.dateconfirmedbefore) > new Date()
        ) {
            errors.dateconfirmedbefore =
                "Date confirmed before can't be a future date";
        }

        if (
            values.dateconfirmedafter &&
            new Date(values.dateconfirmedafter) > new Date()
        ) {
            errors.dateconfirmedafter =
                "Date confirmed after can't be a future date";
        }

        return errors;
    };

    const formik = useFormik({
        enableReinitialize: true,
        initialValues: formValues,
<<<<<<< HEAD
        validate: validateForm,
        validateOnChange: true,
        onSubmit: (values) => {
=======
        onSubmit: (values: any) => {
            Object.keys(values).map(k => values[k] = typeof values[k] == 'string' ? values[k].trim() : values[k]);
>>>>>>> 81eff70d
            handleSetModalAlert();
            handleClose();
            const searchQuery = filtersToURL(values);
            history.push({ pathname: '/cases', search: searchQuery });
        },
    });

    // Reset focus on change
    useEffect(() => {
        if (activeFilterInput === '') return;

        setActiveFilterInput('');

        // eslint-disable-next-line
    }, [formik.values]);

    const handleClearFiltersClick = () => {
        setFormValues({});
        // commented in case we want in future the button to reset the filters already applied 
        // formik.resetForm();
        // history.push({ pathname: '/cases', search: '' });
    };

    function handleSetModalAlert() {
        closeAlert(false);
    }

    const closeAndResetAlert = () => {
        handleClose();
        closeAlert(false);
    };

    // COMMENTED OUT UNTIL CONTENT FOR TOOLTIPS IS PROVIDED
    // const tooltipHelpIcon = (tooltipContent: JSX.Element) => {
    //     return (
    //         <InputAdornment position="end">
    //             <AppTooltip maxwidth="auto" arrow title={tooltipContent}>
    //                 <IconButton edge="end">
    //                     <HelpOutline className={classes.helpIcon} />
    //                 </IconButton>
    //             </AppTooltip>
    //         </InputAdornment>
    //     );
    // };

    // const admin1Tooltip = (
    //     <>
    //         <strong>Location admin 1</strong>
    //         <p>
    //             Aliqua esse officia nostrud veniam id ut nostrud in
    //             reprehenderit ea reprehenderit excepteur cillum.
    //         </p>
    //     </>
    // );

    // const admin2Tooltip = (
    //     <>
    //         <strong>Location admin 2</strong>
    //         <p>
    //             Aliqua esse officia nostrud veniam id ut nostrud in
    //             reprehenderit ea reprehenderit excepteur cillum.
    //         </p>
    //     </>
    // );

    // const admin3Tooltip = (
    //     <>
    //         <strong>Location admin 3</strong>
    //         <p>
    //             Aliqua esse officia nostrud veniam id ut nostrud in
    //             reprehenderit ea reprehenderit excepteur cillum.
    //         </p>
    //     </>
    // );

    return (
        <Dialog open={isOpen} maxWidth={'xl'} onClose={closeAndResetAlert}>
            <DialogTitle>Apply filters</DialogTitle>
            {showModalAlert && (
                <Alert
                    severity="info"
                    onClose={() => {
                        handleSetModalAlert();
                    }}
                    className={classes.alertBox}
                >
                    Please do not use filters in the Search Bar, use them here
                    instead.
                </Alert>
            )}
            <DialogContent>
                <form className={classes.root} onSubmit={formik.handleSubmit}>
                    {/* GENERAL */}
                    <div>
                        <TextField
                            autoFocus={activeFilterInput === 'country'}
                            id="country"
                            name="country"
                            label="Country"
                            type="text"
                            variant="outlined"
                            value={formik.values.country || ''}
                            onChange={formik.handleChange}
                            error={
                                formik.touched.country &&
                                Boolean(formik.errors.country)
                            }
                            helperText={
                                formik.touched.country && formik.errors.country
                            }
                        />
                        <FormControl
                            variant="outlined"
                            className={classes.formControl}
                        >
                            <InputLabel id="gender-label">Gender</InputLabel>
                            <Select
                                autoFocus={activeFilterInput === 'gender'}
                                labelId="gender-label"
                                id="gender"
                                name="gender"
                                label="Gender"
                                value={formik.values.gender || ''}
                                onChange={formik.handleChange}
                            >
                                <MenuItem value="" disabled>
                                    None
                                </MenuItem>
                                <MenuItem value="male">Male</MenuItem>
                                <MenuItem value="female">Female</MenuItem>
                            </Select>
                        </FormControl>
                        <FormControl
                            variant="outlined"
                            className={classes.formControl}
                        >
                            <InputLabel id="verification-label">
                                Verification status
                            </InputLabel>
                            <Select
                                autoFocus={
                                    activeFilterInput === 'verificationstatus'
                                }
                                labelId="varification-label"
                                id="verificationStatus"
                                name="verificationstatus"
                                label="Verification Status"
                                value={formik.values.verificationstatus || ''}
                                onChange={formik.handleChange}
                            >
                                <MenuItem value="" disabled>
                                    None
                                </MenuItem>
                                <MenuItem value="unverified">
                                    Unverified
                                </MenuItem>
                                <MenuItem value="verified">Verified</MenuItem>
                                <MenuItem value="excluded">Excluded</MenuItem>
                            </Select>
                        </FormControl>
                    </div>

                    {/* LOCATION ADMIN */}
                    <div>
                        <FormControl
                            variant="outlined"
                            className={classes.textField}
                        >
                            <InputLabel htmlFor="admin1">
                                Location admin 1
                            </InputLabel>
                            <OutlinedInput
                                autoFocus={activeFilterInput === 'admin1'}
                                id="admin1"
                                type="text"
                                label="Location admin 1"
                                name="admin1"
                                value={formik.values.admin1}
                                onChange={formik.handleChange}
                                // endAdornment={tooltipHelpIcon(admin1Tooltip)}
                            />
                        </FormControl>
                        <FormControl
                            variant="outlined"
                            className={classes.textField}
                        >
                            <InputLabel htmlFor="admin2">
                                Location admin 2
                            </InputLabel>
                            <OutlinedInput
                                autoFocus={activeFilterInput === 'admin2'}
                                id="admin2"
                                type="text"
                                label="Location admin 2"
                                name="admin2"
                                value={formik.values.admin2}
                                onChange={formik.handleChange}
                                // endAdornment={tooltipHelpIcon(admin2Tooltip)}
                            />
                        </FormControl>
                        <FormControl
                            variant="outlined"
                            className={classes.textField}
                        >
                            <InputLabel htmlFor="admin3">
                                Location admin 3
                            </InputLabel>
                            <OutlinedInput
                                autoFocus={activeFilterInput === 'admin3'}
                                id="admin3"
                                type="text"
                                label="Location admin 3"
                                name="admin3"
                                value={formik.values.admin3}
                                onChange={formik.handleChange}
                                // endAdornment={tooltipHelpIcon(admin3Tooltip)}
                            />
                        </FormControl>
                    </div>

                    <div className={classes.divider} />

                    <div>
                        <TextField
                            autoFocus={activeFilterInput === 'nationality'}
                            id="nationality"
                            label="Nationality"
                            name="nationality"
                            type="text"
                            variant="outlined"
                            value={formik.values.nationality || ''}
                            onChange={formik.handleChange}
                            error={
                                formik.touched.nationality &&
                                Boolean(formik.errors.nationality)
                            }
                            helperText={
                                formik.touched.nationality &&
                                formik.errors.nationality
                            }
                        />
                        <TextField
                            autoFocus={activeFilterInput === 'occupation'}
                            id="occupation"
                            label="Occupation"
                            name="occupation"
                            type="text"
                            variant="outlined"
                            value={formik.values.occupation || ''}
                            onChange={formik.handleChange}
                            error={
                                formik.touched.occupation &&
                                Boolean(formik.errors.occupation)
                            }
                            helperText={
                                formik.touched.occupation &&
                                formik.errors.occupation
                            }
                        />
                        <TextField
                            autoFocus={activeFilterInput === 'outcome'}
                            id="outcome"
                            label="Outcome"
                            name="outcome"
                            type="text"
                            variant="outlined"
                            value={formik.values.outcome || ''}
                            onChange={formik.handleChange}
                            error={
                                formik.touched.outcome &&
                                Boolean(formik.errors.outcome)
                            }
                            helperText={
                                formik.touched.outcome && formik.errors.outcome
                            }
                        />
                    </div>

                    <div>
                        <TextField
                            autoFocus={activeFilterInput === 'variant'}
                            id="variant"
                            label="Variant of concern"
                            name="variant"
                            type="text"
                            variant="outlined"
                            value={formik.values.variant || ''}
                            onChange={formik.handleChange}
                            error={
                                formik.touched.variant &&
                                Boolean(formik.errors.variant)
                            }
                            helperText={
                                formik.touched.variant && formik.errors.variant
                            }
                        />
                        <TextField
                            autoFocus={
                                activeFilterInput === 'dateconfirmedbefore'
                            }
                            id="dateconfirmedbefore"
                            label="Date confirmed before"
                            name="dateconfirmedbefore"
                            type="date"
                            variant="outlined"
                            InputLabelProps={{ shrink: true }}
                            value={formik.values.dateconfirmedbefore || ''}
                            onChange={formik.handleChange}
                            error={
                                formik.touched.dateconfirmedbefore &&
                                Boolean(formik.errors.dateconfirmedbefore)
                            }
                            helperText={
                                formik.touched.dateconfirmedbefore &&
                                formik.errors.dateconfirmedbefore
                            }
                        />
                        <TextField
                            autoFocus={
                                activeFilterInput === 'dateconfirmedafter'
                            }
                            id="dateconfirmedafter"
                            label="Date confirmed after"
                            name="dateconfirmedafter"
                            type="date"
                            variant="outlined"
                            InputLabelProps={{ shrink: true }}
                            value={formik.values.dateconfirmedafter || ''}
                            onChange={formik.handleChange}
                            error={
                                formik.touched.dateconfirmedafter &&
                                Boolean(formik.errors.dateconfirmedafter)
                            }
                            helperText={
                                formik.touched.dateconfirmedafter &&
                                formik.errors.dateconfirmedafter
                            }
                        />
                    </div>

                    <div className={classes.divider} />

                    <div>
                        <TextField
                            autoFocus={activeFilterInput === 'curatoremail'}
                            id="curatoremail"
                            label="Curator email"
                            name="curatoremail"
                            type="text"
                            variant="outlined"
                            value={formik.values.curatoremail || ''}
                            onChange={formik.handleChange}
                            error={
                                formik.touched.curatoremail &&
                                Boolean(formik.errors.curatoremail)
                            }
                            helperText={
                                formik.touched.curatoremail &&
                                formik.errors.curatoremail
                            }
                        />
                        <TextField
                            autoFocus={activeFilterInput === 'caseid'}
                            id="caseid"
                            label="Case ID"
                            name="caseid"
                            type="text"
                            variant="outlined"
                            value={formik.values.caseid || ''}
                            onChange={formik.handleChange}
                            error={
                                formik.touched.caseid &&
                                Boolean(formik.errors.caseid)
                            }
                            helperText={
                                formik.touched.caseid && formik.errors.caseid
                            }
                        />
                        <TextField
                            autoFocus={activeFilterInput === 'sourceurl'}
                            id="sourceurl"
                            label="Source URL"
                            name="sourceurl"
                            type="text"
                            variant="outlined"
                            value={formik.values.sourceurl || ''}
                            onChange={formik.handleChange}
                            error={
                                formik.touched.sourceurl &&
                                Boolean(formik.errors.sourceurl)
                            }
                            helperText={
                                formik.touched.sourceurl &&
                                formik.errors.sourceurl
                            }
                        />
                    </div>

                    <div>
                        <TextField
                            autoFocus={activeFilterInput === 'uploadid'}
                            id="uploadid"
                            label="Upload ID"
                            name="uploadid"
                            type="text"
                            variant="outlined"
                            value={formik.values.uploadid || ''}
                            onChange={formik.handleChange}
                            error={
                                formik.touched.uploadid &&
                                Boolean(formik.errors.uploadid)
                            }
                            helperText={
                                formik.touched.uploadid &&
                                formik.errors.uploadid
                            }
                        />
                    </div>

                    <div className={classes.searchBtnContainer}>
                        <Button
                            color="primary"
                            variant="outlined"
                            type="button"
                            onClick={handleClearFiltersClick}
                        >
                            Clear filters
                        </Button>

                        <Button
                            color="primary"
                            variant="contained"
                            type="submit"
                            data-test-id="search-by-filter-button"
                            name="filterButton"
                            className={classes.searchBtn}
                        >
                            Filter
                        </Button>
                    </div>
                </form>
            </DialogContent>
        </Dialog>
    );
}<|MERGE_RESOLUTION|>--- conflicted
+++ resolved
@@ -143,14 +143,16 @@
     const formik = useFormik({
         enableReinitialize: true,
         initialValues: formValues,
-<<<<<<< HEAD
         validate: validateForm,
         validateOnChange: true,
-        onSubmit: (values) => {
-=======
         onSubmit: (values: any) => {
-            Object.keys(values).map(k => values[k] = typeof values[k] == 'string' ? values[k].trim() : values[k]);
->>>>>>> 81eff70d
+            Object.keys(values).map(
+                (k) =>
+                    (values[k] =
+                        typeof values[k] == 'string'
+                            ? values[k].trim()
+                            : values[k]),
+            );
             handleSetModalAlert();
             handleClose();
             const searchQuery = filtersToURL(values);
@@ -169,7 +171,7 @@
 
     const handleClearFiltersClick = () => {
         setFormValues({});
-        // commented in case we want in future the button to reset the filters already applied 
+        // commented in case we want in future the button to reset the filters already applied
         // formik.resetForm();
         // history.push({ pathname: '/cases', search: '' });
     };
