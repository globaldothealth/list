import { Autocomplete, createFilterOptions } from '@material-ui/lab';
import { FastField, Field, useFormikContext } from 'formik';
import { Typography, makeStyles } from '@material-ui/core';

import BulkCaseFormValues from '../bulk-case-form-fields/BulkCaseFormValues';
import CaseFormValues from '../new-case-form-fields/CaseFormValues';
import { CaseReference } from '../Case';
import FieldTitle from './FieldTitle';
import React from 'react';
import { RequiredHelperText } from './FormikFields';
import Scroll from 'react-scroll';
import { TextField } from 'formik-material-ui';
import { StyledTooltip } from '../new-case-form-fields/StyledTooltip';
import axios from 'axios';
import { throttle } from 'lodash';

interface SourceProps {
    initialValue?: CaseReference;
    hasSourceEntryId?: boolean;
    freeSolo?: boolean;
}

const TooltipText = () => (
    <StyledTooltip>
        <ul>
<<<<<<< HEAD
          <li><strong>New data source:</strong> If this is a new data source you will need to add it to the system along with the root data source name. For example if the raw source was the ""7th July Press Release from Honduras” the source name would be the issuer of the press release e.g. “Honduras ministry of health'.  The source name needs to reflect the actually provider of the data, not the method of reporting.</li>
          <li><strong>Existing data source:</strong> If the URL is an existing source already in the system, select the appropriate source from the list provided.</li>
=======
            <li>
                Enter the URL of the data source used for reporting the line
                list case.
                <ul>
                    <li>
                        If this is a new data source you will need to add it to
                        the system along with a data source name. The form will
                        prompt you to do this if this is the case.
                    </li>
                    <li>
                        If the URL is an existing source already in the system,
                        select the appropriate source from the list provided.
                    </li>
                </ul>
            </li>
>>>>>>> dc1f4bcb
        </ul>
    </StyledTooltip>
);

export default class Source extends React.Component<SourceProps, {}> {
    render(): JSX.Element {
        const freeSolo =
            this.props.freeSolo === undefined ? true : this.props.freeSolo;
        return (
            <Scroll.Element name="source">
                <FieldTitle
                    title="Data Source"
                    tooltip={<TooltipText />}
                ></FieldTitle>
                <SourcesAutocomplete
                    initialValue={this.props.initialValue}
                    freeSolo={freeSolo}
                />
                {this.props.hasSourceEntryId && (
                    <FastField
                        label="Source entry ID"
                        name="caseReference.sourceEntryId"
                        type="text"
                        data-testid="sourceEntryId"
                        component={TextField}
                        fullWidth
                    />
                )}
            </Scroll.Element>
        );
    }
}

interface OriginData {
    url: string;
}

interface SourceData {
    _id: string;
    name: string;
    origin: OriginData;
}

interface ListSourcesResponse {
    sources: SourceData[];
}

interface SourceAutocompleteProps {
    initialValue?: CaseReferenceForm;
    freeSolo: boolean;
}

export interface CaseReferenceForm extends CaseReference {
    inputValue?: string;
    sourceName?: string;
}

export async function submitSource(opts: {
    name: string;
    url: string;
    format?: string;
}): Promise<CaseReference> {
    const newSource = {
        name: opts.name,
        origin: {
            url: opts.url,
        },
        format: opts.format,
    };
    const resp = await axios.post<SourceData>('/api/sources', newSource);
    return {
        sourceId: resp.data._id,
        sourceUrl: opts.url,
        additionalSources: ([] as unknown) as [{ sourceUrl: string }],
    };
}

const filter = createFilterOptions<CaseReferenceForm>();

const useStyles = makeStyles(() => ({
    sourceNameField: {
        marginTop: '1em',
    },
}));

export function SourcesAutocomplete(
    props: SourceAutocompleteProps,
): JSX.Element {
    const classes = useStyles();
    const name = 'caseReference';
    const [value, setValue] = React.useState<CaseReferenceForm | null>(
        props.initialValue ? props.initialValue : null,
    );

    const [inputValue, setInputValue] = React.useState('');
    const [options, setOptions] = React.useState<CaseReferenceForm[]>([]);
    const { setFieldValue, setTouched, values } = useFormikContext<
        CaseFormValues | BulkCaseFormValues
    >();

    const fetch = React.useMemo(
        () =>
            throttle(
                async (
                    request: { url: string },
                    callback: (results?: SourceData[]) => void,
                ) => {
                    const resp = await axios.get<ListSourcesResponse>(
                        '/api/sources',
                        {
                            params: request,
                        },
                    );
                    callback(resp.data.sources);
                },
                250,
            ),
        [],
    );

    const sourceURLValidation = (str: string) => {
        if (str.length > 0) {
            var pattern = new RegExp('^(https?:\\/\\/)?'+ // protocol
                    '((([a-z\\d]([a-z\\d-]*[a-z\\d])*)\\.)+[a-z]{2,}|'+ // domain name
                    '((\\d{1,3}\\.){3}\\d{1,3}))'+ // OR ip (v4) address
                    '(\\:\\d+)?(\\/[-a-z\\d%_.~+]*)*'+ // port and path
                    '(\\?[;&a-z\\d%_.~+=-]*)?'+ // query string
                    '(\\#[-a-z\\d_]*)?$','i'); // fragment locator                     
                return !!pattern.test(str);
        } else {
            return true
        }
        
    }

    


    React.useEffect(() => {
        let active = true;

        fetch({ url: inputValue }, (results?: SourceData[]) => {
            if (active) {
                let newOptions = [] as CaseReferenceForm[];

                if (results) {
                    newOptions = [
                        ...newOptions,
                        ...results.map((source) => ({
                            sourceId: source._id,
                            sourceUrl: source.origin.url,
                            sourceName: source.name,
                            additionalSources: ([] as unknown) as [
                                { sourceUrl: string },
                            ],
                        })),
                    ];
                }

                setOptions(newOptions);
            }
        });

        return (): void => {
            active = false;
        };
    }, [value, inputValue, fetch]);

    return (
        <React.Fragment>
            <Autocomplete
                itemType="CaseReferenceForm"
                getOptionLabel={(option: CaseReferenceForm): string =>
                    // option is a string if the user typed a URL and did not
                    // select a dropdown value.
                    typeof option === 'string' ? option : option.sourceUrl
                }
                getOptionSelected={(
                    option: CaseReferenceForm,
                    value: CaseReferenceForm,
                ): boolean => {
                    return (
                        option.sourceId === value.sourceId &&
                        option.sourceUrl === value.sourceUrl
                    );
                }}
                onChange={(
                    _: any,
                    newValue: CaseReferenceForm | string | null,
                ): void => {
                    // newValue is a string if the user typed a URL and did not
                    // select a dropdown value.
                    if (typeof newValue === 'string') {
                        const existingOption = options.find(
                            (option) => option.sourceUrl === newValue,
                        );
                        newValue = existingOption ?? {
                            inputValue: newValue,
                            sourceUrl: newValue,
                            sourceId: '',
                            sourceName: values.caseReference?.sourceName ?? '',
                            additionalSources: ([] as unknown) as [
                                { sourceUrl: string },
                            ],
                        };
                    }
                    setValue(newValue);
                    setFieldValue(name, newValue);
                }}
                filterOptions={(
                    options: CaseReferenceForm[],
                    params,
                ): CaseReferenceForm[] => {
                    const filtered = filter(
                        options,
                        params,
                    ) as CaseReferenceForm[];

                    if (
                        params.inputValue !== '' &&
                        !filtered.find(
                            (caseRef) =>
                                caseRef.sourceUrl === params.inputValue,
                        ) &&
                        props.freeSolo
                    ) {
                        filtered.push({
                            inputValue: params.inputValue,
                            sourceUrl: params.inputValue,
                            sourceId: '',
                            sourceName: values.caseReference?.sourceName ?? '',
                            additionalSources: ([] as unknown) as [
                                { sourceUrl: string },
                            ],
                        });
                    }

                    return filtered;
                }}
                autoSelect
                freeSolo={props.freeSolo}
                selectOnFocus
                handleHomeEndKeys
                options={options}
                value={value}
                onBlur={(): void => setTouched({ [name]: true })}
                onInputChange={(event, newInputValue): void => {
                    setInputValue(newInputValue);
                }}
                renderInput={(params): JSX.Element => (
                    <div>
                        {/* Do not use FastField here */}
                        <Field
                            {...params}
                            // Setting the name properly allows any typed value
                            // to be set in the form values, rather than only selected
                            // dropdown values. Thus we use an unused form value here.
                            name="unused"
                            data-testid={name}
                            label="Paste URL for data source or search"
                            placeholder="https://..."
                            component={TextField}
                            fullWidth
                        ></Field>
                        <RequiredHelperText name={name} wrongUrl={sourceURLValidation(inputValue)}></RequiredHelperText>
                    </div>
                )}
                renderOption={(option: CaseReferenceForm): React.ReactNode => {
                    return (
                        <span>
                            <Typography variant="body2">
                                {option.sourceUrl}
                            </Typography>
                        </span>
                    );
                }}
            />
            {/* If this is a new source, show option to add name */}
            {inputValue &&
                props.freeSolo &&
                !options.find((option) => option.sourceUrl === inputValue) && (
                    
                    <>
                        <FastField
                            className={classes.sourceNameField}
                            label="Source name"
                            name={`${name}.sourceName`}
                            helperText="Required"
                            type="text"
                            data-testid="sourceName"
                            component={TextField}
                            fullWidth
                        />
                    </>
                )}
        </React.Fragment>
    );
}<|MERGE_RESOLUTION|>--- conflicted
+++ resolved
@@ -23,26 +23,20 @@
 const TooltipText = () => (
     <StyledTooltip>
         <ul>
-<<<<<<< HEAD
-          <li><strong>New data source:</strong> If this is a new data source you will need to add it to the system along with the root data source name. For example if the raw source was the ""7th July Press Release from Honduras” the source name would be the issuer of the press release e.g. “Honduras ministry of health'.  The source name needs to reflect the actually provider of the data, not the method of reporting.</li>
-          <li><strong>Existing data source:</strong> If the URL is an existing source already in the system, select the appropriate source from the list provided.</li>
-=======
             <li>
-                Enter the URL of the data source used for reporting the line
-                list case.
-                <ul>
-                    <li>
-                        If this is a new data source you will need to add it to
-                        the system along with a data source name. The form will
-                        prompt you to do this if this is the case.
-                    </li>
-                    <li>
-                        If the URL is an existing source already in the system,
-                        select the appropriate source from the list provided.
-                    </li>
-                </ul>
+                <strong>New data source:</strong> If this is a new data source
+                you will need to add it to the system along with the root data
+                source name. For example if the raw source was the ""7th July
+                Press Release from Honduras” the source name would be the issuer
+                of the press release e.g. “Honduras ministry of health'. The
+                source name needs to reflect the actually provider of the data,
+                not the method of reporting.
             </li>
->>>>>>> dc1f4bcb
+            <li>
+                <strong>Existing data source:</strong> If the URL is an existing
+                source already in the system, select the appropriate source from
+                the list provided.
+            </li>
         </ul>
     </StyledTooltip>
 );
@@ -165,21 +159,20 @@
 
     const sourceURLValidation = (str: string) => {
         if (str.length > 0) {
-            var pattern = new RegExp('^(https?:\\/\\/)?'+ // protocol
-                    '((([a-z\\d]([a-z\\d-]*[a-z\\d])*)\\.)+[a-z]{2,}|'+ // domain name
-                    '((\\d{1,3}\\.){3}\\d{1,3}))'+ // OR ip (v4) address
-                    '(\\:\\d+)?(\\/[-a-z\\d%_.~+]*)*'+ // port and path
-                    '(\\?[;&a-z\\d%_.~+=-]*)?'+ // query string
-                    '(\\#[-a-z\\d_]*)?$','i'); // fragment locator                     
-                return !!pattern.test(str);
+            const pattern = new RegExp(
+                '^(https?:\\/\\/)?' + // protocol
+                    '((([a-z\\d]([a-z\\d-]*[a-z\\d])*)\\.)+[a-z]{2,}|' + // domain name
+                    '((\\d{1,3}\\.){3}\\d{1,3}))' + // OR ip (v4) address
+                    '(\\:\\d+)?(\\/[-a-z\\d%_.~+]*)*' + // port and path
+                    '(\\?[;&a-z\\d%_.~+=-]*)?' + // query string
+                    '(\\#[-a-z\\d_]*)?$',
+                'i',
+            ); // fragment locator
+            return !!pattern.test(str);
         } else {
-            return true
+            return true;
         }
-        
-    }
-
-    
-
+    };
 
     React.useEffect(() => {
         let active = true;
@@ -307,7 +300,10 @@
                             component={TextField}
                             fullWidth
                         ></Field>
-                        <RequiredHelperText name={name} wrongUrl={sourceURLValidation(inputValue)}></RequiredHelperText>
+                        <RequiredHelperText
+                            name={name}
+                            wrongUrl={sourceURLValidation(inputValue)}
+                        ></RequiredHelperText>
                     </div>
                 )}
                 renderOption={(option: CaseReferenceForm): React.ReactNode => {
@@ -324,7 +320,6 @@
             {inputValue &&
                 props.freeSolo &&
                 !options.find((option) => option.sourceUrl === inputValue) && (
-                    
                     <>
                         <FastField
                             className={classes.sourceNameField}
