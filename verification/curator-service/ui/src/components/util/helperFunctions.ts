import { User } from '../../api/models/User';

export const getReleaseNotesUrl = (version: string): string => {
    return `https://github.com/globaldothealth/list/releases/tag/${version}`;
};

<<<<<<< HEAD
// Send custom event to Google Tag Manager
interface IVariable {
    [key: string]: string | boolean | number | undefined;
}

export const sendCustomGtmEvent = (
    name: string,
    variables?: IVariable,
): void => {
    window.dataLayer = window.dataLayer || [];
    window.dataLayer.push({
        event: name,
        ...variables,
    });
=======
export const hasAnyRole = (
    user: User | undefined,
    requiredRoles: string[],
): boolean => {
    if (!user) {
        return false;
    }
    return user?.roles?.some((r: string) => requiredRoles.includes(r));
>>>>>>> b1cc188b
};<|MERGE_RESOLUTION|>--- conflicted
+++ resolved
@@ -4,7 +4,6 @@
     return `https://github.com/globaldothealth/list/releases/tag/${version}`;
 };
 
-<<<<<<< HEAD
 // Send custom event to Google Tag Manager
 interface IVariable {
     [key: string]: string | boolean | number | undefined;
@@ -19,7 +18,8 @@
         event: name,
         ...variables,
     });
-=======
+};
+
 export const hasAnyRole = (
     user: User | undefined,
     requiredRoles: string[],
@@ -28,5 +28,4 @@
         return false;
     }
     return user?.roles?.some((r: string) => requiredRoles.includes(r));
->>>>>>> b1cc188b
 };