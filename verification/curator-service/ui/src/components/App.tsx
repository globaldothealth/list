import {
    AppBar,
    Avatar,
    CssBaseline,
    Divider,
    Fab,
    IconButton,
    Menu,
    MenuItem,
    Toolbar,
    Typography,
    useMediaQuery,
} from '@material-ui/core';
import LinelistTable, { DownloadButton } from './LinelistTable';
import {
    Link,
    Redirect,
    Route,
    Switch,
    useHistory,
    useLocation,
} from 'react-router-dom';
import React, { useEffect, useState } from 'react';
import { Theme, makeStyles } from '@material-ui/core/styles';

import AddIcon from '@material-ui/icons/Add';
import AutomatedBackfill from './AutomatedBackfill';
import AutomatedSourceForm from './AutomatedSourceForm';
import BulkCaseForm from './BulkCaseForm';
import CaseForm from './CaseForm';
import Charts from './Charts';
import Drawer from '@material-ui/core/Drawer';
import EditCase from './EditCase';
import { ReactComponent as GHListLogo } from './assets/GHListLogo.svg';
import HomeIcon from '@material-ui/icons/Home';
import LandingPage from './landing-page/LandingPage';
import LinkIcon from '@material-ui/icons/Link';
import List from '@material-ui/core/List';
import ListIcon from '@material-ui/icons/List';
import ListItem from '@material-ui/core/ListItem';
import ListItemIcon from '@material-ui/core/ListItemIcon';
import ListItemText from '@material-ui/core/ListItemText';
import MenuIcon from '@material-ui/icons/Menu';
import PeopleIcon from '@material-ui/icons/People';
import Profile from './Profile';
import PublishIcon from '@material-ui/icons/Publish';
import SearchBar from './SearchBar';
import SourceTable from './SourceTable';
import TermsOfUse from './TermsOfUse';
import { ThemeProvider } from '@material-ui/core/styles';
import UploadsTable from './UploadsTable';
import User from './User';
import Users from './Users';
import ViewCase from './ViewCase';
import axios from 'axios';
import clsx from 'clsx';
import { createMuiTheme } from '@material-ui/core/styles';
import { useLastLocation } from 'react-router-last-location';
import PolicyLink from './PolicyLink';
import { Auth } from 'aws-amplify';
import { useCookieBanner } from '../hooks/useCookieBanner';

const theme = createMuiTheme({
    palette: {
        background: {
            default: '#ecf3f0',
            paper: '#fff',
        },
        primary: {
            main: '#0E7569',
            contrastText: '#fff',
        },
        secondary: {
            main: '#00C6AF',
            contrastText: '#fff',
        },
        error: {
            main: '#FD685B',
            contrastText: '#454545',
        },
    },
    typography: {
        fontFamily: 'Mabry Pro, sans-serif',
    },
    shape: {
        borderRadius: 4,
    },
    overrides: {
        MuiListItem: {
            root: {
                color: '#5D5D5D',
                borderRadius: '4px',
                '&$selected': {
                    backgroundColor: '#0E75691A',
                    color: '#0E7569',
                },
            },
        },
        MuiAppBar: {
            colorPrimary: {
                backgroundColor: '#ECF3F0',
            },
        },
        MuiCheckbox: {
            colorSecondary: {
                '&$checked': {
                    color: '#31A497',
                },
            },
        },
        MuiTablePagination: {
            root: {
                border: 'unset',
                fontFamily: 'Inter',
                '& .MuiTablePagination-input': {
                    fontFamily: 'Inter',
                },
                '&&& .MuiTypography-root': {
                    fontFamily: 'Inter',
                    fontSize: '14px',
                },
            },
        },
    },
    custom: {
        palette: {
            button: {
                buttonCaption: '#ECF3F0',
                customizeButtonColor: '#ECF3F0',
            },
            tooltip: {
                backgroundColor: '#FEEFC3',
                textColor: 'rgba(0, 0, 0, 0.87)',
            },
            appBar: {
                backgroundColor: '#31A497',
            },
            landingPage: {
                descriptionTextColor: '#838D89',
            },
        },
    },
});

const drawerWidth = 240;

const menuStyles = makeStyles((theme) => ({
    link: {
        color: theme.palette.text.primary,
        fontWeight: 300,
    },
    divider: {
        marginTop: '1em',
        marginBottom: '1em',
    },
}));

const useStyles = makeStyles((theme: Theme) => ({
    root: {
        display: 'flex',
    },
    buttonLabel: {
        display: 'block',
        overflow: 'hidden',
        whiteSpace: 'nowrap',
        textOverflow: 'ellipsis',
    },
    spacer: {
        flexGrow: 1,
    },
    appBar: {
        zIndex: theme.zIndex.drawer + 1,
    },
    menuButton: {
        marginRight: theme.spacing(2),
    },
    mapLink: {
        margin: '0 8px 0 16px',
    },
    hide: {
        display: 'none',
    },
    drawer: {
        width: drawerWidth,
        flexShrink: 0,
    },
    drawerPaper: {
        backgroundColor: '#ECF3F0',
        border: 'none',
        width: drawerWidth,
    },
    drawerContents: {
        display: 'flex',
        flexDirection: 'column',
        height: '100%',
        marginLeft: '24px',
        marginRight: '32px',
    },
    drawerHeader: {
        // necessary for content to be below app bar
        ...theme.mixins.toolbar,
    },
    divider: {
        backgroundColor: '#0A7369',
        height: '1px',
        opacity: '0.2',
        margin: '24px 0',
        marginTop: '12px',
        width: '100%',
    },
    link: {
        marginTop: 12,
    },
    lastLink: {
        marginBottom: 24,
    },
    content: {
        flexGrow: 1,
        transition: theme.transitions.create('margin', {
            easing: theme.transitions.easing.sharp,
            duration: theme.transitions.duration.leavingScreen,
        }),
        marginLeft: -drawerWidth,
        paddingLeft: '24px',
        width: '100%',
    },
    contentShift: {
        transition: theme.transitions.create('margin', {
            easing: theme.transitions.easing.easeOut,
            duration: theme.transitions.duration.enteringScreen,
        }),
        marginLeft: 0,
        paddingLeft: 0,
        width: `calc(100% - ${drawerWidth}px)`,
    },
    createNewButton: {
        margin: '12px 0',
        width: '100%',
    },
    createNewIcon: {
        marginRight: '12px',
    },
    covidTitle: {
        fontSize: '28px',
        marginLeft: '14px',
        marginTop: '8px',
    },
    searchBar: {
        flex: 1,
        marginLeft: theme.spacing(4),
        marginRight: theme.spacing(2),
    },
    avatar: {
        width: theme.spacing(3),
        height: theme.spacing(3),
    },
}));

function ProfileMenu(props: { user: User }): JSX.Element {
    const [anchorEl, setAnchorEl] = React.useState<null | HTMLElement>(null);

    const handleClick = (event: React.MouseEvent<HTMLButtonElement>) => {
        setAnchorEl(event.currentTarget);
    };

    const handleClose = () => {
        setAnchorEl(null);
    };

    const classes = menuStyles();

    return (
        <div>
            <IconButton
                aria-controls="profile-menu"
                data-testid="profile-menu"
                aria-haspopup="true"
                onClick={handleClick}
            >
                <Avatar alt={props.user.email} src={props.user.picture} />
            </IconButton>
            <Menu
                anchorEl={anchorEl}
                keepMounted
                open={Boolean(anchorEl)}
                onClose={handleClose}
            >
                <Link to="/profile" onClick={handleClose}>
                    <MenuItem>Profile</MenuItem>
                </Link>

                <MenuItem
                    onClick={() => {
                        try {
                            Auth.signOut();
                        } catch (err) {
                            console.error(err);
                        }
                        window.location.href = '/auth/logout';
                    }}
                >
                    Logout
                </MenuItem>
                <Divider className={classes.divider} />
                <a
                    href="https://test-globalhealth.pantheonsite.io/about/"
                    onClick={handleClose}
                    target="_blank"
                    rel="noopener noreferrer"
                >
                    <MenuItem>Global.Health</MenuItem>
                </a>
                <a
                    className={classes.link}
                    rel="noopener noreferrer"
                    target="_blank"
                    href="https://github.com/globaldothealth/list/blob/main/data-serving/scripts/export-data/case_fields.yaml"
                    onClick={handleClose}
                >
                    <MenuItem>Data dictionary</MenuItem>
                </a>
                <a
                    href="https://github.com/globaldothealth/list#globalhealth-list"
                    rel="noopener noreferrer"
                    target="_blank"
                    onClick={handleClose}
                >
                    <MenuItem>View source on Github</MenuItem>
                </a>
            </Menu>
        </div>
    );
}

interface LocationState {
    search: string;
}

export default function App(): JSX.Element {
    const CookieBanner = () => {
        const { initCookieBanner } = useCookieBanner();

        useEffect(() => {
            initCookieBanner();
        }, [initCookieBanner]);

        return null;
    };

    const showMenu = useMediaQuery(theme.breakpoints.up('sm'));
    const [user, setUser] = useState<User | undefined>();
    const [drawerOpen, setDrawerOpen] = useState<boolean>(false);
    const [isLoadingUser, setIsLoadingUser] = useState<boolean>(true);
    const [
        createNewButtonAnchorEl,
        setCreateNewButtonAnchorEl,
    ] = useState<Element | null>();
    const [selectedMenuIndex, setSelectedMenuIndex] = React.useState<number>();
    const [listPage, setListPage] = React.useState<number>(0);
    const [listPageSize, setListPageSize] = React.useState<number>(50);
    const [searchQuery, setSearchQuery] = React.useState<string>('');
    const rootRef = React.useRef<HTMLDivElement>(null);
    const lastLocation = useLastLocation();
    const history = useHistory();
    const location = useLocation<LocationState>();
    const [search, setSearch] = React.useState<string>(location.search);
    const classes = useStyles();

    const savedSearchQuery = localStorage.getItem('searchQuery');

    const menuList = user
        ? [
              {
                  text: 'Charts',
                  icon: <HomeIcon />,
                  to: '/',
                  displayCheck: (): boolean => hasAnyRole(['curator', 'admin']),
              },
              {
                  text: 'Line list',
                  icon: <ListIcon />,
                  to: { pathname: '/cases', search: searchQuery },
                  displayCheck: (): boolean => true,
              },
              {
                  text: 'Sources',
                  icon: <LinkIcon />,
                  to: '/sources',
                  displayCheck: (): boolean => hasAnyRole(['curator']),
              },
              {
                  text: 'Uploads',
                  icon: <PublishIcon />,
                  to: '/uploads',
                  displayCheck: (): boolean => hasAnyRole(['curator']),
              },
              {
                  text: 'Manage users',
                  icon: <PeopleIcon />,
                  to: '/users',
                  displayCheck: (): boolean => hasAnyRole(['admin']),
              },
          ]
        : [];

    useEffect(() => {
        const menuIndex = menuList.findIndex((menuItem) => {
            const pathname =
                typeof menuItem.to === 'string'
                    ? menuItem.to
                    : menuItem.to.pathname;
            return pathname === location.pathname;
        });
        setSelectedMenuIndex(menuIndex);
    }, [location.pathname, menuList]);

    const getUser = (): void => {
        setIsLoadingUser(true);
        axios
            .get<User>('/auth/profile')
            .then((resp) => {
                setUser({
                    _id: resp.data._id,
                    name: resp.data.name,
                    email: resp.data.email,
                    roles: resp.data.roles,
                    picture: resp.data.picture,
                });
            })
            .catch((e) => {
                setUser(undefined);
            })
            .finally(() => setIsLoadingUser(false));
    };

    const hasAnyRole = (requiredRoles: string[]): boolean => {
        if (!user) {
            return false;
        }
        return user?.roles?.some((r: string) => requiredRoles.includes(r));
    };

    const toggleDrawer = (): void => {
        setDrawerOpen(!drawerOpen);
    };

    const openCreateNewPopup = (event: any): void => {
        setCreateNewButtonAnchorEl(event.currentTarget);
    };

    const closeCreateNewPopup = (): void => {
        setCreateNewButtonAnchorEl(undefined);
    };

    const onModalClose = (): void => {
        if (lastLocation) {
            history.goBack();
        } else {
            history.push('/cases');
        }
    };

    useEffect(() => {
        getUser();
    }, []);

    useEffect(() => {
        if (!user) return;

        setDrawerOpen(hasAnyRole(['curator', 'admin']) && showMenu);
        //eslint-disable-next-line
    }, [user]);

    useEffect(() => {
        if (savedSearchQuery === null) return;

        setSearchQuery(savedSearchQuery);
    }, [savedSearchQuery]);

    return (
        <div className={classes.root} ref={rootRef}>
            <ThemeProvider theme={theme}>
                <CookieBanner />
                <CssBaseline />
                <AppBar
                    position="fixed"
                    elevation={0}
                    className={classes.appBar}
                >
                    <Toolbar>
                        {user && (
                            <IconButton
                                color="primary"
                                aria-label="toggle drawer"
                                onClick={toggleDrawer}
                                edge="start"
                                className={classes.menuButton}
                            >
                                <MenuIcon />
                            </IconButton>
                        )}
                        <a
                            href="https://test-globalhealth.pantheonsite.io/"
                            data-testid="home-button"
                            rel="noopener noreferrer"
                        >
                            <GHListLogo />
                        </a>
                        {location.pathname === '/cases' && user ? (
                            <>
                                <div className={classes.searchBar}>
                                    <SearchBar
<<<<<<< HEAD
                                        search={search}
                                        setSearch={setSearch}
                                        searchQuery={location.search ?? ''}
=======
>>>>>>> 425e39df
                                        onSearchChange={(searchQuery): void => {
                                            history.push({
                                                pathname: '/cases',
                                                search: searchQuery,
                                            });
                                        }}
                                        rootComponentRef={rootRef}
                                    ></SearchBar>
                                </div>
                                <DownloadButton />
                            </>
                        ) : (
                            <span className={classes.spacer}></span>
                        )}
                        {user && (
                            <>
                                <Typography>
                                    <a
                                        className={classes.mapLink}
                                        data-testid="mapLink"
                                        href="http://covid-19.global.health"
                                        rel="noopener noreferrer"
                                        target="_blank"
                                    >
                                        G.h Map
                                    </a>
                                </Typography>
                                <ProfileMenu user={user} />{' '}
                            </>
                        )}
                    </Toolbar>
                </AppBar>
                {user && (
                    <Drawer
                        className={classes.drawer}
                        variant="persistent"
                        anchor="left"
                        open={drawerOpen}
                        classes={{
                            paper: classes.drawerPaper,
                        }}
                    >
                        <div className={classes.drawerContents}>
                            <div className={classes.drawerHeader}></div>
                            <Typography className={classes.covidTitle}>
                                COVID-19
                            </Typography>
                            {hasAnyRole(['curator']) && (
                                <>
                                    <Fab
                                        variant="extended"
                                        data-testid="create-new-button"
                                        className={classes.createNewButton}
                                        color="secondary"
                                        onClick={openCreateNewPopup}
                                    >
                                        <AddIcon
                                            className={classes.createNewIcon}
                                        />
                                        Create new
                                    </Fab>
                                    <Menu
                                        anchorEl={createNewButtonAnchorEl}
                                        getContentAnchorEl={null}
                                        keepMounted
                                        open={Boolean(createNewButtonAnchorEl)}
                                        onClose={closeCreateNewPopup}
                                        anchorOrigin={{
                                            vertical: 'bottom',
                                            horizontal: 'left',
                                        }}
                                    >
                                        <Link
                                            to="/cases/new"
                                            onClick={closeCreateNewPopup}
                                        >
                                            <MenuItem>
                                                New line list case
                                            </MenuItem>
                                        </Link>
                                        <Link
                                            to="/cases/bulk"
                                            onClick={closeCreateNewPopup}
                                        >
                                            <MenuItem>New bulk upload</MenuItem>
                                        </Link>
                                        <Link
                                            to="/sources/automated"
                                            onClick={closeCreateNewPopup}
                                        >
                                            <MenuItem>
                                                New automated source
                                            </MenuItem>
                                        </Link>
                                        <Link
                                            to="/sources/backfill"
                                            onClick={closeCreateNewPopup}
                                        >
                                            <MenuItem>
                                                New automated source backfill
                                            </MenuItem>
                                        </Link>
                                    </Menu>
                                </>
                            )}
                            <List>
                                {menuList.map(
                                    (item, index) =>
                                        item.displayCheck() && (
                                            <Link key={item.text} to={item.to}>
                                                <ListItem
                                                    button
                                                    key={item.text}
                                                    selected={
                                                        selectedMenuIndex ===
                                                        index
                                                    }
                                                >
                                                    <ListItemIcon>
                                                        {item.icon}
                                                    </ListItemIcon>

                                                    <ListItemText
                                                        primary={item.text}
                                                    />
                                                </ListItem>
                                            </Link>
                                        ),
                                )}
                            </List>
                            <div className={classes.spacer}></div>
                            <div className={classes.divider}></div>
                            <a
                                href="https://github.com/globaldothealth/list/blob/main/data-serving/scripts/export-data/case_fields.yaml"
                                rel="noopener noreferrer"
                                target="_blank"
                                data-testid="dictionaryButton"
                            >
                                Data dictionary
                            </a>
                            <a
                                href="https://test-globalhealth.pantheonsite.io/terms-of-use"
                                rel="noopener noreferrer"
                                target="_blank"
                                className={classes.link}
                                data-testid="termsButton"
                            >
                                Terms of use
                            </a>
                            <a
                                href="https://test-globalhealth.pantheonsite.io/privacy/"
                                rel="noopener noreferrer"
                                target="_blank"
                                className={classes.link}
                                data-testid="privacypolicybutton"
                            >
                                Privacy policy
                            </a>
                            <PolicyLink
                                type="cookie-policy"
                                classes={{
                                    root: clsx([
                                        classes.link,
                                        classes.lastLink,
                                    ]),
                                }}
                            >
                                Cookie policy
                            </PolicyLink>
                        </div>
                    </Drawer>
                )}
                <main
                    className={clsx(classes.content, {
                        [classes.contentShift]: drawerOpen,
                    })}
                >
                    <div className={classes.drawerHeader} />
                    <Switch>
                        {user && (
                            <Route exact path="/cases">
                                <LinelistTable
                                    user={user}
                                    page={listPage}
                                    pageSize={listPageSize}
                                    onChangePage={setListPage}
                                    onChangePageSize={setListPageSize}
                                    setSearch={setSearch}
                                    search={search}
                                />
                            </Route>
                        )}
                        {hasAnyRole(['curator']) && (
                            <Route exact path="/sources">
                                <SourceTable />
                            </Route>
                        )}
                        {hasAnyRole(['curator']) && (
                            <Route exact path="/uploads">
                                <UploadsTable />
                            </Route>
                        )}
                        {user && (
                            <Route path="/profile">
                                <Profile user={user} />
                            </Route>
                        )}
                        {user && hasAnyRole(['admin']) && (
                            <Route path="/users">
                                <Users user={user} onUserChange={getUser} />
                            </Route>
                        )}{' '}
                        {user && hasAnyRole(['curator']) && (
                            <Route path="/sources/automated">
                                <AutomatedSourceForm
                                    user={user}
                                    onModalClose={onModalClose}
                                />
                            </Route>
                        )}
                        {user && hasAnyRole(['curator']) && (
                            <Route path="/cases/bulk">
                                <BulkCaseForm
                                    user={user}
                                    onModalClose={onModalClose}
                                />
                            </Route>
                        )}
                        {user && hasAnyRole(['curator']) && (
                            <Route path="/sources/backfill">
                                <AutomatedBackfill
                                    user={user}
                                    onModalClose={onModalClose}
                                />
                            </Route>
                        )}
                        {user && hasAnyRole(['curator']) && (
                            <Route path="/cases/new">
                                <CaseForm
                                    user={user}
                                    onModalClose={onModalClose}
                                />
                            </Route>
                        )}
                        {user && hasAnyRole(['curator']) && (
                            <Route
                                path="/cases/edit/:id"
                                render={({ match }) => {
                                    return (
                                        <EditCase
                                            id={match.params.id}
                                            user={user}
                                            onModalClose={onModalClose}
                                        />
                                    );
                                }}
                            />
                        )}
                        {user && (
                            <Route
                                path="/cases/view/:id"
                                render={({ match }): JSX.Element => {
                                    return (
                                        <ViewCase
                                            id={match.params.id}
                                            enableEdit={hasAnyRole(['curator'])}
                                            onModalClose={onModalClose}
                                        />
                                    );
                                }}
                            />
                        )}
                        <Route exact path="/terms">
                            <TermsOfUse />
                        </Route>
                        <Route exact path="/">
                            {hasAnyRole(['curator', 'admin']) &&
                            searchQuery === '' ? (
                                <Charts />
                            ) : user ? (
                                <Redirect
                                    to={{
                                        pathname: '/cases',
                                        search: searchQuery,
                                    }}
                                />
                            ) : isLoadingUser ? (
                                <></>
                            ) : (
                                <LandingPage setUser={setUser} />
                            )}
                        </Route>
                        {/* Redirect any unavailable URLs to / after the user has loaded. */}
                        {!isLoadingUser && (
                            <Route path="/">
                                <Redirect to="/" />
                            </Route>
                        )}
                    </Switch>
                </main>
            </ThemeProvider>
        </div>
    );
}<|MERGE_RESOLUTION|>--- conflicted
+++ resolved
@@ -510,12 +510,9 @@
                             <>
                                 <div className={classes.searchBar}>
                                     <SearchBar
-<<<<<<< HEAD
                                         search={search}
                                         setSearch={setSearch}
                                         searchQuery={location.search ?? ''}
-=======
->>>>>>> 425e39df
                                         onSearchChange={(searchQuery): void => {
                                             history.push({
                                                 pathname: '/cases',
