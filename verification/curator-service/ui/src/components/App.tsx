--- conflicted
+++ resolved
@@ -510,12 +510,9 @@
                             <>
                                 <div className={classes.searchBar}>
                                     <SearchBar
-<<<<<<< HEAD
                                         search={search}
                                         setSearch={setSearch}
                                         searchQuery={location.search ?? ''}
-=======
->>>>>>> 032ea1fc
                                         onSearchChange={(searchQuery): void => {
                                             history.push({
                                                 pathname: '/cases',
