import {
    AppBar,
    Avatar,
    CssBaseline,
    Divider,
    Fab,
    IconButton,
    Menu,
    MenuItem,
    Toolbar,
    Typography,
    useMediaQuery,
} from '@material-ui/core';
import LinelistTable, { DownloadButton } from './LinelistTable';
import {
    Link,
    Redirect,
    Route,
    Switch,
    useHistory,
    useLocation,
} from 'react-router-dom';
import React, { useEffect, useState } from 'react';
import { Theme, makeStyles } from '@material-ui/core/styles';

import AddIcon from '@material-ui/icons/Add';
import AutomatedBackfill from './AutomatedBackfill';
import AutomatedSourceForm from './AutomatedSourceForm';
import BulkCaseForm from './BulkCaseForm';
import CaseForm from './CaseForm';
import Charts from './Charts';
import Drawer from '@material-ui/core/Drawer';
import EditCase from './EditCase';
import { ReactComponent as GHListLogo } from './assets/GHListLogo.svg';
import HomeIcon from '@material-ui/icons/Home';
import LandingPage from './LandingPage';
import LinkIcon from '@material-ui/icons/Link';
import List from '@material-ui/core/List';
import ListIcon from '@material-ui/icons/List';
import ListItem from '@material-ui/core/ListItem';
import ListItemIcon from '@material-ui/core/ListItemIcon';
import ListItemText from '@material-ui/core/ListItemText';
import MenuIcon from '@material-ui/icons/Menu';
import PeopleIcon from '@material-ui/icons/People';
import Profile from './Profile';
import PublishIcon from '@material-ui/icons/Publish';
import SearchBar from './SearchBar';
import SourceTable from './SourceTable';
import TermsOfUse from './TermsOfUse';
import { ThemeProvider } from '@material-ui/core/styles';
import UploadsTable from './UploadsTable';
import User from './User';
import Users from './Users';
import ViewCase from './ViewCase';
import axios from 'axios';
import clsx from 'clsx';
import { createMuiTheme } from '@material-ui/core/styles';
import { useLastLocation } from 'react-router-last-location';

const theme = createMuiTheme({
    palette: {
        background: {
            default: '#ecf3f0',
            paper: '#ffffff',
        },
        primary: {
            main: '#0E7569',
            contrastText: '#ffffff',
        },
        secondary: {
            main: '#00C6AF',
            contrastText: '#ffffff',
        },
        error: {
            main: '#FD685B',
            contrastText: '#454545',
        },
    },
    typography: {
        fontFamily: 'Mabry Pro, sans-serif',
    },
    shape: {
        borderRadius: 4,
    },
    overrides: {
        MuiListItem: {
            root: {
                color: '#5D5D5D',
                borderRadius: '4px',
                '&$selected': {
                    backgroundColor: '#0E75691A',
                    color: '#0E7569',
                },
            },
        },
        MuiAppBar: {
            colorPrimary: {
                backgroundColor: '#ECF3F0',
            },
        },
        MuiCheckbox: {
            colorSecondary: {
                '&$checked': {
                    color: '#31A497',
                },
            },
        },
        MuiTablePagination: {
            root: {
                border: 'unset',
                fontFamily: 'Inter',
                '& .MuiTablePagination-input': {
                    fontFamily: 'Inter',
                },
                '&&& .MuiTypography-root': {
                    fontFamily: 'Inter',
                    fontSize: '14px',
                },
            },
        },
    },
});

const drawerWidth = 240;

const menuStyles = makeStyles((theme) => ({
    link: {
        color: theme.palette.text.primary,
        fontWeight: 300,
    },
    divider: {
        marginTop: '1em',
        marginBottom: '1em',
    },
}));

const useStyles = makeStyles((theme: Theme) => ({
    root: {
        display: 'flex',
    },
    buttonLabel: {
        display: 'block',
        overflow: 'hidden',
        whiteSpace: 'nowrap',
        textOverflow: 'ellipsis',
    },
    spacer: {
        flexGrow: 1,
    },
    appBar: {
        zIndex: theme.zIndex.drawer + 1,
    },
    menuButton: {
        marginRight: theme.spacing(2),
    },
    mapLink: {
        margin: '0 8px 0 16px',
    },
    hide: {
        display: 'none',
    },
    drawer: {
        width: drawerWidth,
        flexShrink: 0,
    },
    drawerPaper: {
        backgroundColor: '#ECF3F0',
        border: 'none',
        width: drawerWidth,
    },
    drawerContents: {
        display: 'flex',
        flexDirection: 'column',
        height: '100%',
        marginLeft: '24px',
        marginRight: '32px',
    },
    drawerHeader: {
        // necessary for content to be below app bar
        ...theme.mixins.toolbar,
    },
    divider: {
        backgroundColor: '#0A7369',
        height: '1px',
        opacity: '0.2',
        margin: '24px 0',
        marginTop: '12px',
        width: '100%',
    },
    termsLink: {
        margin: '12px 0 24px',
    },
    content: {
        flexGrow: 1,
        transition: theme.transitions.create('margin', {
            easing: theme.transitions.easing.sharp,
            duration: theme.transitions.duration.leavingScreen,
        }),
        marginLeft: -drawerWidth,
        paddingLeft: '24px',
        width: '100%',
    },
    contentShift: {
        transition: theme.transitions.create('margin', {
            easing: theme.transitions.easing.easeOut,
            duration: theme.transitions.duration.enteringScreen,
        }),
        marginLeft: 0,
        paddingLeft: 0,
        width: `calc(100% - ${drawerWidth}px)`,
    },
    createNewButton: {
        margin: '12px 0',
        width: '100%',
    },
    createNewIcon: {
        marginRight: '12px',
    },
    covidTitle: {
        fontSize: '28px',
        marginLeft: '14px',
        marginTop: '8px',
    },
    searchBar: {
        flex: 1,
        marginLeft: theme.spacing(4),
        marginRight: theme.spacing(2),
    },
    avatar: {
        width: theme.spacing(3),
        height: theme.spacing(3),
    },
}));

function ProfileMenu(props: { user: User }): JSX.Element {
    const [anchorEl, setAnchorEl] = React.useState<null | HTMLElement>(null);

    const handleClick = (event: React.MouseEvent<HTMLButtonElement>) => {
        setAnchorEl(event.currentTarget);
    };

    const handleClose = () => {
        setAnchorEl(null);
    };

    const classes = menuStyles();

    return (
        <div>
            <IconButton
                aria-controls="profile-menu"
                data-testid="profile-menu"
                aria-haspopup="true"
                onClick={handleClick}
            >
                <Avatar alt={props.user.email} src={props.user.picture} />
            </IconButton>
            <Menu
                anchorEl={anchorEl}
                keepMounted
                open={Boolean(anchorEl)}
                onClose={handleClose}
            >
                <Link to="/profile" onClick={handleClose}>
                    <MenuItem>Profile</MenuItem>
                </Link>

                <a className={classes.link} href="/auth/logout">
                    <MenuItem>Logout</MenuItem>
                </a>
                <Divider className={classes.divider} />
                <Link to="/terms" onClick={handleClose}>
                    <MenuItem>About Global.Health</MenuItem>
                </Link>
                <a
                    className={classes.link}
                    rel="noopener noreferrer"
                    target="_blank"
                    href="https://github.com/globaldothealth/list/blob/main/data-serving/scripts/export-data/case_fields.yaml"
                    onClick={handleClose}
                >
                    <MenuItem>Data dictionary</MenuItem>
                </a>
                <a
                    className={classes.link}
                    rel="noopener noreferrer"
                    target="_blank"
                    href="https://github.com/globaldothealth/list/issues/new/choose"
                    onClick={handleClose}
                >
                    <MenuItem>Report an issue</MenuItem>
                </a>
                <a
                    href="https://github.com/globaldothealth/list#globalhealth-list"
                    rel="noopener noreferrer"
                    target="_blank"
                    onClick={handleClose}
                >
                    <MenuItem>View source on Github</MenuItem>
                </a>
            </Menu>
        </div>
    );
}

interface LocationState {
    search: string;
}

export default function App(): JSX.Element {
    const showMenu = useMediaQuery(theme.breakpoints.up('sm'));
    const [user, setUser] = useState<User | undefined>();
    const [drawerOpen, setDrawerOpen] = useState<boolean>(true);
    const [isLoadingUser, setIsLoadingUser] = useState<boolean>(true);
    const [
        createNewButtonAnchorEl,
        setCreateNewButtonAnchorEl,
    ] = useState<Element | null>();
    const [selectedMenuIndex, setSelectedMenuIndex] = React.useState<number>();
<<<<<<< HEAD
    const [searchLoading, setSearchLoading] = React.useState<boolean>(false);
    const rootRef = React.useRef<HTMLDivElement>(null);

=======
    const [listPage, setListPage] = React.useState<number>(0);
    const [listPageSize, setListPageSize] = React.useState<number>(50);
>>>>>>> 5a2115aa
    const lastLocation = useLastLocation();
    const history = useHistory();
    const location = useLocation<LocationState>();
    const classes = useStyles();

    const menuList = user
        ? [
              {
                  text: 'Charts',
                  icon: <HomeIcon />,
                  to: '/',
                  displayCheck: (): boolean => hasAnyRole(['curator', 'admin']),
              },
              {
                  text: 'Line list',
                  icon: <ListIcon />,
                  to: { pathname: '/cases', state: { search: '' } },
                  displayCheck: (): boolean => true,
              },
              {
                  text: 'Sources',
                  icon: <LinkIcon />,
                  to: '/sources',
                  displayCheck: (): boolean => hasAnyRole(['curator']),
              },
              {
                  text: 'Uploads',
                  icon: <PublishIcon />,
                  to: '/uploads',
                  displayCheck: (): boolean => hasAnyRole(['curator']),
              },
              {
                  text: 'Manage users',
                  icon: <PeopleIcon />,
                  to: '/users',
                  displayCheck: (): boolean => hasAnyRole(['admin']),
              },
          ]
        : [];

    useEffect(() => {
        setDrawerOpen(showMenu);
    }, [showMenu]);

    useEffect(() => {
        const menuIndex = menuList.findIndex((menuItem) => {
            const pathname =
                typeof menuItem.to === 'string'
                    ? menuItem.to
                    : menuItem.to.pathname;
            return pathname === location.pathname;
        });
        setSelectedMenuIndex(menuIndex);
    }, [location.pathname, menuList]);

    const getUser = (): void => {
        setIsLoadingUser(true);
        axios
            .get<User>('/auth/profile')
            .then((resp) => {
                setUser({
                    _id: resp.data._id,
                    name: resp.data.name,
                    email: resp.data.email,
                    roles: resp.data.roles,
                    picture: resp.data.picture,
                });
            })
            .catch((e) => {
                setUser(undefined);
            })
            .finally(() => setIsLoadingUser(false));
    };

    const hasAnyRole = (requiredRoles: string[]): boolean => {
        if (!user) {
            return false;
        }
        return user?.roles?.some((r: string) => requiredRoles.includes(r));
    };

    const toggleDrawer = (): void => {
        setDrawerOpen(!drawerOpen);
    };

    const openCreateNewPopup = (event: any): void => {
        setCreateNewButtonAnchorEl(event.currentTarget);
    };

    const closeCreateNewPopup = (): void => {
        setCreateNewButtonAnchorEl(undefined);
    };

    const onModalClose = (): void => {
        if (lastLocation) {
            history.goBack();
        } else {
            history.push('/cases');
        }
    };

    useEffect(() => {
        getUser();
    }, []);

    return (
        <div className={classes.root} ref={rootRef}>
            <ThemeProvider theme={theme}>
                <CssBaseline />
                <AppBar
                    position="fixed"
                    elevation={0}
                    className={classes.appBar}
                >
                    <Toolbar>
                        {user && (
                            <IconButton
                                color="primary"
                                aria-label="toggle drawer"
                                onClick={toggleDrawer}
                                edge="start"
                                className={classes.menuButton}
                            >
                                <MenuIcon />
                            </IconButton>
                        )}
                        <GHListLogo />
                        {location.pathname === '/cases' && user ? (
                            <>
                                <div className={classes.searchBar}>
                                    <SearchBar
                                        searchQuery={
                                            location.state?.search ?? ''
                                        }
                                        onSearchChange={(searchQuery): void => {
                                            history.push('/cases', {
                                                search: searchQuery,
                                            });
                                        }}
                                        loading={searchLoading}
                                        rootComponentRef={rootRef}
                                    ></SearchBar>
                                </div>
                                <DownloadButton
                                    search={location.state?.search ?? ''}
                                ></DownloadButton>
                            </>
                        ) : (
                            <span className={classes.spacer}></span>
                        )}
                        {user && (
                            <>
                                <Typography>
                                    <a
                                        className={classes.mapLink}
                                        data-testid="mapLink"
                                        href="http://covid-19.global.health"
                                        rel="noopener noreferrer"
                                        target="_blank"
                                    >
                                        G.h Map
                                    </a>
                                </Typography>
                                <ProfileMenu user={user} />{' '}
                            </>
                        )}
                    </Toolbar>
                </AppBar>
                {user && (
                    <Drawer
                        className={classes.drawer}
                        variant="persistent"
                        anchor="left"
                        open={drawerOpen}
                        classes={{
                            paper: classes.drawerPaper,
                        }}
                    >
                        <div className={classes.drawerContents}>
                            <div className={classes.drawerHeader}></div>
                            <Typography className={classes.covidTitle}>
                                COVID-19
                            </Typography>
                            {hasAnyRole(['curator']) && (
                                <>
                                    <Fab
                                        variant="extended"
                                        data-testid="create-new-button"
                                        className={classes.createNewButton}
                                        color="secondary"
                                        onClick={openCreateNewPopup}
                                    >
                                        <AddIcon
                                            className={classes.createNewIcon}
                                        />
                                        Create new
                                    </Fab>
                                    <Menu
                                        anchorEl={createNewButtonAnchorEl}
                                        getContentAnchorEl={null}
                                        keepMounted
                                        open={Boolean(createNewButtonAnchorEl)}
                                        onClose={closeCreateNewPopup}
                                        anchorOrigin={{
                                            vertical: 'bottom',
                                            horizontal: 'left',
                                        }}
                                    >
                                        <Link
                                            to="/cases/new"
                                            onClick={closeCreateNewPopup}
                                        >
                                            <MenuItem>
                                                New line list case
                                            </MenuItem>
                                        </Link>
                                        <Link
                                            to="/cases/bulk"
                                            onClick={closeCreateNewPopup}
                                        >
                                            <MenuItem>New bulk upload</MenuItem>
                                        </Link>
                                        <Link
                                            to="/sources/automated"
                                            onClick={closeCreateNewPopup}
                                        >
                                            <MenuItem>
                                                New automated source
                                            </MenuItem>
                                        </Link>
                                        <Link
                                            to="/sources/backfill"
                                            onClick={closeCreateNewPopup}
                                        >
                                            <MenuItem>
                                                New automated source backfill
                                            </MenuItem>
                                        </Link>
                                    </Menu>
                                </>
                            )}
                            <List>
                                {menuList.map(
                                    (item, index) =>
                                        item.displayCheck() && (
                                            <Link key={item.text} to={item.to}>
                                                <ListItem
                                                    button
                                                    key={item.text}
                                                    selected={
                                                        selectedMenuIndex ===
                                                        index
                                                    }
                                                >
                                                    <ListItemIcon>
                                                        {item.icon}
                                                    </ListItemIcon>

                                                    <ListItemText
                                                        primary={item.text}
                                                    />
                                                </ListItem>
                                            </Link>
                                        ),
                                )}
                            </List>
                            <div className={classes.spacer}></div>
                            <div className={classes.divider}></div>
                            <a
                                href="https://github.com/globaldothealth/list/blob/main/data-serving/scripts/export-data/case_fields.yaml"
                                rel="noopener noreferrer"
                                target="_blank"
                                data-testid="dictionaryButton"
                            >
                                Data dictionary
                            </a>
                            <Link
                                to="/terms"
                                className={classes.termsLink}
                                data-testid="termsButton"
                            >
                                Terms of use
                            </Link>
                        </div>
                    </Drawer>
                )}
                <main
                    className={clsx(classes.content, {
                        [classes.contentShift]: drawerOpen,
                    })}
                >
                    <div className={classes.drawerHeader} />
                    <Switch>
                        {user && (
                            <Route exact path="/cases">
                                <LinelistTable
                                    user={user}
                                    setSearchLoading={setSearchLoading}
                                    page={listPage}
                                    pageSize={listPageSize}
                                    onChangePage={setListPage}
                                    onChangePageSize={setListPageSize}
                                />
                            </Route>
                        )}
                        {hasAnyRole(['curator']) && (
                            <Route exact path="/sources">
                                <SourceTable />
                            </Route>
                        )}
                        {hasAnyRole(['curator']) && (
                            <Route exact path="/uploads">
                                <UploadsTable />
                            </Route>
                        )}
                        {user && (
                            <Route path="/profile">
                                <Profile user={user} />
                            </Route>
                        )}
                        {user && hasAnyRole(['admin']) && (
                            <Route path="/users">
                                <Users user={user} onUserChange={getUser} />
                            </Route>
                        )}{' '}
                        {user && hasAnyRole(['curator']) && (
                            <Route path="/sources/automated">
                                <AutomatedSourceForm
                                    user={user}
                                    onModalClose={onModalClose}
                                />
                            </Route>
                        )}
                        {user && hasAnyRole(['curator']) && (
                            <Route path="/cases/bulk">
                                <BulkCaseForm
                                    user={user}
                                    onModalClose={onModalClose}
                                />
                            </Route>
                        )}
                        {user && hasAnyRole(['curator']) && (
                            <Route path="/sources/backfill">
                                <AutomatedBackfill
                                    user={user}
                                    onModalClose={onModalClose}
                                />
                            </Route>
                        )}
                        {user && hasAnyRole(['curator']) && (
                            <Route path="/cases/new">
                                <CaseForm
                                    user={user}
                                    onModalClose={onModalClose}
                                />
                            </Route>
                        )}
                        {user && hasAnyRole(['curator']) && (
                            <Route
                                path="/cases/edit/:id"
                                render={({ match }) => {
                                    return (
                                        <EditCase
                                            id={match.params.id}
                                            user={user}
                                            onModalClose={onModalClose}
                                        />
                                    );
                                }}
                            />
                        )}
                        {user && (
                            <Route
                                path="/cases/view/:id"
                                render={({ match }): JSX.Element => {
                                    return (
                                        <ViewCase
                                            id={match.params.id}
                                            enableEdit={hasAnyRole(['curator'])}
                                            onModalClose={onModalClose}
                                        />
                                    );
                                }}
                            />
                        )}
                        <Route exact path="/terms">
                            <TermsOfUse />
                        </Route>
                        <Route exact path="/">
                            {hasAnyRole(['curator', 'admin']) ? (
                                <Charts />
                            ) : user ? (
                                <Redirect to="/cases" />
                            ) : isLoadingUser ? (
                                <></>
                            ) : (
                                <LandingPage />
                            )}
                        </Route>
                        {/* Redirect any unavailable URLs to / after the user has loaded. */}
                        {!isLoadingUser && (
                            <Route path="/">
                                <Redirect to="/" />
                            </Route>
                        )}
                    </Switch>
                </main>
            </ThemeProvider>
        </div>
    );
}<|MERGE_RESOLUTION|>--- conflicted
+++ resolved
@@ -317,14 +317,10 @@
         setCreateNewButtonAnchorEl,
     ] = useState<Element | null>();
     const [selectedMenuIndex, setSelectedMenuIndex] = React.useState<number>();
-<<<<<<< HEAD
     const [searchLoading, setSearchLoading] = React.useState<boolean>(false);
-    const rootRef = React.useRef<HTMLDivElement>(null);
-
-=======
     const [listPage, setListPage] = React.useState<number>(0);
     const [listPageSize, setListPageSize] = React.useState<number>(50);
->>>>>>> 5a2115aa
+    const rootRef = React.useRef<HTMLDivElement>(null);
     const lastLocation = useLastLocation();
     const history = useHistory();
     const location = useLocation<LocationState>();
