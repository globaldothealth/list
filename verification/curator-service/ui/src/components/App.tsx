--- conflicted
+++ resolved
@@ -25,6 +25,7 @@
 import { Theme, makeStyles } from '@material-ui/core/styles';
 
 import AddIcon from '@material-ui/icons/Add';
+import AutomatedBackfill from './AutomatedBackfill';
 import AutomatedSourceForm from './AutomatedSourceForm';
 import BulkCaseForm from './BulkCaseForm';
 import CaseForm from './CaseForm';
@@ -56,7 +57,6 @@
 import clsx from 'clsx';
 import { createMuiTheme } from '@material-ui/core/styles';
 import { useLastLocation } from 'react-router-last-location';
-import AutomatedBackfill from './AutomatedBackfill';
 
 const theme = createMuiTheme({
     palette: {
@@ -550,6 +550,14 @@
                                                 New automated source
                                             </MenuItem>
                                         </Link>
+                                        <Link
+                                            to="/sources/backfill"
+                                            onClick={closeCreateNewPopup}
+                                        >
+                                            <MenuItem>
+                                                New automated source backfill
+                                            </MenuItem>
+                                        </Link>
                                     </Menu>
                                 </>
                             )}
@@ -613,66 +621,8 @@
                                             Terms of use
                                         </Typography>
                                     </Link>
-<<<<<<< HEAD
-                                    <Link
-                                        to="/sources/backfill"
-                                        onClick={closeCreateNewPopup}
-                                    >
-                                        <MenuItem>
-                                            New automated source backfill
-                                        </MenuItem>
-                                    </Link>
-                                </Menu>
-                            </>
-                        )}
-                        <List>
-                            {menuList.map(
-                                (item, index) =>
-                                    item.displayCheck() && (
-                                        <Link key={item.text} to={item.to}>
-                                            <ListItem
-                                                button
-                                                key={item.text}
-                                                selected={
-                                                    selectedMenuIndex === index
-                                                }
-                                            >
-                                                <ListItemIcon>
-                                                    {item.icon}
-                                                </ListItemIcon>
-
-                                                <ListItemText
-                                                    primary={item.text}
-                                                />
-                                            </ListItem>
-                                        </Link>
-                                    ),
-                            )}
-                        </List>
-                        <div className={classes.spacer}></div>
-                        <ButtonBase
-                            href="http://covid-19.global.health/#coverage"
-                            rel="noopener noreferrer"
-                            target="_blank"
-                            data-testid="mapButton"
-                            classes={{ root: classes.mapButton }}
-                        >
-                            <Typography
-                                variant="caption"
-                                classes={{ root: classes.viewMapText }}
-                            >
-                                View cases on
-                            </Typography>
-                            <GHMapLogo />
-                        </ButtonBase>
-                        <div className={classes.divider}></div>
-                        <div className={classes.termsText}>
-                            <div>Global.health</div>
-                            <Link to="/terms">Terms of use</Link>
-=======
                                 </ButtonBase>
                             </div>
->>>>>>> 560550da
                         </div>
                     </Drawer>
                 )}
