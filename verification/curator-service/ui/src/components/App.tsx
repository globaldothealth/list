import {
    AppBar,
    Avatar,
    CssBaseline,
    Divider,
    Fab,
    IconButton,
    Menu,
    MenuItem,
    Toolbar,
    Typography,
    useMediaQuery,
} from '@material-ui/core';
import LinelistTable, { DownloadButton } from './LinelistTable';
import {
    Link,
    Redirect,
    Route,
    Switch,
    useHistory,
    useLocation,
} from 'react-router-dom';
import React, { useEffect, useState } from 'react';
import { Theme, makeStyles } from '@material-ui/core/styles';

import AddIcon from '@material-ui/icons/Add';
import AutomatedBackfill from './AutomatedBackfill';
import AutomatedSourceForm from './AutomatedSourceForm';
import BulkCaseForm from './BulkCaseForm';
import CaseForm from './CaseForm';
import Charts from './Charts';
import Drawer from '@material-ui/core/Drawer';
import EditCase from './EditCase';
import { ReactComponent as GHListLogo } from './assets/GHListLogo.svg';
import HomeIcon from '@material-ui/icons/Home';
import LandingPage from './LandingPage';
import LinkIcon from '@material-ui/icons/Link';
import List from '@material-ui/core/List';
import ListIcon from '@material-ui/icons/List';
import ListItem from '@material-ui/core/ListItem';
import ListItemIcon from '@material-ui/core/ListItemIcon';
import ListItemText from '@material-ui/core/ListItemText';
import MenuIcon from '@material-ui/icons/Menu';
import PeopleIcon from '@material-ui/icons/People';
import Profile from './Profile';
import PublishIcon from '@material-ui/icons/Publish';
import SearchBar from './SearchBar';
import SourceTable from './SourceTable';
import TermsOfUse from './TermsOfUse';
import { ThemeProvider } from '@material-ui/core/styles';
import UploadsTable from './UploadsTable';
import User from './User';
import Users from './Users';
import ViewCase from './ViewCase';
import axios from 'axios';
import clsx from 'clsx';
import { createMuiTheme } from '@material-ui/core/styles';
import { useLastLocation } from 'react-router-last-location';
import PolicyLink from './PolicyLink';
import { URLToSearchQuery } from './util/searchQuery';
import { useCookieBanner } from '../hooks/useCookieBanner';

const theme = createMuiTheme({
    palette: {
        background: {
            default: '#ecf3f0',
            paper: '#fff',
        },
        primary: {
            main: '#0E7569',
            contrastText: '#fff',
        },
        secondary: {
            main: '#00C6AF',
            contrastText: '#fff',
        },
        error: {
            main: '#FD685B',
            contrastText: '#454545',
        },
    },
    typography: {
        fontFamily: 'Mabry Pro, sans-serif',
    },
    shape: {
        borderRadius: 4,
    },
    overrides: {
        MuiListItem: {
            root: {
                color: '#5D5D5D',
                borderRadius: '4px',
                '&$selected': {
                    backgroundColor: '#0E75691A',
                    color: '#0E7569',
                },
            },
        },
        MuiAppBar: {
            colorPrimary: {
                backgroundColor: '#ECF3F0',
            },
        },
        MuiCheckbox: {
            colorSecondary: {
                '&$checked': {
                    color: '#31A497',
                },
            },
        },
        MuiTablePagination: {
            root: {
                border: 'unset',
                fontFamily: 'Inter',
                '& .MuiTablePagination-input': {
                    fontFamily: 'Inter',
                },
                '&&& .MuiTypography-root': {
                    fontFamily: 'Inter',
                    fontSize: '14px',
                },
            },
        },
    },
    custom: {
        palette: {
            button: {
                buttonCaption: '#ECF3F0',
                customizeButtonColor: '#ECF3F0',
            },
            tooltip: {
                backgroundColor: '#FEEFC3',
                textColor: 'rgba(0, 0, 0, 0.87)',
            },
            appBar: {
                backgroundColor: '#31A497',
            },
            landingPage: {
                descriptionTextColor: '#838D89',
            },
        },
    },
});

const drawerWidth = 240;

const menuStyles = makeStyles((theme) => ({
    link: {
        color: theme.palette.text.primary,
        fontWeight: 300,
    },
    divider: {
        marginTop: '1em',
        marginBottom: '1em',
    },
}));

const useStyles = makeStyles((theme: Theme) => ({
    root: {
        display: 'flex',
    },
    buttonLabel: {
        display: 'block',
        overflow: 'hidden',
        whiteSpace: 'nowrap',
        textOverflow: 'ellipsis',
    },
    spacer: {
        flexGrow: 1,
    },
    appBar: {
        zIndex: theme.zIndex.drawer + 1,
    },
    menuButton: {
        marginRight: theme.spacing(2),
    },
    mapLink: {
        margin: '0 8px 0 16px',
    },
    hide: {
        display: 'none',
    },
    drawer: {
        width: drawerWidth,
        flexShrink: 0,
    },
    drawerPaper: {
        backgroundColor: '#ECF3F0',
        border: 'none',
        width: drawerWidth,
    },
    drawerContents: {
        display: 'flex',
        flexDirection: 'column',
        height: '100%',
        marginLeft: '24px',
        marginRight: '32px',
    },
    drawerHeader: {
        // necessary for content to be below app bar
        ...theme.mixins.toolbar,
    },
    divider: {
        backgroundColor: '#0A7369',
        height: '1px',
        opacity: '0.2',
        margin: '24px 0',
        marginTop: '12px',
        width: '100%',
    },
    link: {
        marginTop: 12,
    },
    lastLink: {
        marginBottom: 24,
    },
    content: {
        flexGrow: 1,
        transition: theme.transitions.create('margin', {
            easing: theme.transitions.easing.sharp,
            duration: theme.transitions.duration.leavingScreen,
        }),
        marginLeft: -drawerWidth,
        paddingLeft: '24px',
        width: '100%',
    },
    contentShift: {
        transition: theme.transitions.create('margin', {
            easing: theme.transitions.easing.easeOut,
            duration: theme.transitions.duration.enteringScreen,
        }),
        marginLeft: 0,
        paddingLeft: 0,
        width: `calc(100% - ${drawerWidth}px)`,
    },
    createNewButton: {
        margin: '12px 0',
        width: '100%',
    },
    createNewIcon: {
        marginRight: '12px',
    },
    covidTitle: {
        fontSize: '28px',
        marginLeft: '14px',
        marginTop: '8px',
    },
    searchBar: {
        flex: 1,
        marginLeft: theme.spacing(4),
        marginRight: theme.spacing(2),
    },
    avatar: {
        width: theme.spacing(3),
        height: theme.spacing(3),
    },
}));

function ProfileMenu(props: { user: User }): JSX.Element {
    const [anchorEl, setAnchorEl] = React.useState<null | HTMLElement>(null);

    const handleClick = (event: React.MouseEvent<HTMLButtonElement>) => {
        setAnchorEl(event.currentTarget);
    };

    const handleClose = () => {
        setAnchorEl(null);
    };

    const classes = menuStyles();

    return (
        <div>
            <IconButton
                aria-controls="profile-menu"
                data-testid="profile-menu"
                aria-haspopup="true"
                onClick={handleClick}
            >
                <Avatar alt={props.user.email} src={props.user.picture} />
            </IconButton>
            <Menu
                anchorEl={anchorEl}
                keepMounted
                open={Boolean(anchorEl)}
                onClose={handleClose}
            >
                <Link to="/profile" onClick={handleClose}>
                    <MenuItem>Profile</MenuItem>
                </Link>

                <a className={classes.link} href="/auth/logout">
                    <MenuItem>Logout</MenuItem>
                </a>
                <Divider className={classes.divider} />
                <Link to="/terms" onClick={handleClose}>
                    <MenuItem>About Global.Health</MenuItem>
                </Link>
                <a
                    className={classes.link}
                    rel="noopener noreferrer"
                    target="_blank"
                    href="https://github.com/globaldothealth/list/blob/main/data-serving/scripts/export-data/case_fields.yaml"
                    onClick={handleClose}
                >
                    <MenuItem>Data dictionary</MenuItem>
                </a>
                <a
                    className={classes.link}
                    rel="noopener noreferrer"
                    target="_blank"
                    href="https://github.com/globaldothealth/list/issues/new/choose"
                    onClick={handleClose}
                >
                    <MenuItem>Report an issue</MenuItem>
                </a>
                <a
                    href="https://github.com/globaldothealth/list#globalhealth-list"
                    rel="noopener noreferrer"
                    target="_blank"
                    onClick={handleClose}
                >
                    <MenuItem>View source on Github</MenuItem>
                </a>
            </Menu>
        </div>
    );
}

interface LocationState {
    search: string;
}

export default function App(): JSX.Element {
    const CookieBanner = () => {
        const { initCookieBanner } = useCookieBanner();

        useEffect(() => {
            initCookieBanner();
        }, [initCookieBanner]);

        return null;
    };

    const showMenu = useMediaQuery(theme.breakpoints.up('sm'));
    const [user, setUser] = useState<User | undefined>();
    const [drawerOpen, setDrawerOpen] = useState<boolean>(false);
    const [isLoadingUser, setIsLoadingUser] = useState<boolean>(true);
    const [
        createNewButtonAnchorEl,
        setCreateNewButtonAnchorEl,
    ] = useState<Element | null>();
    const [selectedMenuIndex, setSelectedMenuIndex] = React.useState<number>();
    const [searchLoading, setSearchLoading] = React.useState<boolean>(false);
    const [listPage, setListPage] = React.useState<number>(0);
    const [listPageSize, setListPageSize] = React.useState<number>(50);
    const rootRef = React.useRef<HTMLDivElement>(null);
    const lastLocation = useLastLocation();
    const history = useHistory();
    const location = useLocation<LocationState>();
    const classes = useStyles();

    const menuList = user
        ? [
              {
                  text: 'Charts',
                  icon: <HomeIcon />,
                  to: '/',
                  displayCheck: (): boolean => hasAnyRole(['curator', 'admin']),
              },
              {
                  text: 'Line list',
                  icon: <ListIcon />,
                  to: { pathname: '/cases', search: '' },
                  displayCheck: (): boolean => true,
              },
              {
                  text: 'Sources',
                  icon: <LinkIcon />,
                  to: '/sources',
                  displayCheck: (): boolean => hasAnyRole(['curator']),
              },
              {
                  text: 'Uploads',
                  icon: <PublishIcon />,
                  to: '/uploads',
                  displayCheck: (): boolean => hasAnyRole(['curator']),
              },
              {
                  text: 'Manage users',
                  icon: <PeopleIcon />,
                  to: '/users',
                  displayCheck: (): boolean => hasAnyRole(['admin']),
              },
          ]
        : [];

    useEffect(() => {
        setDrawerOpen(showMenu);
    }, [showMenu]);

    useEffect(() => {
        const menuIndex = menuList.findIndex((menuItem) => {
            const pathname =
                typeof menuItem.to === 'string'
                    ? menuItem.to
                    : menuItem.to.pathname;
            return pathname === location.pathname;
        });
        setSelectedMenuIndex(menuIndex);
    }, [location.pathname, menuList]);

    const getUser = (): void => {
        setIsLoadingUser(true);
        axios
            .get<User>('/auth/profile')
            .then((resp) => {
                setUser({
                    _id: resp.data._id,
                    name: resp.data.name,
                    email: resp.data.email,
                    roles: resp.data.roles,
                    picture: resp.data.picture,
                });
            })
            .catch((e) => {
                setUser(undefined);
            })
            .finally(() => setIsLoadingUser(false));
    };

    const hasAnyRole = (requiredRoles: string[]): boolean => {
        if (!user) {
            return false;
        }
        return user?.roles?.some((r: string) => requiredRoles.includes(r));
    };

    const toggleDrawer = (): void => {
        setDrawerOpen(!drawerOpen);
    };

    const openCreateNewPopup = (event: any): void => {
        setCreateNewButtonAnchorEl(event.currentTarget);
    };

    const closeCreateNewPopup = (): void => {
        setCreateNewButtonAnchorEl(undefined);
    };

    const onModalClose = (): void => {
        if (lastLocation) {
            history.goBack();
        } else {
            history.push('/cases');
        }
    };

    useEffect(() => {
        getUser();
    }, []);

    return (
        <div className={classes.root} ref={rootRef}>
            <ThemeProvider theme={theme}>
                <CookieBanner />
                <CssBaseline />
                <AppBar
                    position="fixed"
                    elevation={0}
                    className={classes.appBar}
                >
                    <Toolbar>
                        {user && (
                            <IconButton
                                color="primary"
                                aria-label="toggle drawer"
                                onClick={toggleDrawer}
                                edge="start"
                                className={classes.menuButton}
                            >
                                <MenuIcon />
                            </IconButton>
                        )}
                        <Link to="/" data-testid="home-button">
                            <GHListLogo />
                        </Link>
                        {location.pathname === '/cases' && user ? (
                            <>
                                <div className={classes.searchBar}>
                                    <SearchBar
                                        searchQuery={location.search ?? ''}
                                        onSearchChange={(searchQuery): void => {
                                            history.push({
                                                pathname: '/cases',
                                                search: searchQuery,
                                            });
                                        }}
                                        loading={searchLoading}
                                        rootComponentRef={rootRef}
                                    ></SearchBar>
                                </div>
<<<<<<< HEAD
                                <DownloadButton />
=======
                                <DownloadButton
                                    search={
                                        encodeURIComponent(
                                            URLToSearchQuery(location.search),
                                        ) ?? ''
                                    }
                                ></DownloadButton>
>>>>>>> bb1ca83f
                            </>
                        ) : (
                            <span className={classes.spacer}></span>
                        )}
                        {user && (
                            <>
                                <Typography>
                                    <a
                                        className={classes.mapLink}
                                        data-testid="mapLink"
                                        href="http://covid-19.global.health"
                                        rel="noopener noreferrer"
                                        target="_blank"
                                    >
                                        G.h Map
                                    </a>
                                </Typography>
                                <ProfileMenu user={user} />{' '}
                            </>
                        )}
                    </Toolbar>
                </AppBar>
                {user && (
                    <Drawer
                        className={classes.drawer}
                        variant="persistent"
                        anchor="left"
                        open={drawerOpen}
                        classes={{
                            paper: classes.drawerPaper,
                        }}
                    >
                        <div className={classes.drawerContents}>
                            <div className={classes.drawerHeader}></div>
                            <Typography className={classes.covidTitle}>
                                COVID-19
                            </Typography>
                            {hasAnyRole(['curator']) && (
                                <>
                                    <Fab
                                        variant="extended"
                                        data-testid="create-new-button"
                                        className={classes.createNewButton}
                                        color="secondary"
                                        onClick={openCreateNewPopup}
                                    >
                                        <AddIcon
                                            className={classes.createNewIcon}
                                        />
                                        Create new
                                    </Fab>
                                    <Menu
                                        anchorEl={createNewButtonAnchorEl}
                                        getContentAnchorEl={null}
                                        keepMounted
                                        open={Boolean(createNewButtonAnchorEl)}
                                        onClose={closeCreateNewPopup}
                                        anchorOrigin={{
                                            vertical: 'bottom',
                                            horizontal: 'left',
                                        }}
                                    >
                                        <Link
                                            to="/cases/new"
                                            onClick={closeCreateNewPopup}
                                        >
                                            <MenuItem>
                                                New line list case
                                            </MenuItem>
                                        </Link>
                                        <Link
                                            to="/cases/bulk"
                                            onClick={closeCreateNewPopup}
                                        >
                                            <MenuItem>New bulk upload</MenuItem>
                                        </Link>
                                        <Link
                                            to="/sources/automated"
                                            onClick={closeCreateNewPopup}
                                        >
                                            <MenuItem>
                                                New automated source
                                            </MenuItem>
                                        </Link>
                                        <Link
                                            to="/sources/backfill"
                                            onClick={closeCreateNewPopup}
                                        >
                                            <MenuItem>
                                                New automated source backfill
                                            </MenuItem>
                                        </Link>
                                    </Menu>
                                </>
                            )}
                            <List>
                                {menuList.map(
                                    (item, index) =>
                                        item.displayCheck() && (
                                            <Link key={item.text} to={item.to}>
                                                <ListItem
                                                    button
                                                    key={item.text}
                                                    selected={
                                                        selectedMenuIndex ===
                                                        index
                                                    }
                                                >
                                                    <ListItemIcon>
                                                        {item.icon}
                                                    </ListItemIcon>

                                                    <ListItemText
                                                        primary={item.text}
                                                    />
                                                </ListItem>
                                            </Link>
                                        ),
                                )}
                            </List>
                            <div className={classes.spacer}></div>
                            <div className={classes.divider}></div>
                            <a
                                href="https://github.com/globaldothealth/list/blob/main/data-serving/scripts/export-data/case_fields.yaml"
                                rel="noopener noreferrer"
                                target="_blank"
                                data-testid="dictionaryButton"
                            >
                                Data dictionary
                            </a>
                            <Link
                                to="/terms"
                                className={classes.link}
                                data-testid="termsButton"
                            >
                                Terms of use
                            </Link>
                            <PolicyLink
                                type="privacy-policy"
                                classes={{
                                    root: classes.link,
                                }}
                            >
                                Privacy policy
                            </PolicyLink>
                            <PolicyLink
                                type="cookie-policy"
                                classes={{
                                    root: clsx([
                                        classes.link,
                                        classes.lastLink,
                                    ]),
                                }}
                            >
                                Cookie policy
                            </PolicyLink>
                        </div>
                    </Drawer>
                )}
                <main
                    className={clsx(classes.content, {
                        [classes.contentShift]: drawerOpen,
                    })}
                >
                    <div className={classes.drawerHeader} />
                    <Switch>
                        {user && (
                            <Route exact path="/cases">
                                <LinelistTable
                                    user={user}
                                    setSearchLoading={setSearchLoading}
                                    page={listPage}
                                    pageSize={listPageSize}
                                    onChangePage={setListPage}
                                    onChangePageSize={setListPageSize}
                                />
                            </Route>
                        )}
                        {hasAnyRole(['curator']) && (
                            <Route exact path="/sources">
                                <SourceTable />
                            </Route>
                        )}
                        {hasAnyRole(['curator']) && (
                            <Route exact path="/uploads">
                                <UploadsTable />
                            </Route>
                        )}
                        {user && (
                            <Route path="/profile">
                                <Profile user={user} />
                            </Route>
                        )}
                        {user && hasAnyRole(['admin']) && (
                            <Route path="/users">
                                <Users user={user} onUserChange={getUser} />
                            </Route>
                        )}{' '}
                        {user && hasAnyRole(['curator']) && (
                            <Route path="/sources/automated">
                                <AutomatedSourceForm
                                    user={user}
                                    onModalClose={onModalClose}
                                />
                            </Route>
                        )}
                        {user && hasAnyRole(['curator']) && (
                            <Route path="/cases/bulk">
                                <BulkCaseForm
                                    user={user}
                                    onModalClose={onModalClose}
                                />
                            </Route>
                        )}
                        {user && hasAnyRole(['curator']) && (
                            <Route path="/sources/backfill">
                                <AutomatedBackfill
                                    user={user}
                                    onModalClose={onModalClose}
                                />
                            </Route>
                        )}
                        {user && hasAnyRole(['curator']) && (
                            <Route path="/cases/new">
                                <CaseForm
                                    user={user}
                                    onModalClose={onModalClose}
                                />
                            </Route>
                        )}
                        {user && hasAnyRole(['curator']) && (
                            <Route
                                path="/cases/edit/:id"
                                render={({ match }) => {
                                    return (
                                        <EditCase
                                            id={match.params.id}
                                            user={user}
                                            onModalClose={onModalClose}
                                        />
                                    );
                                }}
                            />
                        )}
                        {user && (
                            <Route
                                path="/cases/view/:id"
                                render={({ match }): JSX.Element => {
                                    return (
                                        <ViewCase
                                            id={match.params.id}
                                            enableEdit={hasAnyRole(['curator'])}
                                            onModalClose={onModalClose}
                                        />
                                    );
                                }}
                            />
                        )}
                        <Route exact path="/terms">
                            <TermsOfUse />
                        </Route>
                        <Route exact path="/">
                            {hasAnyRole(['curator', 'admin']) ? (
                                <Charts />
                            ) : user ? (
                                <Redirect to="/cases" />
                            ) : isLoadingUser ? (
                                <></>
                            ) : (
                                <LandingPage />
                            )}
                        </Route>
                        {/* Redirect any unavailable URLs to / after the user has loaded. */}
                        {!isLoadingUser && (
                            <Route path="/">
                                <Redirect to="/" />
                            </Route>
                        )}
                    </Switch>
                </main>
            </ThemeProvider>
        </div>
    );
}<|MERGE_RESOLUTION|>--- conflicted
+++ resolved
@@ -57,7 +57,6 @@
 import { createMuiTheme } from '@material-ui/core/styles';
 import { useLastLocation } from 'react-router-last-location';
 import PolicyLink from './PolicyLink';
-import { URLToSearchQuery } from './util/searchQuery';
 import { useCookieBanner } from '../hooks/useCookieBanner';
 
 const theme = createMuiTheme({
@@ -500,17 +499,7 @@
                                         rootComponentRef={rootRef}
                                     ></SearchBar>
                                 </div>
-<<<<<<< HEAD
                                 <DownloadButton />
-=======
-                                <DownloadButton
-                                    search={
-                                        encodeURIComponent(
-                                            URLToSearchQuery(location.search),
-                                        ) ?? ''
-                                    }
-                                ></DownloadButton>
->>>>>>> bb1ca83f
                             </>
                         ) : (
                             <span className={classes.spacer}></span>
