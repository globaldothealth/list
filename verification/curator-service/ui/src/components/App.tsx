--- conflicted
+++ resolved
@@ -774,16 +774,13 @@
                                     handleBreadcrumbDelete={
                                         handleFilterBreadcrumbDelete
                                     }
-<<<<<<< HEAD
                                     setTotalDataCount={setTotalDataCount}
-=======
                                     setFiltersModalOpen={setFiltersModalOpen}
                                     setActiveFilterInput={setActiveFilterInput}
                                     sortBy={sortBy}
                                     sortByOrder={sortByOrder}
                                     setSortBy={setSortBy}
                                     setSortByOrder={setSortByOrder}
->>>>>>> 434faa25
                                 />
                             </Route>
                         )}
