--- conflicted
+++ resolved
@@ -10,37 +10,26 @@
 const hasPreexistingConditionsValues = ['Unknown', 'Yes', 'No'];
 
 const TooltipText = () => (
-<<<<<<< HEAD
-  <StyledTooltip>
-    <ul>
-      <li><strong>Has pre-existing conditions:</strong> Enter if the case has reported pre-existing conditions If none reported leave blank.</li>
-      <li><strong>Pre-existing conditions:</strong> Select the pre existing conditions reported for the case.
-        <ul>
-          <li>You can either manually search in the field by typing and selecting each from the prepopulated list.</li>
-          <li>You can select multiple pre-existing conditions per case.</li>
-=======
     <StyledTooltip>
         <ul>
             <li>
-                <strong>Has pre existing conditions:</strong> Enter if the case
-                has reported pre existing conditions If none reported leave
-                blank
+                <strong>Has pre-existing conditions:</strong> Enter if the case
+                has reported pre-existing conditions If none reported leave
+                blank.
             </li>
             <li>
-                <strong>Pre existing conditions:</strong> Select the pre
+                <strong>Pre-existing conditions:</strong> Select the pre
                 existing conditions reported for the case.
-                <ul>
-                    <li>
-                        You can either manually search in the field by typing
-                        and selecting each from the prepopulated list or click
-                        the most common populated below.
-                    </li>
-                    <li>
-                        You can select multiple pre existing conditions per case
-                    </li>
-                </ul>
             </li>
->>>>>>> 03b94721
+            <ul>
+                <li>
+                    You can either manually search in the field by typing and
+                    selecting each from the prepopulated list.
+                </li>
+                <li>
+                    You can select multiple pre-existing conditions per case.
+                </li>
+            </ul>
         </ul>
     </StyledTooltip>
 );
