import { Chip, makeStyles } from '@material-ui/core';

import CaseFormValues from './CaseFormValues';
import ChipInput from 'material-ui-chip-input';
import FieldTitle from '../common-form-fields/FieldTitle';
import { StyledTooltip } from './StyledTooltip';
import { FormikAutocomplete } from '../common-form-fields/FormikFields';
import React from 'react';
import Scroll from 'react-scroll';
import axios from 'axios';
import { useFormikContext } from 'formik';

const useStyles = makeStyles(() => ({
    fieldRow: {
        marginBottom: '2em',
        width: '100%',
    },
    chip: {
        margin: '0.5em',
    },
    section: {
        marginBottom: '1em',
    },
}));

const TooltipText = () => (
<<<<<<< HEAD
  <StyledTooltip>
    <ul>
      <li><strong>Route of transmission:</strong> Enter the route of transmission if provided by the source.</li>
      <li><strong>Place of transmission:</strong> Enter the place of transmission if provided by the source.</li>
    </ul>
  </StyledTooltip>
=======
    <StyledTooltip>
        <ul>
            <li>
                <strong>Route of transmission:</strong> Enter the route of
                transmission if provided by the source. If none provided leave
                blank
            </li>
            <li>
                <strong>Place of transmission:</strong> Enter the place of
                transmission if provided by the source, If none provided leave
                blank
            </li>
        </ul>
    </StyledTooltip>
>>>>>>> 03b94721
);

export default function Transmission(): JSX.Element {
    const {
        setFieldValue,
        setTouched,
        initialValues,
        values,
    } = useFormikContext<CaseFormValues>();
    const [
        commonPlacesOfTransmission,
        setCommonPlacesOfTransmission,
    ] = React.useState([]);
    const classes = useStyles();

    React.useEffect(
        () => {
            axios
                .get('/api/cases/placesOfTransmission?limit=5')
                .then((response) =>
                    setCommonPlacesOfTransmission(
                        response.data.placesOfTransmission ?? [],
                    ),
                );
        },
        // Using [] here means this will only be called once at the beginning of the lifecycle
        [],
    );

    return (
        <Scroll.Element name="transmission">
            <FieldTitle
                title="Transmission"
                tooltip={<TooltipText />}
            ></FieldTitle>
            <div className={classes.fieldRow}>
                <FormikAutocomplete
                    name="transmissionRoutes"
                    freeSolo
                    label="Route of transmission"
                    initialValue={initialValues.transmissionRoutes}
                    multiple
                    optionsLocation="https://raw.githubusercontent.com/globaldothealth/list/main/suggest/route_of_transmission.txt"
                />
            </div>
            <div className={classes.fieldRow}>
                {commonPlacesOfTransmission.length > 0 && (
                    <>
                        <div className={classes.section}>
                            Frequently added places of transmission
                        </div>{' '}
                        <div className={classes.section}>
                            {commonPlacesOfTransmission.map((place) => (
                                <Chip
                                    key={place}
                                    className={classes.chip}
                                    label={place}
                                    onClick={(): void => {
                                        if (
                                            !values.transmissionPlaces.includes(
                                                place,
                                            )
                                        ) {
                                            setFieldValue(
                                                'transmissionPlaces',
                                                values.transmissionPlaces.concat(
                                                    [place],
                                                ),
                                            );
                                        }
                                    }}
                                ></Chip>
                            ))}
                        </div>
                    </>
                )}
                <FormikAutocomplete
                    name="transmissionPlaces"
                    freeSolo
                    label="Places of transmission"
                    initialValue={initialValues.transmissionPlaces}
                    multiple
                    optionsLocation="https://raw.githubusercontent.com/globaldothealth/list/main/suggest/place_of_transmission.txt"
                />
            </div>
            <ChipInput
                fullWidth
                alwaysShowPlaceholder
                placeholder="Contacted case IDs"
                defaultValue={initialValues.transmissionLinkedCaseIds}
                onBlur={(): void =>
                    setTouched({ transmissionLinkedCaseIds: true })
                }
                onChange={(values): void => {
                    setFieldValue(
                        'transmissionLinkedCaseIds',
                        values ?? undefined,
                    );
                }}
            ></ChipInput>
        </Scroll.Element>
    );
}<|MERGE_RESOLUTION|>--- conflicted
+++ resolved
@@ -24,29 +24,18 @@
 }));
 
 const TooltipText = () => (
-<<<<<<< HEAD
-  <StyledTooltip>
-    <ul>
-      <li><strong>Route of transmission:</strong> Enter the route of transmission if provided by the source.</li>
-      <li><strong>Place of transmission:</strong> Enter the place of transmission if provided by the source.</li>
-    </ul>
-  </StyledTooltip>
-=======
     <StyledTooltip>
         <ul>
             <li>
                 <strong>Route of transmission:</strong> Enter the route of
-                transmission if provided by the source. If none provided leave
-                blank
+                transmission if provided by the source.
             </li>
             <li>
                 <strong>Place of transmission:</strong> Enter the place of
-                transmission if provided by the source, If none provided leave
-                blank
+                transmission if provided by the source.
             </li>
         </ul>
     </StyledTooltip>
->>>>>>> 03b94721
 );
 
 export default function Transmission(): JSX.Element {
