import { FastField, useFormikContext } from 'formik';
import {
    FormikAutocomplete,
    SelectField,
} from '../common-form-fields/FormikFields';

import CaseFormValues from './CaseFormValues';
import { Chip } from '@material-ui/core';
import FieldTitle from '../common-form-fields/FieldTitle';
import React from 'react';
import Scroll from 'react-scroll';
import { TextField } from 'formik-material-ui';
import { StyledTooltip } from './StyledTooltip';
import axios from 'axios';
import { makeStyles } from '@material-ui/core/styles';

const styles = makeStyles(() => ({
    fieldRow: {
        marginBottom: '2em',
    },
    ageRow: {
        alignItems: 'baseline',
        display: 'flex',
    },
    ageField: {
        width: '8em',
    },
    ageSeparator: {
        margin: '0 2em',
    },
    select: {
        width: '8em',
    },
    chip: {
        margin: '0.5em',
    },
    section: {
        marginBottom: '1em',
    },
}));

// If changing this list, also modify https://github.com/globaldothealth/list/blob/main/data-serving/data-service/api/openapi.yaml
const genderValues = [
    'Unknown',
    'Male',
    'Female',
    'Non-binary/Third gender',
    'Other',
];

const TooltipText = () => (
<<<<<<< HEAD
  <StyledTooltip>
    <ul>
      <li><strong>Gender:</strong> Enter the Gender of the case provided. If no gender is provided select Unknown.</li>
      <li><strong>Age:</strong> Enter the age of the case.
        <ul>
          <li>If a range is provided enter in the min and max fields.</li>
          <li>If an exact age is provided enter it in the age field.</li>
          <li>Note: If the data source provides an age range such as 65{'>'} or 65+ tthen set the minimum age value as 65 and the maximum age value to 120 (the maximum allowed age value).</li>
        </ul>
      </li>
      <li><strong>Ethnicity / Race:</strong> Enter the Ethnicity of the case provided. If no data is provided leave blank.</li>
      <li><strong>Nationality:</strong> Enter the Nationality of the case. If no data is provided leave blank.</li>
      <li><strong>Occupation:</strong> Enter the Occupation of the case. If no data is provided leave blank.</li>
    </ul>
  </StyledTooltip>
=======
    <StyledTooltip>
        <ul>
            <li>
                <strong>Gender:</strong> Enter the Gender of the case provided.
                If none provided leave blank
            </li>
            <li>
                <strong>Age:</strong> Enter the age of the case.
                <ul>
                    <li>
                        If a range is provided enter in the Min and max fields.
                    </li>
                    <li>
                        If an exact age is provided just enter the age field.
                    </li>
                    <li>
                        Note: If the data source provides an age range such as
                        65{'>'} or 65+ then set the minimum age range as 65 and
                        the maximum to the upper bound set for age of 120.
                    </li>
                </ul>
            </li>
            <li>
                <strong>Race / Ethnicity:</strong> Enter the Ethnicity of the
                case provided. If none provided leave blank
            </li>
            <li>
                <strong>Nationality:</strong> Enter the Nationality of the case.
                If none provided leave blank
            </li>
            <li>
                <strong>Occupation:</strong> Enter the Occupation of the case. A
                drop down list is provided, but if the occupation for the case
                is not available you can type in with free text. If none is
                provided leave blank
            </li>
        </ul>
    </StyledTooltip>
>>>>>>> 03b94721
);

export default function Demographics(): JSX.Element {
    const classes = styles();
    const { initialValues, setFieldValue } = useFormikContext<CaseFormValues>();
    const [commonOccupations, setCommonOccupations] = React.useState([]);

    React.useEffect(
        () => {
            axios
                .get('/api/cases/occupations?limit=10')
                .then((response) =>
                    setCommonOccupations(response.data.occupations ?? []),
                );
        },
        // Using [] here means this will only be called once at the beginning of the lifecycle
        [],
    );

    return (
        <Scroll.Element name="demographics">
            <FieldTitle
                title="Demographics"
                tooltip={<TooltipText />}
            ></FieldTitle>
            <SelectField
                name="gender"
                label="Gender"
                values={genderValues}
            ></SelectField>
            <div className={`${classes.fieldRow} ${classes.ageRow}`}>
                <FastField
                    className={classes.ageField}
                    name="minAge"
                    type="number"
                    label="Min age"
                    component={TextField}
                ></FastField>
                <span className={classes.ageSeparator}>to</span>
                <FastField
                    className={classes.ageField}
                    name="maxAge"
                    type="number"
                    label="Max age"
                    component={TextField}
                ></FastField>
                <span className={classes.ageSeparator}>or</span>
                <FastField
                    className={classes.ageField}
                    name="age"
                    type="number"
                    label="Age"
                    component={TextField}
                ></FastField>
            </div>
            <div className={classes.fieldRow}>
                <FastField
                    label="Race / Ethnicity"
                    name="ethnicity"
                    type="text"
                    data-testid="ethnicity"
                    component={TextField}
                    fullWidth
                />
            </div>
            <div className={classes.fieldRow}>
                <FormikAutocomplete
                    name="nationalities"
                    label="Nationalities"
                    initialValue={initialValues.nationalities}
                    multiple={true}
                    optionsLocation="https://raw.githubusercontent.com/globaldothealth/list/main/suggest/nationalities.txt"
                />
            </div>
            {commonOccupations.length > 0 && (
                <>
                    <div className={classes.section}>
                        Frequently added occupations
                    </div>
                    <div className={classes.section}>
                        {commonOccupations.map(
                            (occupation) =>
                                occupation && (
                                    <Chip
                                        key={occupation}
                                        className={classes.chip}
                                        label={occupation}
                                        onClick={(): void =>
                                            setFieldValue(
                                                'occupation',
                                                occupation,
                                            )
                                        }
                                    ></Chip>
                                ),
                        )}
                    </div>
                </>
            )}
            <FormikAutocomplete
                name="occupation"
                label="Occupation"
                initialValue={initialValues.occupation}
                multiple={false}
                freeSolo
                optionsLocation="https://raw.githubusercontent.com/globaldothealth/list/main/suggest/occupations.txt"
            />
        </Scroll.Element>
    );
}<|MERGE_RESOLUTION|>--- conflicted
+++ resolved
@@ -49,62 +49,43 @@
 ];
 
 const TooltipText = () => (
-<<<<<<< HEAD
-  <StyledTooltip>
-    <ul>
-      <li><strong>Gender:</strong> Enter the Gender of the case provided. If no gender is provided select Unknown.</li>
-      <li><strong>Age:</strong> Enter the age of the case.
-        <ul>
-          <li>If a range is provided enter in the min and max fields.</li>
-          <li>If an exact age is provided enter it in the age field.</li>
-          <li>Note: If the data source provides an age range such as 65{'>'} or 65+ tthen set the minimum age value as 65 and the maximum age value to 120 (the maximum allowed age value).</li>
-        </ul>
-      </li>
-      <li><strong>Ethnicity / Race:</strong> Enter the Ethnicity of the case provided. If no data is provided leave blank.</li>
-      <li><strong>Nationality:</strong> Enter the Nationality of the case. If no data is provided leave blank.</li>
-      <li><strong>Occupation:</strong> Enter the Occupation of the case. If no data is provided leave blank.</li>
-    </ul>
-  </StyledTooltip>
-=======
     <StyledTooltip>
         <ul>
             <li>
                 <strong>Gender:</strong> Enter the Gender of the case provided.
-                If none provided leave blank
+                If no gender is provided select Unknown.
             </li>
             <li>
                 <strong>Age:</strong> Enter the age of the case.
                 <ul>
                     <li>
-                        If a range is provided enter in the Min and max fields.
+                        If a range is provided enter in the min and max fields.
                     </li>
                     <li>
-                        If an exact age is provided just enter the age field.
+                        If an exact age is provided enter it in the age field.
                     </li>
                     <li>
                         Note: If the data source provides an age range such as
-                        65{'>'} or 65+ then set the minimum age range as 65 and
-                        the maximum to the upper bound set for age of 120.
+                        65{'>'} or 65+ tthen set the minimum age value as 65 and
+                        the maximum age value to 120 (the maximum allowed age
+                        value).
                     </li>
                 </ul>
             </li>
             <li>
-                <strong>Race / Ethnicity:</strong> Enter the Ethnicity of the
-                case provided. If none provided leave blank
+                <strong>Ethnicity / Race:</strong> Enter the Ethnicity of the
+                case provided. If no data is provided leave blank.
             </li>
             <li>
                 <strong>Nationality:</strong> Enter the Nationality of the case.
-                If none provided leave blank
+                If no data is provided leave blank.
             </li>
             <li>
-                <strong>Occupation:</strong> Enter the Occupation of the case. A
-                drop down list is provided, but if the occupation for the case
-                is not available you can type in with free text. If none is
-                provided leave blank
+                <strong>Occupation:</strong> Enter the Occupation of the case.
+                If no data is provided leave blank.
             </li>
         </ul>
     </StyledTooltip>
->>>>>>> 03b94721
 );
 
 export default function Demographics(): JSX.Element {
