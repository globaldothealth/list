--- conflicted
+++ resolved
@@ -122,12 +122,8 @@
                     label="Occupation"
                     initialValue={initialValues.occupation}
                     multiple={false}
-<<<<<<< HEAD
-                    optionsLocation="https://raw.githubusercontent.com/open-covid-data/healthmap-gdo-temp/main/suggest/professions.txt"
-=======
                     freeSolo
-                    optionsLocation="https://raw.githubusercontent.com/open-covid-data/healthmap-gdo-temp/master/suggest/occupations.txt"
->>>>>>> ee447476
+                    optionsLocation="https://raw.githubusercontent.com/open-covid-data/healthmap-gdo-temp/main/suggest/occupations.txt"
                 />
             </fieldset>
         </Scroll.Element>
