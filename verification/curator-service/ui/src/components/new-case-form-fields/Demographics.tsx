import { Field, useFormikContext } from 'formik';
import { Select, TextField } from 'formik-material-ui';

import FormControl from '@material-ui/core/FormControl';
import { FormikAutocomplete } from './FormikFields';
import InputLabel from '@material-ui/core/InputLabel';
import MenuItem from '@material-ui/core/MenuItem';
import NewCaseFormValues from './NewCaseFormValues';
import React from 'react';
import Scroll from 'react-scroll';
import { WithStyles } from '@material-ui/core/styles/withStyles';
import { createStyles } from '@material-ui/core/styles';
import { withStyles } from '@material-ui/core';

const styles = () =>
    createStyles({
        fieldRow: {
            marginBottom: '2em',
        },
        ageRow: {
            alignItems: 'baseline',
            display: 'flex',
        },
        ageField: {
            width: '8em',
        },
        ageSeparator: {
            margin: '0 2em',
        },
        select: {
            width: '8em',
        },
    });

type DemographicsProps = WithStyles<typeof styles>;

// TODO: get values from DB.
const sexValues = [undefined, 'Male', 'Female'];

const ethnicityValues = [
    undefined,
    'Asian',
    'Black',
    'Latino',
    'Multi-race',
    'White',
    'Other',
];

<<<<<<< HEAD
function Demographics(props: DemographicsProps): JSX.Element {
    const { classes } = props;
    const { initialValues } = useFormikContext<NewCaseFormValues>();
    return (
        <Scroll.Element name="demographics">
            <fieldset>
                <legend>Demographics</legend>
                <FormControl>
                    <div className={classes.fieldRow}>
                        <InputLabel htmlFor="sex">Sex</InputLabel>
                        <Field
                            as="select"
                            name="sex"
                            type="text"
                            data-testid="sex"
                            className={classes.select}
                            component={Select}
                        >
                            {sexValues.map((sex) => (
                                <MenuItem key={sex ?? 'undefined'} value={sex}>
                                    {sex}
                                </MenuItem>
                            ))}
                        </Field>
=======
class Demographics extends React.Component<DemographicsProps, {}> {
    render(): JSX.Element {
        const { classes } = this.props;
        return (
            <Scroll.Element name="demographics">
                <fieldset>
                    <legend>Demographics</legend>
                    <FormControl>
                        <div className={classes.fieldRow}>
                            <InputLabel htmlFor="sex">Sex</InputLabel>
                            <Field
                                as="select"
                                name="sex"
                                type="text"
                                data-testid="sex"
                                className={classes.select}
                                component={Select}
                            >
                                {sexValues.map((sex) => (
                                    <MenuItem
                                        key={sex ?? 'undefined'}
                                        value={sex}
                                    >
                                        {sex ?? 'Unknown'}
                                    </MenuItem>
                                ))}
                            </Field>
                        </div>
                    </FormControl>
                    <div className={`${classes.fieldRow} ${classes.ageRow}`}>
                        <Field
                            className={classes.ageField}
                            name="minAge"
                            type="number"
                            label="Min age"
                            component={TextField}
                        ></Field>
                        <span className={classes.ageSeparator}>to</span>
                        <Field
                            className={classes.ageField}
                            name="maxAge"
                            type="number"
                            label="Max age"
                            component={TextField}
                        ></Field>
                        <span className={classes.ageSeparator}>or</span>
                        <Field
                            className={classes.ageField}
                            name="age"
                            type="number"
                            label="Age"
                            component={TextField}
                        ></Field>
                    </div>
                    <div className={classes.fieldRow}>
                        <FormControl>
                            <InputLabel htmlFor="ethnicity">
                                Ethnicity
                            </InputLabel>
                            <Field
                                as="select"
                                name="ethnicity"
                                type="text"
                                data-testid="ethnicity"
                                className={classes.select}
                                component={Select}
                            >
                                {ethnicityValues.map((ethnicity) => (
                                    <MenuItem
                                        key={ethnicity ?? 'undefined'}
                                        value={ethnicity}
                                    >
                                        {ethnicity ?? 'Unknown'}
                                    </MenuItem>
                                ))}
                            </Field>
                        </FormControl>
                    </div>
                    <div className={classes.fieldRow}>
                        <FormikAutocomplete
                            name="nationalities"
                            label="Nationality"
                            multiple={true}
                            optionsLocation="https://raw.githubusercontent.com/open-covid-data/healthmap-gdo-temp/master/suggest/nationalities.txt"
                        />
>>>>>>> a33fe082
                    </div>
                </FormControl>
                <div className={`${classes.fieldRow} ${classes.ageRow}`}>
                    <Field
                        className={classes.ageField}
                        name="minAge"
                        type="number"
                        label="Min age"
                        component={TextField}
                    ></Field>
                    <span className={classes.ageSeparator}>to</span>
                    <Field
                        className={classes.ageField}
                        name="maxAge"
                        type="number"
                        label="Max age"
                        component={TextField}
                    ></Field>
                    <span className={classes.ageSeparator}>or</span>
                    <Field
                        className={classes.ageField}
                        name="age"
                        type="number"
                        label="Age"
                        component={TextField}
                    ></Field>
                </div>
                <div className={classes.fieldRow}>
                    <FormControl>
                        <InputLabel htmlFor="ethnicity">Ethnicity</InputLabel>
                        <Field
                            as="select"
                            name="ethnicity"
                            type="text"
                            data-testid="ethnicity"
                            className={classes.select}
                            component={Select}
                        >
                            {ethnicityValues.map((ethnicity) => (
                                <MenuItem
                                    key={ethnicity ?? 'undefined'}
                                    value={ethnicity}
                                >
                                    {ethnicity}
                                </MenuItem>
                            ))}
                        </Field>
                    </FormControl>
                </div>
                <div className={classes.fieldRow}>
                    <FormikAutocomplete
                        name="nationalities"
                        label="Nationality"
                        initialValue={initialValues.nationalities}
                        multiple={true}
                        optionsLocation="https://raw.githubusercontent.com/open-covid-data/healthmap-gdo-temp/master/suggest/nationalities.txt"
                    />
                </div>
                <FormikAutocomplete
                    name="profession"
                    label="Profession"
                    initialValue={initialValues.profession}
                    multiple={false}
                    optionsLocation="https://raw.githubusercontent.com/open-covid-data/healthmap-gdo-temp/master/suggest/professions.txt"
                />
            </fieldset>
        </Scroll.Element>
    );
}
export default withStyles(styles)(Demographics);<|MERGE_RESOLUTION|>--- conflicted
+++ resolved
@@ -47,7 +47,6 @@
     'Other',
 ];
 
-<<<<<<< HEAD
 function Demographics(props: DemographicsProps): JSX.Element {
     const { classes } = props;
     const { initialValues } = useFormikContext<NewCaseFormValues>();
@@ -68,97 +67,10 @@
                         >
                             {sexValues.map((sex) => (
                                 <MenuItem key={sex ?? 'undefined'} value={sex}>
-                                    {sex}
+                                    {sex ?? 'Unknown'}
                                 </MenuItem>
                             ))}
                         </Field>
-=======
-class Demographics extends React.Component<DemographicsProps, {}> {
-    render(): JSX.Element {
-        const { classes } = this.props;
-        return (
-            <Scroll.Element name="demographics">
-                <fieldset>
-                    <legend>Demographics</legend>
-                    <FormControl>
-                        <div className={classes.fieldRow}>
-                            <InputLabel htmlFor="sex">Sex</InputLabel>
-                            <Field
-                                as="select"
-                                name="sex"
-                                type="text"
-                                data-testid="sex"
-                                className={classes.select}
-                                component={Select}
-                            >
-                                {sexValues.map((sex) => (
-                                    <MenuItem
-                                        key={sex ?? 'undefined'}
-                                        value={sex}
-                                    >
-                                        {sex ?? 'Unknown'}
-                                    </MenuItem>
-                                ))}
-                            </Field>
-                        </div>
-                    </FormControl>
-                    <div className={`${classes.fieldRow} ${classes.ageRow}`}>
-                        <Field
-                            className={classes.ageField}
-                            name="minAge"
-                            type="number"
-                            label="Min age"
-                            component={TextField}
-                        ></Field>
-                        <span className={classes.ageSeparator}>to</span>
-                        <Field
-                            className={classes.ageField}
-                            name="maxAge"
-                            type="number"
-                            label="Max age"
-                            component={TextField}
-                        ></Field>
-                        <span className={classes.ageSeparator}>or</span>
-                        <Field
-                            className={classes.ageField}
-                            name="age"
-                            type="number"
-                            label="Age"
-                            component={TextField}
-                        ></Field>
-                    </div>
-                    <div className={classes.fieldRow}>
-                        <FormControl>
-                            <InputLabel htmlFor="ethnicity">
-                                Ethnicity
-                            </InputLabel>
-                            <Field
-                                as="select"
-                                name="ethnicity"
-                                type="text"
-                                data-testid="ethnicity"
-                                className={classes.select}
-                                component={Select}
-                            >
-                                {ethnicityValues.map((ethnicity) => (
-                                    <MenuItem
-                                        key={ethnicity ?? 'undefined'}
-                                        value={ethnicity}
-                                    >
-                                        {ethnicity ?? 'Unknown'}
-                                    </MenuItem>
-                                ))}
-                            </Field>
-                        </FormControl>
-                    </div>
-                    <div className={classes.fieldRow}>
-                        <FormikAutocomplete
-                            name="nationalities"
-                            label="Nationality"
-                            multiple={true}
-                            optionsLocation="https://raw.githubusercontent.com/open-covid-data/healthmap-gdo-temp/master/suggest/nationalities.txt"
-                        />
->>>>>>> a33fe082
                     </div>
                 </FormControl>
                 <div className={`${classes.fieldRow} ${classes.ageRow}`}>
@@ -202,7 +114,7 @@
                                     key={ethnicity ?? 'undefined'}
                                     value={ethnicity}
                                 >
-                                    {ethnicity}
+                                    {ethnicity ?? 'Unknown'}
                                 </MenuItem>
                             ))}
                         </Field>
@@ -228,4 +140,5 @@
         </Scroll.Element>
     );
 }
+
 export default withStyles(styles)(Demographics);