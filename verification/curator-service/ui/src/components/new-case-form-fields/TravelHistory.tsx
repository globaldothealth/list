--- conflicted
+++ resolved
@@ -45,11 +45,7 @@
 ];
 
 export default function Events(): JSX.Element {
-<<<<<<< HEAD
-    const { values } = useFormikContext<CaseFormValues>();
-=======
-    const { values, initialValues } = useFormikContext<NewCaseFormValues>();
->>>>>>> 47ee52ff
+    const { values, initialValues } = useFormikContext<CaseFormValues>();
     const classes = useStyles();
     return (
         <Scroll.Element name="travelHistory">
