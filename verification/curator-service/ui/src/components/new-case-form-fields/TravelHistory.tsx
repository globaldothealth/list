--- conflicted
+++ resolved
@@ -50,61 +50,21 @@
 ];
 
 const TooltipText = () => (
-<<<<<<< HEAD
-  <StyledTooltip>
-    <ul>
-      <li><strong>Travelled in the last 30 days:</strong> Enter if the source reports the case travelled in the 30 days prior to confirmation.
-        <ul>
-          <li>If you select yes then you will be able to fill in more details as to the location and details of the travel, duration and purpose.</li>
-          <li>If the source does not provide information on if the case traveled in the previous 30 days select unknown.</li>
-        </ul>
-      </li>
-      <li><strong>Add travel location:</strong> Enter the location of travel for each reported destination.
-        <ul>
-          <li>Location is entered using the same rules as location for the case, allowing a depth of location to Admin level 1, 2 or 3. Enter the level of depth the source provides.</li>
-          <li>If no specific location information is provided do not add a travel location but complete the 'Travelled in the last 30 days' field as 'yes'.</li>
-        </ul>
-      </li>
-      <li><strong>Start date:</strong> Enter the date travel at the location started</li>
-      <li><strong>End date:</strong> Enter the date travel at the location ended</li>
-      <li><strong>Primary reason for travel:</strong> Enter the primary reason for travel:
-        <ul>
-          <li><strong>Business:</strong> The case was traveling on business</li>
-          <li><strong>Lesiure:</strong> The case was traveling for leisure purposes e.g. holiday</li>
-          <li><strong>Family:</strong> The case was traveling to meet family</li>
-          <li><strong>Other:</strong> Another reason for travel</li>
-          <li><strong>Unknown:</strong> The reason for travel was not reported or unknown</li>
-        </ul>
-      </li>
-      <li><strong>Methods of travel:</strong> Enter the method for travel if known:
-        <ul>
-          <li>Bus</li>
-          <li>Car</li>
-          <li>Coach</li>
-          <li>Ferry</li>
-          <li>Plane</li>
-          <li>Train</li>
-          <li>Other</li>
-        </ul>
-      </li>
-    </ul>
-  </StyledTooltip>
-=======
     <StyledTooltip>
         <ul>
             <li>
                 <strong>Travelled in the last 30 days:</strong> Enter if the
                 source reports the case travelled in the 30 days prior to
-                confirmation
+                confirmation.
                 <ul>
                     <li>
                         If you select yes then you will be able to fill in more
                         details as to the location and details of the travel,
-                        duration and purpose
+                        duration and purpose.
                     </li>
                     <li>
                         If the source does not provide information on if the
-                        case traveled in the previous 30 days select unknown
+                        case traveled in the previous 30 days select unknown.
                     </li>
                 </ul>
             </li>
@@ -114,13 +74,13 @@
                 <ul>
                     <li>
                         Location is entered using the same rules as location for
-                        the case, allowing a depth of location to Admin level
-                        1,2 or 3. Enter the level of depth the source provides.
+                        the case, allowing a depth of location to Admin level 1,
+                        2 or 3. Enter the level of depth the source provides.
                     </li>
                     <li>
                         If no specific location information is provided do not
                         add a travel location but complete the 'Travelled in the
-                        last 30 days' field as 'yes'
+                        last 30 days' field as 'yes'.
                     </li>
                 </ul>
             </li>
@@ -134,7 +94,7 @@
             </li>
             <li>
                 <strong>Primary reason for travel:</strong> Enter the primary
-                reason for travel if provided:
+                reason for travel:
                 <ul>
                     <li>
                         <strong>Business:</strong> The case was traveling on
@@ -145,7 +105,7 @@
                         leisure purposes e.g. holiday
                     </li>
                     <li>
-                        <strong>Family:</strong> The case was traveling to met
+                        <strong>Family:</strong> The case was traveling to meet
                         family
                     </li>
                     <li>
@@ -172,7 +132,6 @@
             </li>
         </ul>
     </StyledTooltip>
->>>>>>> dc1f4bcb
 );
 
 export default function Events(): JSX.Element {
