import {
    FormikAutocomplete,
    SelectField,
} from '../common-form-fields/FormikFields';

import CaseFormValues from './CaseFormValues';
import { Chip } from '@material-ui/core';
import FieldTitle from '../common-form-fields/FieldTitle';
import { StyledTooltip } from './StyledTooltip';
import React from 'react';
import Scroll from 'react-scroll';
import axios from 'axios';
import { makeStyles } from '@material-ui/core';
import { useFormikContext } from 'formik';

const useStyles = makeStyles(() => ({
    chip: {
        margin: '0.5em',
    },
    section: {
        marginBottom: '1em',
    },
}));

// If changing this list, also modify https://github.com/globaldothealth/list/blob/main/data-serving/data-service/api/openapi.yaml
const symptomStatusValues = [
    'Unknown',
    'Asymptomatic',
    'Symptomatic',
    'Presymptomatic',
];

const TooltipText = () => (
<<<<<<< HEAD
  <StyledTooltip>
    <ul>
      <li><strong>Symptom status:</strong> Enter the symptom status for the case.
        <ul>
        <li><strong>Asymtomatic:</strong> Case is a confirmed carrier of the disease but has not experienced any symptoms.</li>
        <li><strong>Symptomatic:</strong> Case is a confirmed carrier of the disease and experiences symptoms.</li>
          <li><strong>Presymptomatic:</strong> Case is a confirmed carrier but hasn’t developed symptoms at the time of confirmation but may have at a later time point.</li>
          <li><strong>Unknown:</strong> There is no symptom data provided for the case.</li>
        </ul>
        If no data is provided select unknown.
      </li>
      <li><strong>Symptoms:</strong> Select the symptoms reported for the case.
        <ul>
          <li>You can either manually search in the field by typing and selecting each from the prepopulated list or click the most common symptom from the list below.</li>
          <li>You can select multiple symptoms per case as reported by the source. Try and be as specific as possible.</li>
        </ul>
      </li>
    </ul>
  </StyledTooltip>
=======
    <StyledTooltip>
        <ul>
            <li>
                <strong>Symptom status:</strong> Enter the symptom status for
                the case. If no data is provided leave blank
                <ul>
                    <li>
                        <strong>Presymptomatic:</strong> Case is a confirmed
                        carrier but hasn’t developed symptoms at the time of
                        confirmation but may have at a later time point.
                    </li>
                    <li>
                        <strong>Asymtomatic:</strong> Case is a confirmed
                        carrier of the disease but has not experienced any
                        symptoms.
                    </li>
                    <li>
                        <strong>Symptomatic:</strong> Case is a confirmed
                        carrier of the disease and experiences symptoms
                    </li>
                    <li>
                        <strong>Unknown:</strong> There is no symptom data
                        provided for the case
                    </li>
                </ul>
            </li>
            <li>
                <strong>Symptoms:</strong> Select the symptoms reported for the
                case.
                <ul>
                    <li>
                        You can either manually search in the field by typing
                        and selecting each from the prepopulated list or click
                        the most common populated below.
                    </li>
                    <li>
                        You can select multiple symptoms per case as reported by
                        the source. Try and be as specific as the source reports
                        to
                    </li>
                </ul>
            </li>
        </ul>
    </StyledTooltip>
>>>>>>> 03b94721
);

export default function Symptoms(): JSX.Element {
    const { values, initialValues, setFieldValue } = useFormikContext<
        CaseFormValues
    >();
    const [commonSymptoms, setCommonSymptoms] = React.useState([]);

    React.useEffect(
        () => {
            axios
                .get('/api/cases/symptoms?limit=5')
                .then((response) =>
                    setCommonSymptoms(response.data.symptoms ?? []),
                );
        },
        // Using [] here means this will only be called once at the beginning of the lifecycle
        [],
    );

    const classes = useStyles();
    return (
        <Scroll.Element name="symptoms">
            <FieldTitle title="Symptoms" tooltip={<TooltipText />}></FieldTitle>
            <SelectField
                name="symptomsStatus"
                label="Symptom status"
                values={symptomStatusValues}
            ></SelectField>
            {values.symptomsStatus === 'Symptomatic' && (
                <>
                    {commonSymptoms.length > 0 && (
                        <>
                            <div className={classes.section}>
                                Frequently added symptoms
                            </div>
                            <div className={classes.section}>
                                {commonSymptoms.map((symptom) => (
                                    <Chip
                                        key={symptom}
                                        className={classes.chip}
                                        label={symptom}
                                        onClick={(): void => {
                                            if (
                                                !values.symptoms.includes(
                                                    symptom,
                                                )
                                            ) {
                                                setFieldValue(
                                                    'symptoms',
                                                    values.symptoms.concat([
                                                        symptom,
                                                    ]),
                                                );
                                            }
                                        }}
                                    ></Chip>
                                ))}
                            </div>
                        </>
                    )}
                    <FormikAutocomplete
                        name="symptoms"
                        label="Symptoms"
                        initialValue={initialValues.symptoms}
                        multiple
                        optionsLocation="https://raw.githubusercontent.com/globaldothealth/list/main/suggest/symptoms.txt"
                    />
                </>
            )}
        </Scroll.Element>
    );
}<|MERGE_RESOLUTION|>--- conflicted
+++ resolved
@@ -31,38 +31,12 @@
 ];
 
 const TooltipText = () => (
-<<<<<<< HEAD
-  <StyledTooltip>
-    <ul>
-      <li><strong>Symptom status:</strong> Enter the symptom status for the case.
-        <ul>
-        <li><strong>Asymtomatic:</strong> Case is a confirmed carrier of the disease but has not experienced any symptoms.</li>
-        <li><strong>Symptomatic:</strong> Case is a confirmed carrier of the disease and experiences symptoms.</li>
-          <li><strong>Presymptomatic:</strong> Case is a confirmed carrier but hasn’t developed symptoms at the time of confirmation but may have at a later time point.</li>
-          <li><strong>Unknown:</strong> There is no symptom data provided for the case.</li>
-        </ul>
-        If no data is provided select unknown.
-      </li>
-      <li><strong>Symptoms:</strong> Select the symptoms reported for the case.
-        <ul>
-          <li>You can either manually search in the field by typing and selecting each from the prepopulated list or click the most common symptom from the list below.</li>
-          <li>You can select multiple symptoms per case as reported by the source. Try and be as specific as possible.</li>
-        </ul>
-      </li>
-    </ul>
-  </StyledTooltip>
-=======
     <StyledTooltip>
         <ul>
             <li>
                 <strong>Symptom status:</strong> Enter the symptom status for
-                the case. If no data is provided leave blank
+                the case.
                 <ul>
-                    <li>
-                        <strong>Presymptomatic:</strong> Case is a confirmed
-                        carrier but hasn’t developed symptoms at the time of
-                        confirmation but may have at a later time point.
-                    </li>
                     <li>
                         <strong>Asymtomatic:</strong> Case is a confirmed
                         carrier of the disease but has not experienced any
@@ -70,13 +44,19 @@
                     </li>
                     <li>
                         <strong>Symptomatic:</strong> Case is a confirmed
-                        carrier of the disease and experiences symptoms
+                        carrier of the disease and experiences symptoms.
+                    </li>
+                    <li>
+                        <strong>Presymptomatic:</strong> Case is a confirmed
+                        carrier but hasn’t developed symptoms at the time of
+                        confirmation but may have at a later time point.
                     </li>
                     <li>
                         <strong>Unknown:</strong> There is no symptom data
-                        provided for the case
+                        provided for the case.
                     </li>
                 </ul>
+                If no data is provided select unknown.
             </li>
             <li>
                 <strong>Symptoms:</strong> Select the symptoms reported for the
@@ -85,18 +65,16 @@
                     <li>
                         You can either manually search in the field by typing
                         and selecting each from the prepopulated list or click
-                        the most common populated below.
+                        the most common symptom from the list below.
                     </li>
                     <li>
                         You can select multiple symptoms per case as reported by
-                        the source. Try and be as specific as the source reports
-                        to
+                        the source. Try and be as specific as possible.
                     </li>
                 </ul>
             </li>
         </ul>
     </StyledTooltip>
->>>>>>> 03b94721
 );
 
 export default function Symptoms(): JSX.Element {
