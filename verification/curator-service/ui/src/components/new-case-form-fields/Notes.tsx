import { FastField } from 'formik';
import FieldTitle from '../common-form-fields/FieldTitle';
import { StyledTooltip } from './StyledTooltip';
import React from 'react';
import Scroll from 'react-scroll';
import { TextField } from 'formik-material-ui';

const TooltipText = () => (
<<<<<<< HEAD
  <StyledTooltip>
    <ul>
      <li>Provide any additional detils that may not fit into any of the previous sections.</li>
    </ul>
  </StyledTooltip>
=======
    <StyledTooltip>
        <ul>
            <li>
                Add any additional notes you want to include in the line list
                case
            </li>
        </ul>
    </StyledTooltip>
>>>>>>> dc1f4bcb
);

export default function Notes(): JSX.Element {
    return (
        <Scroll.Element name="notes">
            <FieldTitle title="Notes" tooltip={<TooltipText />}></FieldTitle>
            <FastField
                label="Notes"
                name="notes"
                type="text"
                multiline={true}
                component={TextField}
                fullWidth
            />
        </Scroll.Element>
    );
}<|MERGE_RESOLUTION|>--- conflicted
+++ resolved
@@ -6,22 +6,14 @@
 import { TextField } from 'formik-material-ui';
 
 const TooltipText = () => (
-<<<<<<< HEAD
-  <StyledTooltip>
-    <ul>
-      <li>Provide any additional detils that may not fit into any of the previous sections.</li>
-    </ul>
-  </StyledTooltip>
-=======
     <StyledTooltip>
         <ul>
             <li>
-                Add any additional notes you want to include in the line list
-                case
+                Provide any additional detils that may not fit into any of the
+                previous sections.
             </li>
         </ul>
     </StyledTooltip>
->>>>>>> dc1f4bcb
 );
 
 export default function Notes(): JSX.Element {
