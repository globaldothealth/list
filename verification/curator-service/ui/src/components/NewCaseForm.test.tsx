import { fireEvent, render, wait } from '@testing-library/react';

import NewCaseForm from './NewCaseForm';
import React from 'react';
import axios from 'axios';

jest.mock('axios');
let mockedAxios = axios as jest.Mocked<typeof axios>;

afterEach(() => {
    jest.clearAllMocks();
})

it('renders form', () => {
    const { getByText } = render(<NewCaseForm />);
    expect(getByText(/Submit case/i)).toBeInTheDocument();
    expect(getByText(/Country/i)).toBeInTheDocument();
});

it('submits case ok', async () => {

    const { getByText } = render(<NewCaseForm />);
    expect(getByText(/Submit case/i)).toBeInTheDocument();

    const axiosResponse = {
        data: {},
        status: 200,
        statusText: 'OK',
        config: {},
        headers: {},
    };
    mockedAxios.post.mockResolvedValueOnce(axiosResponse);

    await wait(() => {
        fireEvent.click(getByText(/Submit case/));
    })
    expect(mockedAxios.post).toHaveBeenCalledTimes(1);
<<<<<<< HEAD
    expect(mockedAxios.post).toHaveBeenCalledWith('/api/cases', {
        "city": "",
        "confirmed": "",
        "country": "",
=======
    expect(mockedAxios.post).toHaveBeenCalledWith('/api/cases/', {
>>>>>>> cda38450
        "demographics": {
            "sex": "",
        },
        "events": {
            "name": "confirmed",
            "dateRange": {
                "start": "",
            },
        },
        "importedCase": {
            "outcome": "Pending",
        },
        "location": {
            "administrativeAreaLevel1": "",
            "administrativeAreaLevel2": "",
            "country": "",
        },
        "revisionMetadata": {
            "date": "",
            "id": 0,
            "moderator": "TODO",
        },
        "source": {
            "url": "",
        },

    });
});

it('submits case not ok', async () => {
    const { getByText } = render(<NewCaseForm />);
    expect(getByText(/Submit case/i)).toBeInTheDocument();

    const axiosResponse = {
        message: "Validation error: foo.bar",
    };
    mockedAxios.post.mockRejectedValueOnce(axiosResponse);

    await wait(() => {
        fireEvent.click(getByText(/Submit case/));
    })
    expect(mockedAxios.post).toHaveBeenCalledTimes(1);
    expect(getByText(/foo.bar/)).toBeDefined();
});<|MERGE_RESOLUTION|>--- conflicted
+++ resolved
@@ -35,14 +35,7 @@
         fireEvent.click(getByText(/Submit case/));
     })
     expect(mockedAxios.post).toHaveBeenCalledTimes(1);
-<<<<<<< HEAD
     expect(mockedAxios.post).toHaveBeenCalledWith('/api/cases', {
-        "city": "",
-        "confirmed": "",
-        "country": "",
-=======
-    expect(mockedAxios.post).toHaveBeenCalledWith('/api/cases/', {
->>>>>>> cda38450
         "demographics": {
             "sex": "",
         },
