--- conflicted
+++ resolved
@@ -45,42 +45,6 @@
         fireEvent.click(getByText(/Submit case/));
     });
     expect(mockedAxios.post).toHaveBeenCalledTimes(1);
-<<<<<<< HEAD
-    expect(mockedAxios.post).toHaveBeenCalledWith('/api/cases', {
-        demographics: {
-            sex: undefined,
-            ageRange: {
-                start: undefined,
-                end: undefined,
-            },
-            ethnicity: undefined,
-            nationality: undefined,
-        },
-        events: {
-            name: 'confirmed',
-            dateRange: {
-                start: null,
-            },
-        },
-        location: {
-            country: '',
-        },
-        revisionMetadata: {
-            revisionNumber: 0,
-            creationMetadata: {
-                curator: 'foo@bar.com',
-                date: expect.any(String),
-            },
-        },
-        sources: [
-            {
-                url: '',
-            },
-        ],
-        notes: '',
-    });
-=======
->>>>>>> 314f3467
 });
 
 it('submits case not ok', async () => {
