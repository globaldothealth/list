import * as Yup from 'yup';

import { Button, LinearProgress } from '@material-ui/core';
import { Form, Formik } from 'formik';
import {
    GenomeSequence,
    Travel,
} from './new-case-form-fields/NewCaseFormValues';
import { green, grey, red } from '@material-ui/core/colors';

import { Case } from './Case';
import CheckCircleIcon from '@material-ui/icons/CheckCircle';
import Demographics from './new-case-form-fields/Demographics';
import ErrorIcon from '@material-ui/icons/Error';
import Events from './new-case-form-fields/Events';
import GenomeSequences from './new-case-form-fields/GenomeSequences';
import LocationForm from './new-case-form-fields/LocationForm';
import MuiAlert from '@material-ui/lab/Alert';
import NewCaseFormValues from './new-case-form-fields/NewCaseFormValues';
import Notes from './new-case-form-fields/Notes';
import Pathogens from './new-case-form-fields/Pathogens';
import RadioButtonUncheckedIcon from '@material-ui/icons/RadioButtonUnchecked';
import React from 'react';
import Scroll from 'react-scroll';
import Source from './common-form-fields/Source';
import Symptoms from './new-case-form-fields/Symptoms';
import Transmission from './new-case-form-fields/Transmission';
import TravelHistory from './new-case-form-fields/TravelHistory';
import User from './User';
import { WithStyles } from '@material-ui/core/styles/withStyles';
import axios from 'axios';
import { cloneDeep } from 'lodash';
import { createStyles } from '@material-ui/core/styles';
import { hasKey } from './Utils';
import shortId from 'shortid';
import { withStyles } from '@material-ui/core';

const styles = () =>
    createStyles({
        container: {
            display: 'flex',
        },
        tableOfContents: {
            position: 'fixed',
            marginTop: '2em',
        },
        tableOfContentsRow: {
            alignItems: 'center',
            display: 'flex',
        },
        form: {
            paddingLeft: '15em',
        },
        formSection: {
            margin: '2em 0',
        },
    });

function initialValuesFromCase(c?: Case): NewCaseFormValues {
    if (!c) {
        return {
            sex: undefined,
            minAge: undefined,
            maxAge: undefined,
            age: undefined,
            ethnicity: undefined,
            nationalities: [],
            profession: undefined,
            location: undefined,
            confirmedDate: null,
            methodOfConfirmation: undefined,
            onsetSymptomsDate: null,
            firstClinicalConsultationDate: null,
            selfIsolationDate: null,
            admittedToHospital: undefined,
            hospitalAdmissionDate: null,
            icuAdmissionDate: null,
            outcomeDate: null,
            outcome: undefined,
            symptoms: [],
            transmissionRoutes: [],
            transmissionPlaces: [],
            transmissionLinkedCaseIds: [],
            traveledPrior30Days: undefined,
            travelHistory: [],
            genomeSequences: [],
            pathogens: [],
            sourceUrl: '',
            notes: '',
        };
    }
    return {
        sex: c.demographics?.sex,
        minAge:
            c.demographics?.ageRange?.start !== c.demographics?.ageRange?.end
                ? c.demographics?.ageRange?.start
                : undefined,
        maxAge:
            c.demographics?.ageRange?.start !== c.demographics?.ageRange?.end
                ? c.demographics?.ageRange?.end
                : undefined,
        age:
            c.demographics?.ageRange?.start === c.demographics?.ageRange?.end
                ? c.demographics?.ageRange?.start
                : undefined,
        ethnicity: c.demographics?.ethnicity,
        nationalities: c.demographics?.nationalities,
        profession: c.demographics?.profession,
        location: c.location,
        confirmedDate:
            c.events.find((event) => event.name === 'confirmed')?.dateRange
                ?.start || null,
        methodOfConfirmation: c.events.find(
            (event) => event.name === 'confirmed',
        )?.value,
        onsetSymptomsDate:
            c.events.find((event) => event.name === 'onsetSymptoms')?.dateRange
                ?.start || null,
        firstClinicalConsultationDate:
            c.events.find((event) => event.name === 'firstClinicalConsultation')
                ?.dateRange?.start || null,
        selfIsolationDate:
            c.events.find((event) => event.name === 'selfIsolation')?.dateRange
                ?.start || null,
        admittedToHospital: c.events.find(
            (event) => event.name === 'hospitalAdmission',
        )?.value,
        hospitalAdmissionDate:
            c.events.find((event) => event.name === 'hospitalAdmission')
                ?.dateRange?.start || null,
        icuAdmissionDate:
            c.events.find((event) => event.name === 'icuAdmission')?.dateRange
                ?.start || null,
        outcomeDate:
            c.events.find((event) => event.name === 'outcome')?.dateRange
                ?.start || null,
        outcome: c.events.find((event) => event.name === 'outcome')?.value,
        symptoms: c.symptoms?.values,
        transmissionRoutes: c.transmission?.routes,
        transmissionPlaces: c.transmission?.places,
        transmissionLinkedCaseIds: c.transmission?.linkedCaseIds,
        traveledPrior30Days:
            c.travelHistory?.traveledPrior30Days === undefined
                ? undefined
                : c.travelHistory.traveledPrior30Days
                ? 'Yes'
                : 'No',
        travelHistory: c.travelHistory?.travel?.map((travel) => {
            return { reactId: shortId.generate(), ...travel };
        }),
        genomeSequences: c.genomeSequences?.map((genomeSequence) => {
            return { reactId: shortId.generate(), ...genomeSequence };
        }),
        pathogens: c.pathogens,
        sourceUrl: c.sources?.length > 0 ? c.sources[0].url : '',
        notes: c.notes,
    };
}

interface Props extends WithStyles<typeof styles> {
    user: User;
    initialCase?: Case;
}

interface NewCaseFormState {
    errorMessage: string;
}

const NewCaseValidation = Yup.object().shape(
    {
        minAge: Yup.number()
            .min(0, 'Age must be between 0 and 120')
            .max(120, 'Age must be between 0 and 120')
            .when('maxAge', {
                is: (maxAge) => maxAge !== undefined && maxAge !== '',
                then: Yup.number().required('Must enter minimum age in range'),
            }),
        maxAge: Yup.number()
            .min(0, 'Age must be between 0 and 120')
            .max(120, 'Age must be between 0 and 120')
            .when('minAge', {
                is: (minAge) => minAge !== undefined && minAge !== '',
                then: Yup.number()
                    .min(
                        Yup.ref('minAge'),
                        'Max age must be greater than than min age',
                    )
                    .required('Must enter maximum age in range'),
            }),
        age: Yup.number()
            .min(0, 'Age must be between 0 and 120')
            .max(120, 'Age must be between 0 and 120')
            .when('minAge', {
                is: (minAge) => minAge !== undefined && minAge !== '',
                then: Yup.number().oneOf(
                    [undefined],
                    'Cannot enter age and age range',
                ),
            })
            .when('maxAge', {
                is: (maxAge) => maxAge !== undefined && maxAge !== '',
                then: Yup.number().oneOf(
                    [undefined],
                    'Cannot enter age and age range',
                ),
            }),
        transmissionLinkedCaseIds: Yup.array().of(
            Yup.string().matches(new RegExp('[a-z0-9]{24}'), 'Invalid case ID'),
        ),
        confirmedDate: Yup.string().nullable().required('Required field'),
        location: Yup.object().required('Required field'),
        methodOfConfirmation: Yup.string().required('Required field'),
        sourceUrl: Yup.string().required('Required field'),
    },
    [['maxAge', 'minAge']],
);

function hasErrors(fields: string[], errors: any, touched: any): boolean {
    for (const field of fields) {
        if (
            hasKey(touched, field) &&
            touched[field] &&
            hasKey(errors, field) &&
            errors[field] !== undefined
        ) {
            return true;
        }
    }
    return false;
}

class NewCaseForm extends React.Component<Props, NewCaseFormState> {
    constructor(props: Props) {
        super(props);
        this.state = {
            errorMessage: '',
        };
    }

    filterTravel(travel: Travel[]): Travel[] {
        const filteredTravel = cloneDeep(travel);
        filteredTravel?.forEach((travel) => {
            delete travel.reactId;
            if (
                travel.dateRange.start === null &&
                travel.dateRange.end === null
            ) {
                delete travel.dateRange;
            } else {
                if (travel.dateRange.start === null) {
                    delete travel.dateRange.start;
                }
                if (travel.dateRange.end === null) {
                    delete travel.dateRange.end;
                }
            }
        });
        return filteredTravel;
    }
    filterGenomeSequences(genomeSequences: GenomeSequence[]): GenomeSequence[] {
        const filteredGenomeSequences = cloneDeep(genomeSequences);
        filteredGenomeSequences?.forEach((genomeSequence) => {
            delete genomeSequence.reactId;
        });
        return filteredGenomeSequences;
    }

    async submitCase(values: NewCaseFormValues): Promise<void> {
        const ageRange = values.age
            ? { start: values.age, end: values.age }
            : { start: values.minAge, end: values.maxAge };
        const newCase = {
            demographics: {
                sex: values.sex,
                ageRange: ageRange,
                ethnicity: values.ethnicity,
                nationalities: values.nationalities,
                profession: values.profession,
            },
            location: values.location,
            events: [
                {
                    name: 'confirmed',
                    dates: values.confirmedDate,
                    value: values.methodOfConfirmation,
                },
                {
                    name: 'onsetSymptoms',
                    dates: values.onsetSymptomsDate,
                    value: undefined,
                },
                {
                    name: 'firstClinicalConsultation',
                    dates: values.firstClinicalConsultationDate,
                    value: undefined,
                },
                {
                    name: 'selfIsolation',
                    dates: values.selfIsolationDate,
                    value: undefined,
                },
                {
                    name: 'hospitalAdmission',
                    dates:
                        values.admittedToHospital === 'Yes'
                            ? values.hospitalAdmissionDate
                            : undefined,
                    value: values.admittedToHospital,
                },
                {
                    name: 'icuAdmission',
                    dates: values.icuAdmissionDate,
                    value: undefined,
                },
                {
                    name: 'outcome',
                    dates:
                        values.outcome !== undefined
                            ? values.outcomeDate
                            : undefined,
                    value: values.outcome,
                },
            ]
                .filter((elem) => elem.dates !== null)
                .map((elem) => {
                    return {
                        name: elem.name,
                        dateRange: {
                            start: elem.dates,
                            end: elem.dates,
                        },
                        value: elem.value,
                    };
                }),
            symptoms: {
                values: values.symptoms,
            },
            transmission: {
                routes: values.transmissionRoutes,
                places: values.transmissionPlaces,
                linkedCaseIds: values.transmissionLinkedCaseIds,
            },
            sources: [
                {
                    url: values.sourceUrl,
                },
            ],
            travelHistory: {
                traveledPrior30Days:
                    values.traveledPrior30Days === 'Yes'
                        ? true
                        : values.traveledPrior30Days === 'No'
                        ? false
                        : undefined,
                travel: this.filterTravel(values.travelHistory),
            },
<<<<<<< HEAD
            genomeSequences: values.genomeSequences,
            pathogens: values.pathogens,
=======
            genomeSequences: this.filterGenomeSequences(values.genomeSequences),
>>>>>>> 9d0cc80b
            notes: values.notes,
            revisionMetadata: {
                revisionNumber: 0,
                creationMetadata: {
                    curator: this.props.user.email,
                    date: new Date().toISOString(),
                },
            },
        };
        try {
            // Update or create depending on the presence of the initial case ID.
            if (this.props.initialCase?._id) {
                await axios.put(
                    `/api/cases/${this.props.initialCase?._id}`,
                    newCase,
                );
            } else {
                await axios.post('/api/cases', newCase);
            }
            this.setState({ errorMessage: '' });
        } catch (e) {
            this.setState({ errorMessage: JSON.stringify(e) });
        }
    }

    tableOfContentsIcon(opts: {
        isChecked: boolean;
        hasError: boolean;
    }): JSX.Element {
        return opts.hasError ? (
            <ErrorIcon
                data-testid="error-icon"
                style={{
                    color: red[500],
                    margin: '0.25em 0.5em',
                }}
            ></ErrorIcon>
        ) : opts.isChecked ? (
            <CheckCircleIcon
                data-testid="check-icon"
                style={{
                    color: green[500],
                    margin: '0.25em 0.5em',
                }}
            ></CheckCircleIcon>
        ) : (
            <RadioButtonUncheckedIcon
                style={{
                    color: grey[500],
                    margin: '0.25em 0.5em',
                }}
            ></RadioButtonUncheckedIcon>
        );
    }

    scrollTo(name: string): void {
        Scroll.scroller.scrollTo(name, {
            duration: 100,
            smooth: true,
            offset: -64, // Account for header height
        });
    }

    render(): JSX.Element {
        const { classes, initialCase } = this.props;
        return (
            <Formik
                initialValues={initialValuesFromCase(initialCase)}
                validationSchema={NewCaseValidation}
                onSubmit={(values) => this.submitCase(values)}
            >
                {({
                    submitForm,
                    isSubmitting,
                    values,
                    errors,
                    touched,
                }): JSX.Element => (
                    <div className={classes.container}>
                        <nav className={classes.tableOfContents}>
                            <div
                                className={classes.tableOfContentsRow}
                                onClick={(): void => this.scrollTo('source')}
                            >
                                {this.tableOfContentsIcon({
                                    isChecked: values.sourceUrl?.trim() !== '',
                                    hasError: hasErrors(
                                        ['sourceUrl'],
                                        errors,
                                        touched,
                                    ),
                                })}
                                Source
                            </div>
                            <div
                                className={classes.tableOfContentsRow}
                                onClick={(): void =>
                                    this.scrollTo('demographics')
                                }
                            >
                                {this.tableOfContentsIcon({
                                    isChecked:
                                        values.sex !== undefined ||
                                        (values.age !== undefined &&
                                            values.age.toString() !== '') ||
                                        (values.minAge !== undefined &&
                                            values.minAge.toString() !== '' &&
                                            values.maxAge !== undefined &&
                                            values.maxAge.toString() !== '') ||
                                        values.ethnicity !== undefined ||
                                        values.nationalities?.length > 0 ||
                                        values.profession !== undefined,
                                    hasError: hasErrors(
                                        [
                                            'sex',
                                            'minAge',
                                            'maxAge',
                                            'age',
                                            'ethnicity',
                                            'nationalities',
                                            'profession',
                                        ],
                                        errors,
                                        touched,
                                    ),
                                })}
                                Demographics
                            </div>
                            <div
                                className={classes.tableOfContentsRow}
                                onClick={(): void => this.scrollTo('location')}
                            >
                                {this.tableOfContentsIcon({
                                    isChecked:
                                        values.location !== null &&
                                        values.location !== undefined,
                                    hasError: hasErrors(
                                        ['location'],
                                        errors,
                                        touched,
                                    ),
                                })}
                                Location
                            </div>
                            <div
                                className={classes.tableOfContentsRow}
                                onClick={(): void => this.scrollTo('events')}
                            >
                                {this.tableOfContentsIcon({
                                    isChecked:
                                        values.confirmedDate !== null ||
                                        values.methodOfConfirmation !==
                                            undefined ||
                                        values.onsetSymptomsDate !== null ||
                                        values.firstClinicalConsultationDate !==
                                            null ||
                                        values.selfIsolationDate !== null ||
                                        values.admittedToHospital !==
                                            undefined ||
                                        values.hospitalAdmissionDate !== null ||
                                        values.icuAdmissionDate !== null ||
                                        values.outcomeDate !== null ||
                                        values.outcome !== undefined,
                                    hasError: hasErrors(
                                        [
                                            'confirmedDate',
                                            'methodOfConfirmation',
                                            'onsetSymptomsDate',
                                            'firstClinicalConsultationDate',
                                            'selfIsolationDate',
                                            'admittedToHospital',
                                            'hospitalAdmissionDate',
                                            'icuAdmissionDate',
                                            'outcomeDate',
                                            'outcome',
                                        ],
                                        errors,
                                        touched,
                                    ),
                                })}
                                Events
                            </div>
                            <div
                                className={classes.tableOfContentsRow}
                                onClick={(): void => this.scrollTo('symptoms')}
                            >
                                {this.tableOfContentsIcon({
                                    isChecked: values.symptoms?.length > 0,
                                    hasError: hasErrors(
                                        ['symptoms'],
                                        errors,
                                        touched,
                                    ),
                                })}
                                Symptoms
                            </div>
                            <div
                                className={classes.tableOfContentsRow}
                                onClick={(): void =>
                                    this.scrollTo('transmission')
                                }
                            >
                                {this.tableOfContentsIcon({
                                    isChecked:
                                        values.transmissionRoutes?.length > 0 ||
                                        values.transmissionPlaces?.length > 0 ||
                                        values.transmissionLinkedCaseIds
                                            ?.length > 0,
                                    hasError: hasErrors(
                                        [
                                            'transmissionRoutes',
                                            'transmissionPlaces',
                                            'transmissionLinkedCaseIds',
                                        ],
                                        errors,
                                        touched,
                                    ),
                                })}
                                Transmission
                            </div>
                            <div
                                className={classes.tableOfContentsRow}
                                onClick={(): void =>
                                    this.scrollTo('travelHistory')
                                }
                            >
                                {this.tableOfContentsIcon({
                                    isChecked:
                                        values.travelHistory?.length > 0 ||
                                        values.traveledPrior30Days !==
                                            undefined,
                                    hasError: hasErrors(
                                        [
                                            'traveledPrior30Days',
                                            'travelHistory',
                                        ],
                                        errors,
                                        touched,
                                    ),
                                })}
                                Travel History
                            </div>
                            <div
                                className={classes.tableOfContentsRow}
                                onClick={(): void =>
                                    this.scrollTo('genomeSequences')
                                }
                            >
                                {this.tableOfContentsIcon({
                                    isChecked:
                                        values.genomeSequences?.length > 0,
                                    hasError: hasErrors(
                                        ['genomeSequences'],
                                        errors,
                                        touched,
                                    ),
                                })}
                                Genome Sequences
                            </div>
                            <div
                                className={classes.tableOfContentsRow}
                                onClick={(): void => this.scrollTo('pathogens')}
                            >
                                {this.tableOfContentsIcon({
                                    isChecked: values.pathogens?.length > 0,
                                    hasError: hasErrors(
                                        ['pathogens'],
                                        errors,
                                        touched,
                                    ),
                                })}
                                Pathogens
                            </div>
                            <div
                                className={classes.tableOfContentsRow}
                                onClick={(): void => this.scrollTo('notes')}
                            >
                                {this.tableOfContentsIcon({
                                    isChecked: values.notes?.trim() !== '',
                                    hasError: hasErrors(
                                        ['notes'],
                                        errors,
                                        touched,
                                    ),
                                })}
                                Notes
                            </div>
                        </nav>
                        <div className={classes.form}>
                            <Form>
                                <div className={classes.formSection}>
                                    <Source></Source>
                                </div>
                                <div className={classes.formSection}>
                                    <Demographics></Demographics>
                                </div>
                                <div className={classes.formSection}>
                                    <LocationForm></LocationForm>
                                </div>
                                <div className={classes.formSection}>
                                    <Events></Events>
                                </div>
                                <div className={classes.formSection}>
                                    <Symptoms></Symptoms>
                                </div>
                                <div className={classes.formSection}>
                                    <Transmission></Transmission>
                                </div>
                                <div className={classes.formSection}>
                                    <TravelHistory></TravelHistory>
                                </div>
                                <div className={classes.formSection}>
                                    <GenomeSequences></GenomeSequences>
                                </div>
                                <div className={classes.formSection}>
                                    <Pathogens></Pathogens>
                                </div>
                                <div className={classes.formSection}>
                                    <Notes></Notes>
                                </div>
                                {isSubmitting && <LinearProgress />}
                                <br />
                                <Button
                                    variant="contained"
                                    color="primary"
                                    data-testid="submit"
                                    disabled={isSubmitting}
                                    onClick={submitForm}
                                >
                                    Submit case
                                </Button>
                            </Form>
                            {this.state.errorMessage && (
                                <MuiAlert
                                    elevation={6}
                                    variant="filled"
                                    severity="error"
                                >
                                    {this.state.errorMessage}
                                </MuiAlert>
                            )}
                        </div>
                    </div>
                )}
            </Formik>
        );
    }
}

export default withStyles(styles)(NewCaseForm);<|MERGE_RESOLUTION|>--- conflicted
+++ resolved
@@ -354,12 +354,8 @@
                         : undefined,
                 travel: this.filterTravel(values.travelHistory),
             },
-<<<<<<< HEAD
-            genomeSequences: values.genomeSequences,
+            genomeSequences: this.filterGenomeSequences(values.genomeSequences),
             pathogens: values.pathogens,
-=======
-            genomeSequences: this.filterGenomeSequences(values.genomeSequences),
->>>>>>> 9d0cc80b
             notes: values.notes,
             revisionMetadata: {
                 revisionNumber: 0,
