--- conflicted
+++ resolved
@@ -70,6 +70,7 @@
             transmissionPlaces: [],
             transmissionLinkedCaseIds: [],
             travelHistory: [],
+            genomeSequences: [],
             sourceUrl: '',
             notes: '',
         };
@@ -125,6 +126,7 @@
         transmissionPlaces: c.transmission?.places,
         transmissionLinkedCaseIds: c.transmission?.linkedCaseIds,
         travelHistory: c.travelHistory?.travel,
+        genomeSequences: c.genomeSequences,
         sourceUrl: c.sources?.length > 0 ? c.sources[0].url : '',
         notes: c.notes,
     };
@@ -221,16 +223,6 @@
                     dates: values.selfIsolationDate,
                     value: undefined,
                 },
-<<<<<<< HEAD
-                genomeSequences: values.genomeSequences,
-                notes: values.notes,
-                revisionMetadata: {
-                    revisionNumber: 0,
-                    creationMetadata: {
-                        curator: this.props.user.email,
-                        date: new Date().toISOString(),
-                    },
-=======
                 {
                     name: 'hospitalAdmission',
                     dates:
@@ -238,7 +230,6 @@
                             ? values.hospitalAdmissionDate
                             : undefined,
                     value: values.admittedToHospital,
->>>>>>> 9e0ee2f5
                 },
                 {
                     name: 'icuAdmission',
@@ -281,6 +272,7 @@
             travelHistory: {
                 travel: values.travelHistory,
             },
+            genomeSequences: values.genomeSequences,
             notes: values.notes,
             revisionMetadata: {
                 revisionNumber: 0,
@@ -348,38 +340,7 @@
         const { classes, initialCase } = this.props;
         return (
             <Formik
-<<<<<<< HEAD
-                initialValues={{
-                    sex: undefined,
-                    minAge: undefined,
-                    maxAge: undefined,
-                    age: undefined,
-                    ethnicity: undefined,
-                    nationalities: [],
-                    profession: undefined,
-                    location: undefined,
-                    confirmedDate: null,
-                    methodOfConfirmation: undefined,
-                    onsetSymptomsDate: null,
-                    firstClinicalConsultationDate: null,
-                    selfIsolationDate: null,
-                    admittedToHospital: undefined,
-                    hospitalAdmissionDate: null,
-                    icuAdmissionDate: null,
-                    outcomeDate: null,
-                    outcome: undefined,
-                    symptoms: [],
-                    transmissionRoutes: [],
-                    transmissionPlaces: [],
-                    transmissionLinkedCaseIds: [],
-                    travelHistory: [],
-                    genomeSequences: [],
-                    sourceUrl: '',
-                    notes: '',
-                }}
-=======
                 initialValues={initialValuesFromCase(initialCase)}
->>>>>>> 9e0ee2f5
                 validationSchema={NewCaseValidation}
                 onSubmit={(values) => this.submitCase(values)}
             >
