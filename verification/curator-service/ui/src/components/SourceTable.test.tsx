--- conflicted
+++ resolved
@@ -4,8 +4,8 @@
 
 import React from 'react';
 import SourceTable from './SourceTable';
+import User from './User';
 import axios from 'axios';
-import User from './User';
 
 jest.mock('axios');
 const mockedAxios = axios as jest.Mocked<typeof axios>;
@@ -127,17 +127,13 @@
     };
     mockedAxios.get.mockResolvedValueOnce(axiosResponse);
 
-<<<<<<< HEAD
-    const { getByText, findByText } = render(<SourceTable />);
+    const { getByText, findByText } = render(<SourceTable user={curator} />);
     expect(mockedAxios.get).toHaveBeenCalledTimes(1);
     expect(mockedAxios.get).toHaveBeenCalledWith(
         '/api/sources/?limit=10&page=1',
     );
     const row = await findByText(/abc123/);
     expect(row).toBeInTheDocument();
-=======
-    const { getByText, findByText } = render(<SourceTable user={curator} />);
->>>>>>> 3680fc4a
 
     // Throw error on delete request.
     mockedAxios.delete.mockRejectedValueOnce(new Error('Request failed'));
@@ -232,83 +228,6 @@
     expect(noRec).toBeInTheDocument();
 });
 
-<<<<<<< HEAD
-=======
-it('can add a row', async () => {
-    const axiosGetResponse = {
-        data: {
-            sources: [],
-            total: 0,
-        },
-        status: 200,
-        statusText: 'OK',
-        config: {},
-        headers: {},
-    };
-    mockedAxios.get.mockResolvedValueOnce(axiosGetResponse);
-
-    const { getByText, findByText, queryByText } = render(
-        <SourceTable user={curator} />,
-    );
-
-    // Check table is empty on load
-    const row = queryByText(/abc123/);
-    expect(row).not.toBeInTheDocument();
-
-    // Add a row
-    const newSource = {
-        _id: 'abc123',
-        name: 'source_name',
-        format: 'JSON',
-        origin: {
-            url: 'origin url',
-            license: 'origin license',
-        },
-        automation: {
-            parser: {
-                awsLambdaArn: 'arn:aws:lambda:a:b:functions:c',
-            },
-            schedule: {
-                awsRuleArn: 'arn:aws:events:a:b:rule/c',
-                awsScheduleExpression: 'rate(2 hours)',
-            },
-        },
-    };
-    const axiosPostResponse = {
-        data: {
-            source: newSource,
-        },
-        status: 200,
-        statusText: 'OK',
-        config: {},
-        headers: {},
-    };
-    const axiosGetAfterAddResponse = {
-        data: {
-            sources: [newSource],
-            total: 1,
-        },
-        status: 200,
-        statusText: 'OK',
-        config: {},
-        headers: {},
-    };
-    mockedAxios.post.mockResolvedValueOnce(axiosPostResponse);
-    mockedAxios.get.mockResolvedValueOnce(axiosGetAfterAddResponse);
-
-    const addButton = getByText(/add_box/);
-    fireEvent.click(addButton);
-    const confirmButton = getByText(/check/);
-    fireEvent.click(confirmButton);
-    expect(mockedAxios.post).toHaveBeenCalledTimes(1);
-
-    // Check table is reloaded
-    expect(mockedAxios.get).toHaveBeenCalledTimes(1);
-    const newRow = await findByText(/abc123/);
-    expect(newRow).toBeInTheDocument();
-});
-
->>>>>>> 3680fc4a
 it('can edit a row', async () => {
     const sources = [
         {
