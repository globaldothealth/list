--- conflicted
+++ resolved
@@ -141,7 +141,6 @@
 });
 
 it('can add a row', async () => {
-<<<<<<< HEAD
     const axiosGetResponse = {
         data: {
             sources: [],
@@ -211,170 +210,100 @@
     const newRow = await findByText(/abc123/);
     expect(newRow).toBeInTheDocument();
 });
-=======
-  const axiosGetResponse = {
-    data: {
-      sources: [],
-      total: 15,
-    },
-    status: 200,
-    statusText: 'OK',
-    config: {},
-    headers: {},
-  };
-  mockedAxios.get.mockResolvedValueOnce(axiosGetResponse);
-
-  const { getByText, findByText, queryByText } = render(<SourceTable />)
-
-  // Check table is empty on load
-  const row = queryByText(/abc123/);
-  expect(row).not.toBeInTheDocument();
-
-  // Add a row
-  const newSource =
-  {
-    _id: 'abc123',
-    name: 'source name',
-    format: 'format',
-    origin: {
-      url: "origin url",
-      license: "origin license",
-    },
-    automation: {
-      parser: {
-        awsLambdaArn: "lambda arn",
-      },
-      schedule: {
-        awsRuleArn: "rule arn",
-      }
-    }
-  };
-  const axiosPostResponse = {
-    data: {
-      source: newSource,
-    },
-    status: 200,
-    statusText: 'OK',
-    config: {},
-    headers: {},
-  };
-  const axiosGetAfterAddResponse = {
-    data: {
-      sources: [newSource],
-      total: 15,
-    },
-    status: 200,
-    statusText: 'OK',
-    config: {},
-    headers: {},
-  };
-  mockedAxios.post.mockResolvedValueOnce(axiosPostResponse);
-  mockedAxios.get.mockResolvedValueOnce(axiosGetAfterAddResponse);
-
-  const addButton = getByText(/add_box/);
-  fireEvent.click(addButton);
-  const confirmButton = getByText(/check/);
-  fireEvent.click(confirmButton);
-  expect(mockedAxios.post).toHaveBeenCalledTimes(1);
-
-  // Check table is reloaded
-  expect(mockedAxios.get).toHaveBeenCalledTimes(1);
-  const newRow = await findByText(/abc123/);
-  expect(newRow).toBeInTheDocument();
-})
 
 it('can edit a row', async () => {
-  const sources = [
-    {
-      _id: 'abc123',
-      name: 'source name',
-      format: 'format',
-      origin: {
-        url: "origin url",
-        license: "origin license",
-      },
-      automation: {
-        parser: {
-          awsLambdaArn: "lambda arn",
-        },
-        schedule: {
-          awsRuleArn: "rule arn",
-        }
-      }
-    },
-  ];
-  const axiosResponse = {
-    data: {
-      sources: sources,
-      total: 15,
-    },
-    status: 200,
-    statusText: 'OK',
-    config: {},
-    headers: {},
-  };
-  mockedAxios.get.mockResolvedValueOnce(axiosResponse);
-
-  // Load table
-  const { getByText, findByText, queryByText } = render(<SourceTable />)
-  expect(mockedAxios.get).toHaveBeenCalledTimes(1);
-  expect(mockedAxios.get).toHaveBeenCalledWith('/api/sources/?limit=10&page=1');
-  const row = await findByText("origin url");
-  expect(row).toBeInTheDocument();
-
-  // Edit sources
-  const editedSources = [
-    {
-      _id: 'abc123',
-      name: 'source name',
-      format: 'format',
-      origin: {
-        url: "new origin url",
-        license: "origin license",
-      },
-      automation: {
-        parser: {
-          awsLambdaArn: "lambda arn",
-        },
-        schedule: {
-          awsRuleArn: "rule arn",
-        }
-      }
-    },
-  ];
-  const axiosGetAfterEditResponse = {
-    data: {
-      sources: editedSources,
-      total: 15,
-    },
-    status: 200,
-    statusText: 'OK',
-    config: {},
-    headers: {},
-  };
-  const axiosEditResponse = {
-    data: {
-      source: editedSources[0],
-    },
-    status: 200,
-    statusText: 'OK',
-    config: {},
-    headers: {},
-  };
-  mockedAxios.put.mockResolvedValueOnce(axiosEditResponse);
-  mockedAxios.get.mockResolvedValueOnce(axiosGetAfterEditResponse);
-
-  const editButton = getByText(/edit/);
-  fireEvent.click(editButton);
-  const confirmButton = getByText(/check/);
-  fireEvent.click(confirmButton);
-  expect(mockedAxios.put).toHaveBeenCalledTimes(1);
-
-  // Check table data is reloaded
-  expect(mockedAxios.get).toHaveBeenCalledTimes(1);
-  const oldRow = queryByText("origin url");
-  expect(oldRow).not.toBeInTheDocument();
-  const editedRow = await findByText("new origin url");
-  expect(editedRow).toBeInTheDocument();
-})
->>>>>>> 3a546ba3
+    const sources = [
+        {
+            _id: 'abc123',
+            name: 'source name',
+            format: 'format',
+            origin: {
+                url: 'origin url',
+                license: 'origin license',
+            },
+            automation: {
+                parser: {
+                    awsLambdaArn: 'lambda arn',
+                },
+                schedule: {
+                    awsRuleArn: 'rule arn',
+                },
+            },
+        },
+    ];
+    const axiosResponse = {
+        data: {
+            sources: sources,
+            total: 15,
+        },
+        status: 200,
+        statusText: 'OK',
+        config: {},
+        headers: {},
+    };
+    mockedAxios.get.mockResolvedValueOnce(axiosResponse);
+
+    // Load table
+    const { getByText, findByText, queryByText } = render(<SourceTable />);
+    expect(mockedAxios.get).toHaveBeenCalledTimes(1);
+    expect(mockedAxios.get).toHaveBeenCalledWith(
+        '/api/sources/?limit=10&page=1',
+    );
+    const row = await findByText('origin url');
+    expect(row).toBeInTheDocument();
+
+    // Edit sources
+    const editedSources = [
+        {
+            _id: 'abc123',
+            name: 'source name',
+            format: 'format',
+            origin: {
+                url: 'new origin url',
+                license: 'origin license',
+            },
+            automation: {
+                parser: {
+                    awsLambdaArn: 'lambda arn',
+                },
+                schedule: {
+                    awsRuleArn: 'rule arn',
+                },
+            },
+        },
+    ];
+    const axiosGetAfterEditResponse = {
+        data: {
+            sources: editedSources,
+            total: 15,
+        },
+        status: 200,
+        statusText: 'OK',
+        config: {},
+        headers: {},
+    };
+    const axiosEditResponse = {
+        data: {
+            source: editedSources[0],
+        },
+        status: 200,
+        statusText: 'OK',
+        config: {},
+        headers: {},
+    };
+    mockedAxios.put.mockResolvedValueOnce(axiosEditResponse);
+    mockedAxios.get.mockResolvedValueOnce(axiosGetAfterEditResponse);
+
+    const editButton = getByText(/edit/);
+    fireEvent.click(editButton);
+    const confirmButton = getByText(/check/);
+    fireEvent.click(confirmButton);
+    expect(mockedAxios.put).toHaveBeenCalledTimes(1);
+
+    // Check table data is reloaded
+    expect(mockedAxios.get).toHaveBeenCalledTimes(1);
+    const oldRow = queryByText('origin url');
+    expect(oldRow).not.toBeInTheDocument();
+    const editedRow = await findByText('new origin url');
+    expect(editedRow).toBeInTheDocument();
+});