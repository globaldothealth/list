--- conflicted
+++ resolved
@@ -53,11 +53,8 @@
 import { connect, ConnectedProps } from 'react-redux';
 import  {useAppSelector} from '../hooks/redux';
 import { RootState } from '../redux/store';
-<<<<<<< HEAD
 import Helmet from 'react-helmet';
-=======
 import { selectFilterBreadcrumbs } from '../redux/app/selectors';
->>>>>>> 5ee4249d
 
 // Limit number of data that can be displayed or downloaded to avoid long execution times of mongo queries
 const DATA_LIMIT = 10000;
@@ -479,7 +476,12 @@
         }
     };
 
-    console.log("isUploadByIdFilterUsed", isUploadByIdFilterUsed)
+    useEffect(() => {
+        if (!isUploadByIdFilterUsed || sortBy === SortBy.ConfirmedDate) return;
+        isUploadByIdFilterUsed && handleSortByChange(SortBy.ConfirmedDate);
+ }, [isUploadByIdFilterUsed])
+
+
     
 
     return (
@@ -961,13 +963,7 @@
         this.props.setFiltersModalOpen(true);
         this.props.setActiveFilterInput(filter);
     }
-<<<<<<< HEAD
-
-
-
-=======
-    
->>>>>>> 5ee4249d
+
     render(): JSX.Element {
         const { history, classes } = this.props;
 
