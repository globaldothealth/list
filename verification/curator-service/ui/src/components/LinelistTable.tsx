--- conflicted
+++ resolved
@@ -1,10 +1,7 @@
 import LinelistCaseRow, { Case } from "./LinelistCaseRow";
-<<<<<<< HEAD
 
-import React from "react";
-import Table from 'react-bootstrap/Table';
-import axios from 'axios';
-=======
+import Paper from '@material-ui/core/Paper';
+import React from 'react';
 import Table from '@material-ui/core/Table';
 import TableBody from '@material-ui/core/TableBody';
 import TableCell from '@material-ui/core/TableCell';
@@ -12,8 +9,7 @@
 import TableHead from '@material-ui/core/TableHead';
 import TablePagination from '@material-ui/core/TablePagination';
 import TableRow from '@material-ui/core/TableRow';
-import Paper from '@material-ui/core/Paper';
->>>>>>> 64fdf345
+import axios from 'axios';
 
 interface TableState {
     errorMessage: string,
