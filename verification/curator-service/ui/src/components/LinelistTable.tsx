--- conflicted
+++ resolved
@@ -4,12 +4,9 @@
 import { RouteComponentProps, withRouter } from 'react-router-dom';
 
 import AddIcon from '@material-ui/icons/AddOutlined';
-<<<<<<< HEAD
 import CaseForm from './CaseForm';
 import EditCase from './EditCase';
-=======
 import DeleteIcon from '@material-ui/icons/DeleteOutline';
->>>>>>> 2caa7552
 import EditIcon from '@material-ui/icons/EditOutlined';
 import MuiAlert from '@material-ui/lab/Alert';
 import Paper from '@material-ui/core/Paper';
@@ -74,10 +71,7 @@
 
 class LinelistTable extends React.Component<Props, LinelistTableState> {
     tableRef: RefObject<any> = React.createRef();
-<<<<<<< HEAD
-=======
-
->>>>>>> 2caa7552
+  
     constructor(props: Props) {
         super(props);
         this.state = {
@@ -109,7 +103,6 @@
     render(): JSX.Element {
         const { history } = this.props;
         return (
-<<<<<<< HEAD
             <>
                 {this.state.showCaseForm &&
                     (this.state.caseFormId === '' ? (
@@ -350,221 +343,12 @@
                                             data: flattenedCases,
                                             page: query.page,
                                             totalCount: result.data.total,
-=======
-            <Paper>
-                {this.state.error && (
-                    <MuiAlert elevation={6} variant="filled" severity="error">
-                        {this.state.error}
-                    </MuiAlert>
-                )}
-                <MaterialTable
-                    tableRef={this.tableRef}
-                    columns={[
-                        {
-                            title: 'id',
-                            field: 'id',
-                            type: 'string',
-                            hidden: true,
-                        },
-                        {
-                            title: 'Sex',
-                            field: 'sex',
-                            lookup: { Female: 'Female', Male: 'Male' },
-                        },
-                        {
-                            title: 'Age',
-                            field: 'age',
-                            render: (rowData) =>
-                                rowData.age[0] === rowData.age[1]
-                                    ? rowData.age[0]
-                                    : `${rowData.age[0]}-${rowData.age[1]}`,
-                        },
-                        {
-                            title: 'Ethnicity',
-                            field: 'ethnicity',
-                        },
-                        {
-                            title: 'Nationality',
-                            field: 'nationalities',
-                        },
-                        {
-                            title: 'Profession',
-                            field: 'profession',
-                        },
-                        {
-                            title: 'Location',
-                            field: 'locationName',
-                        },
-                        {
-                            title: 'Country',
-                            field: 'country',
-                        },
-                        {
-                            title: 'Confirmed date',
-                            field: 'confirmedDate',
-                            type: 'date',
-                        },
-                        {
-                            title: 'Confirmation method',
-                            field: 'confirmationMethod',
-                        },
-                        {
-                            title: 'Admitted to hospital',
-                            field: 'admittedToHospital',
-                        },
-                        {
-                            title: 'Outcome',
-                            field: 'outcome',
-                        },
-                        {
-                            title: 'Symptoms',
-                            field: 'symptoms',
-                        },
-                        {
-                            title: 'Routes of transmission',
-                            field: 'transmissionRoutes',
-                        },
-                        {
-                            title: 'Places of transmission',
-                            field: 'transmissionPlaces',
-                        },
-                        {
-                            title: 'Contacted case IDs',
-                            field: 'transmissionLinkedCaseIds',
-                        },
-                        {
-                            title: 'Travel history',
-                            field: 'travelHistory',
-                            render: (rowData): string =>
-                                rowData.travelHistory?.travel
-                                    ?.map(
-                                        (travel: Travel) =>
-                                            travel.location?.name,
-                                    )
-                                    ?.join(', '),
-                        },
-                        {
-                            title: 'Pathogens',
-                            field: 'pathogens',
-                            render: (rowData): string =>
-                                rowData.pathogens
-                                    ?.map((pathogen: Pathogen) => pathogen.name)
-                                    ?.join(', '),
-                        },
-                        { title: 'Notes', field: 'notes' },
-                        {
-                            title: 'Source URL',
-                            field: 'sourceUrl',
-                        },
-                        {
-                            title: 'Curated by',
-                            field: 'curatedBy',
-                            tooltip:
-                                'If unknown, this is most likely an imported case',
-                        },
-                    ]}
-                    data={(query): Promise<QueryResult<TableRow>> =>
-                        new Promise((resolve, reject) => {
-                            let listUrl = this.state.url;
-                            listUrl += '?limit=' + query.pageSize;
-                            listUrl += '&page=' + (query.page + 1);
-                            const trimmedQ = query.search.trim();
-                            // TODO: We should probably use lodash.throttle on searches.
-                            if (trimmedQ) {
-                                listUrl +=
-                                    '&q=' + encodeURIComponent(query.search);
-                            }
-                            this.setState({ error: '' });
-                            const response = axios.get<ListResponse>(listUrl);
-                            response
-                                .then((result) => {
-                                    const flattenedCases: TableRow[] = [];
-                                    const cases = result.data.cases;
-                                    for (const c of cases) {
-                                        const confirmedEvent = c.events.find(
-                                            (event) =>
-                                                event.name === 'confirmed',
-                                        );
-                                        flattenedCases.push({
-                                            id: c._id,
-                                            sex: c.demographics?.sex,
-                                            age: [
-                                                c.demographics?.ageRange?.start,
-                                                c.demographics?.ageRange?.end,
-                                            ],
-                                            ethnicity:
-                                                c.demographics?.ethnicity,
-                                            nationalities: c.demographics?.nationalities?.join(
-                                                ', ',
-                                            ),
-                                            profession:
-                                                c.demographics?.profession,
-                                            country: c.location.country,
-                                            adminArea1:
-                                                c.location
-                                                    ?.administrativeAreaLevel1,
-                                            adminArea2:
-                                                c.location
-                                                    ?.administrativeAreaLevel2,
-                                            adminArea3:
-                                                c.location
-                                                    ?.administrativeAreaLevel3,
-                                            latitude:
-                                                c.location?.geometry?.latitude,
-                                            longitude:
-                                                c.location?.geometry?.longitude,
-                                            geoResolution:
-                                                c.location?.geoResolution,
-                                            locationName: c.location?.name,
-                                            confirmedDate: confirmedEvent
-                                                ?.dateRange?.start
-                                                ? new Date(
-                                                      confirmedEvent.dateRange.start,
-                                                  )
-                                                : null,
-                                            confirmationMethod:
-                                                confirmedEvent?.value || '',
-                                            symptoms: c.symptoms?.values?.join(
-                                                ', ',
-                                            ),
-                                            transmissionRoutes: c.transmission?.routes.join(
-                                                ', ',
-                                            ),
-                                            transmissionPlaces: c.transmission?.places.join(
-                                                ', ',
-                                            ),
-                                            transmissionLinkedCaseIds: c.transmission?.linkedCaseIds.join(
-                                                ', ',
-                                            ),
-                                            travelHistory: c.travelHistory,
-                                            pathogens: c.pathogens,
-                                            notes: c.notes,
-                                            sourceUrl:
-                                                c.caseReference?.sourceUrl,
-                                            curatedBy:
-                                                c.revisionMetadata
-                                                    ?.creationMetadata
-                                                    ?.curator || 'Unknown',
-                                            admittedToHospital:
-                                                c.events.find(
-                                                    (event) =>
-                                                        event.name ===
-                                                        'hospitalAdmission',
-                                                )?.value || 'Unknown',
-                                            outcome:
-                                                c.events.find(
-                                                    (event) =>
-                                                        event.name ===
-                                                        'outcome',
-                                                )?.value || 'Unknown',
->>>>>>> 2caa7552
                                         });
                                     })
                                     .catch((e) => {
                                         this.setState({ error: e.toString() });
                                         reject(e);
                                     });
-<<<<<<< HEAD
                             })
                         }
                         title="COVID-19 cases"
@@ -574,35 +358,12 @@
                             sorting: false, // Would be nice but has to wait on indexes to properly query the DB.
                             padding: 'dense',
                             draggable: false, // No need to be able to drag and drop headers.
+                            selection: true,
                             pageSize: 10,
                             pageSizeOptions: [5, 10, 20, 50, 100],
                             actionsColumnIndex: -1,
                         }}
                         actions={(this.props.user.roles.includes('curator')
-=======
-                                })
-                                .catch((e) => {
-                                    this.setState({ error: e.toString() });
-                                    reject(e);
-                                });
-                        })
-                    }
-                    title="COVID-19 cases"
-                    options={{
-                        search: true,
-                        filtering: false,
-                        sorting: false, // Would be nice but has to wait on indexes to properly query the DB.
-                        padding: 'dense',
-                        draggable: false, // No need to be able to drag and drop headers.
-                        selection: true,
-                        pageSize: 10,
-                        pageSizeOptions: [5, 10, 20, 50, 100],
-                        actionsColumnIndex: -1,
-                    }}
-                    // actions cannot be a function https://github.com/mbrn/material-table/issues/676
-                    actions={
-                        this.props.user.roles.includes('curator')
->>>>>>> 2caa7552
                             ? [
                                   {
                                       icon: () => (
@@ -613,14 +374,10 @@
                                       tooltip: 'Submit new case',
                                       isFreeAction: true,
                                       onClick: (): void => {
-<<<<<<< HEAD
                                           this.setState({
                                               showCaseForm: true,
                                               caseFormId: '',
                                           });
-=======
-                                          history.push('/cases/new');
->>>>>>> 2caa7552
                                       },
                                   },
                                   {
@@ -634,45 +391,10 @@
                                       onClick: (_: any, row: any): void => {
                                           // Somehow the templating system doesn't think row has an id property but it has.
                                           const id = (row as TableRow).id;
-<<<<<<< HEAD
                                           this.setState({
                                               showCaseForm: true,
                                               caseFormId: id,
                                           });
-                                      },
-                                  },
-                              ]
-                            : []
-                        ).concat([
-                            {
-                                icon: () => (
-                                    <span aria-label="details">
-                                        <VisibilityIcon />
-                                    </span>
-                                ),
-                                tooltip: 'View this case details',
-                                onClick: (e, row): void => {
-                                    // Somehow the templating system doesn't think row has an id property but it has.
-                                    const id = (row as TableRow).id;
-                                    history.push(`/cases/view/${id}`);
-                                },
-                            },
-                        ])}
-                        editable={
-                            this.props.user.roles.includes('curator')
-                                ? {
-                                      onRowDelete: (
-                                          rowData: TableRow,
-                                      ): Promise<unknown> =>
-                                          this.deleteCase(rowData),
-                                  }
-                                : undefined
-                        }
-                    />
-                </Paper>
-            </>
-=======
-                                          history.push(`/cases/edit/${id}`);
                                       },
                                       position: 'row',
                                   },
@@ -738,7 +460,7 @@
                     }
                 />
             </Paper>
->>>>>>> 2caa7552
+          </>
         );
     }
 }
