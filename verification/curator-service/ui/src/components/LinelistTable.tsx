import React, { RefObject, useState, useEffect } from 'react';
import { RouteComponentProps, withRouter, useLocation } from 'react-router-dom';
import axios from 'axios';
import qs from 'qs';
import { round } from 'lodash';
import {
    Button,
    Dialog,
    DialogActions,
    DialogContent,
    DialogContentText,
    DialogTitle,
    IconButton,
    Menu,
    MenuItem,
    Paper,
    TablePagination,
    Theme,
    Typography,
    makeStyles,
    withStyles,
    LinearProgress,
    InputLabel,
<<<<<<< HEAD
    FormHelperText,
    FormControl,
    Select,
    Tooltip,
=======
    Select,
    FormControl,
>>>>>>> 7497c5a8
} from '@material-ui/core';
import { createStyles } from '@material-ui/core/styles';
import { WithStyles } from '@material-ui/core/styles/withStyles';
import MaterialTable, { MTableToolbar, QueryResult } from 'material-table';
import Chip from '@material-ui/core/Chip';

import { Case, VerificationStatus } from './Case';
import CircularProgress from '@material-ui/core/CircularProgress';
import DeleteIcon from '@material-ui/icons/DeleteOutline';
import EditIcon from '@material-ui/icons/EditOutlined';
import NotInterestedIcon from '@material-ui/icons/NotInterested';
import { Link } from 'react-router-dom';
import MoreVertIcon from '@material-ui/icons/MoreVert';
import MuiAlert from '@material-ui/lab/Alert';
import SaveAltIcon from '@material-ui/icons/SaveAlt';
import { ReactComponent as VerifiedIcon } from './assets/verified_icon.svg';
import { ReactComponent as UnverifiedIcon } from './assets/unverified_icon.svg';
import { ReactComponent as ExcludedIcon } from './assets/excluded_icon.svg';
import User from './User';
import VerificationStatusHeader from './VerificationStatusHeader';
import VerificationStatusIndicator from './VerificationStatusIndicator';
import CaseExcludeDialog from './CaseExcludeDialog';
import CaseIncludeDialog from './CaseIncludeDialog';
import renderDate, { renderDateRange } from './util/date';
import { URLToSearchQuery } from './util/searchQuery';
import { ChipData } from './App';
import { SortBy, SortByOrder } from '../constants/types';

// Limit number of data that can be displayed or downloaded to avoid long execution times of mongo queries
const DATA_LIMIT = 10000;

interface ListResponse {
    cases: Case[];
    nextPage: number;
    total: number;
}

interface LinelistTableState {
    url: string;
    error: string;
    page: number;
    pageSize: number;
    // The rows which are selected on the current page.
    selectedRowsCurrentPage: TableRow[];
    // The total number of rows selected. This can be larger than
    // selectedRowsCurrentPage.length if rows across all pages are selected.
    numSelectedRows: number;
    totalNumRows: number;
    deleteDialogOpen: boolean;
    excludeDialogOpen: boolean;
    includeDialogOpen: boolean;
    isLoading: boolean;
    isDeleting: boolean;

    selectedVerificationStatus: VerificationStatus;
    searchQuery: string;
}

// Material table doesn't handle structured fields well, we flatten all fields in this row.
interface TableRow {
    id: string;
    confirmedDate: Date | null;
    adminArea3: string;
    adminArea2: string;
    adminArea1: string;
    country: string;
    latitude: number;
    longitude: number;
    age: [number, number]; // start, end.
    gender: string;
    outcome?: string;
    hospitalizationDateRange?: string;
    symptomsOnsetDate?: string;
    sourceUrl: string;
    verificationStatus?: VerificationStatus;
    exclusionData?: {
        date: string;
        note: string;
    };
    nationalities?: any;
}

interface LocationState {
    newCaseIds: string[];
    editedCaseIds: string[];
    bulkMessage: string;
    page: number;
    pageSize: number;
}

interface Props
    extends RouteComponentProps<never, never, LocationState>,
        WithStyles<typeof styles> {
    user: User;
    page: number;
    pageSize: number;
    sortBy: SortBy;
    sortByOrder: SortByOrder;

    onChangePage: (page: number) => void;

    onChangePageSize: (pageSize: number) => void;

    filterBreadcrumbs: ChipData[];
    handleBreadcrumbDelete: (breadcrumbToDelete: ChipData) => void;
<<<<<<< HEAD
    setTotalDataCount: (value: number) => void;
=======
    setFiltersModalOpen: (value: boolean) => void;
    setActiveFilterInput: (value: string) => void;
    setSortBy: (value: SortBy) => void;
    setSortByOrder: (value: SortByOrder) => void;
>>>>>>> 7497c5a8
}

const styles = (theme: Theme) =>
    createStyles({
        alert: {
            backgroundColor: theme.palette.background.paper,
            borderRadius: theme.spacing(1),
            marginTop: theme.spacing(1),
        },
        centeredContent: {
            display: 'flex',
            justifyContent: 'center',
            cursor: 'pointer',
            margin: 'auto',
            width: 'fit-content',
            paddingBottom: '1px',
            '&:hover': {
                borderBottomWidth: '1px',
                borderBottomStyle: 'dotted',
                borderColor: 'black',
            },
        },
        dialogLoadingSpinner: {
            marginRight: theme.spacing(2),
            padding: '6px',
        },
        tablePaginationBar: {
            alignItems: 'center',
            backgroundColor: theme.palette.background.default,
            display: 'flex',
            justifyContent: 'space-between',
            height: '64px',
        },
        tableTitle: {
            minWidth: '150px',
        },
        tableToolbar: {
            backgroundColor: '#31A497',
        },
        toolbarItems: {
            color: theme.palette.background.paper,
        },
        breadcrumbChip: {
            margin: theme.spacing(0.5),
        },
    });

const rowMenuStyles = makeStyles((theme: Theme) => ({
    menuItemTitle: {
        marginLeft: theme.spacing(1),
    },
    dialogLoadingSpinner: {
        marginRight: theme.spacing(2),
        padding: '6px',
    },
}));

const StyledDownloadButton = withStyles((theme: Theme) => ({
    root: {
        whiteSpace: 'nowrap',
        minWidth: '240px',
    },
}))(Button);

const downloadDataModalStyles = makeStyles((theme: Theme) =>
    createStyles({
        downloadButton: {
            margin: '16px 0',
            width: '100%',
        },
        loader: {
            marginTop: '16px',
        },
        formControl: {
            maxWidth: '50%',
            margin: '8px 8px 8px 24px',
        },
        selectMenu: {
            paddingLeft: '20px',
        },
        MuiInputBase: {
            '& .MuiInput-input': {
                paddingLeft: '20px',
            },
        },
    }),
);

const sortSelectStyles = makeStyles((theme: Theme) => ({
    formControl: {
        minWidth: 150,
        margin: '0 20px 0 0',
    },
}));

function RowMenu(props: {
    rowId: string;
    rowData: TableRow;
    setError: (error: string) => void;
    refreshData: () => void;
}): JSX.Element {
    const [anchorEl, setAnchorEl] = React.useState<null | HTMLElement>(null);
    const [deleteDialogOpen, setDeleteDialogOpen] = React.useState<boolean>(
        false,
    );
    const [excludeDialogOpen, setExcludeDialogOpen] = React.useState<boolean>(
        false,
    );
    const [includeDialogOpen, setIncludeDialogOpen] = React.useState<boolean>(
        false,
    );
    const [isDeleting, setIsDeleting] = React.useState(false);
    const classes = rowMenuStyles();

    const handleClick = (event: React.MouseEvent<HTMLButtonElement>): void => {
        event.stopPropagation();
        setAnchorEl(event.currentTarget);
    };

    const handleClose = (event?: any): void => {
        event?.stopPropagation();
        setAnchorEl(null);
    };

    const openDeleteDialog = async (event?: any): Promise<void> => {
        event?.stopPropagation();
        setDeleteDialogOpen(true);
    };

    const openExcludeDialog = async (event?: any): Promise<void> => {
        event?.stopPropagation();
        setExcludeDialogOpen(true);
    };

    const openIncludeDialog = async (event?: any): Promise<void> => {
        event?.stopPropagation();
        setIncludeDialogOpen(true);
    };

    const handleDelete = async (event?: any): Promise<void> => {
        event?.stopPropagation();
        try {
            setIsDeleting(true);
            props.setError('');
            const deleteUrl = '/api/cases/' + props.rowId;
            await axios.delete(deleteUrl);
            props.refreshData();
        } catch (e) {
            props.setError(e.toString());
        } finally {
            setDeleteDialogOpen(false);
            setIsDeleting(false);
            handleClose();
        }
    };

    const handleStatusChange = async (
        status: VerificationStatus,
        note?: string,
    ): Promise<void> => {
        try {
            props.setError('');
            await axios.post(`/api/cases/batchStatusChange`, {
                status,
                caseIds: [props.rowId],
                ...(note ? { note } : {}),
            });
            props.refreshData();
        } catch (e) {
            props.setError(e.toString());
        } finally {
            status === VerificationStatus.Excluded
                ? setIncludeDialogOpen(false)
                : setExcludeDialogOpen(false);
            handleClose();
        }
    };

    const isCaseExcluded =
        props.rowData.verificationStatus === VerificationStatus.Excluded;

    return (
        <>
            <IconButton
                aria-controls="topbar-menu"
                aria-haspopup="true"
                aria-label="row menu"
                data-testid="row menu"
                onClick={handleClick}
                color="inherit"
            >
                <MoreVertIcon />
            </IconButton>
            <Menu
                anchorEl={anchorEl}
                keepMounted
                open={Boolean(anchorEl)}
                onClose={handleClose}
            >
                <Link onClick={handleClose} to={`/cases/edit/${props.rowId}`}>
                    <MenuItem>
                        <EditIcon />
                        <span className={classes.menuItemTitle}>Edit</span>
                    </MenuItem>
                </Link>
                <MenuItem onClick={openDeleteDialog}>
                    <DeleteIcon />
                    <span className={classes.menuItemTitle}>Delete</span>
                </MenuItem>
                {isCaseExcluded ? (
                    <MenuItem onClick={openIncludeDialog}>
                        <NotInterestedIcon />
                        <span className={classes.menuItemTitle}>Include</span>
                    </MenuItem>
                ) : (
                    <MenuItem onClick={openExcludeDialog}>
                        <NotInterestedIcon />
                        <span className={classes.menuItemTitle}>Exclude</span>
                    </MenuItem>
                )}
            </Menu>
            <Dialog
                open={deleteDialogOpen}
                onClose={(): void => setDeleteDialogOpen(false)}
                // Stops the click being propagated to the table which
                // would trigger the onRowClick action.
                onClick={(e): void => e.stopPropagation()}
            >
                <DialogTitle>
                    Are you sure you want to delete this case?
                </DialogTitle>
                <DialogContent>
                    <DialogContentText>
                        Case {props.rowId} will be permanently deleted.
                    </DialogContentText>
                </DialogContent>
                <DialogActions>
                    {isDeleting ? (
                        <CircularProgress
                            classes={{ root: classes.dialogLoadingSpinner }}
                        />
                    ) : (
                        <>
                            <Button
                                onClick={(): void => {
                                    setDeleteDialogOpen(false);
                                }}
                                color="primary"
                                autoFocus
                            >
                                Cancel
                            </Button>
                            <Button onClick={handleDelete} color="primary">
                                Yes
                            </Button>
                        </>
                    )}
                </DialogActions>
            </Dialog>
            <CaseExcludeDialog
                isOpen={excludeDialogOpen}
                onClose={(): void => setExcludeDialogOpen(false)}
                onSubmit={(values: { note: string }): Promise<void> =>
                    handleStatusChange(VerificationStatus.Excluded, values.note)
                }
                caseIds={[props.rowId]}
            />
            <CaseIncludeDialog
                isOpen={includeDialogOpen}
                onClose={(): void => setIncludeDialogOpen(false)}
                onSubmit={(): Promise<void> =>
                    handleStatusChange(VerificationStatus.Unverified)
                }
                caseIds={[props.rowId]}
            />
        </>
    );
}

<<<<<<< HEAD
interface DownloadButtonProps {
    totalCasesCount: number;
    userEmailAddress: string;
}

export function DownloadButton({
    totalCasesCount,
    userEmailAddress,
}: DownloadButtonProps): JSX.Element {
    const location = useLocation<LocationState>();
=======
interface SortSelectProps {
    sortBy: SortBy;
    sortByOrder: SortByOrder;
    handleSortByChange: (sortBy: SortBy) => void;
    handleSortByOrderChange: (sortByOrder: SortByOrder) => void;
}

export function SortSelect({
    sortBy,
    sortByOrder,
    handleSortByChange,
    handleSortByOrderChange,
}: SortSelectProps): JSX.Element {
    const classes = sortSelectStyles();

    const sortKeywords = [
        { name: 'None', value: SortBy.Default },
        { name: 'Confirmed date', value: SortBy.ConfirmedDate },
        { name: 'Country', value: SortBy.Country },
        { name: 'Location admin 1', value: SortBy.Admin1 },
        { name: 'Location admin 2', value: SortBy.Admin2 },
        { name: 'Location admin 3', value: SortBy.Admin3 },
        { name: 'Age', value: SortBy.Age },
    ];

    const handleChange = (
        event: React.ChangeEvent<{ value: unknown; name?: string | undefined }>,
    ) => {
        const { value, name } = event.target;

        if (name === 'sortBy') {
            handleSortByChange(value as SortBy);
        } else {
            handleSortByOrderChange(value as SortByOrder);
        }
    };

    return (
        <>
            <FormControl className={classes.formControl}>
                <InputLabel id="sort-by-label">Sort by</InputLabel>
                <Select
                    id="sort-by-select"
                    labelId="sort-by-label"
                    name="sortBy"
                    value={sortBy}
                    onChange={handleChange}
                >
                    {sortKeywords.map((keyword) => (
                        <MenuItem
                            value={keyword.value}
                            key={keyword.value}
                            data-testid="sortby-option"
                        >
                            {keyword.name}
                        </MenuItem>
                    ))}
                </Select>
            </FormControl>

            {sortBy !== SortBy.Default && (
                <FormControl className={classes.formControl}>
                    <InputLabel id="sort-by-order-label">Order</InputLabel>
                    <Select
                        labelId="sort-by-order-label"
                        name="sortByOrder"
                        value={sortByOrder}
                        onChange={handleChange}
                    >
                        <MenuItem value={SortByOrder.Ascending}>
                            Ascending
                        </MenuItem>
                        <MenuItem value={SortByOrder.Descending}>
                            Descending
                        </MenuItem>
                    </Select>
                </FormControl>
            )}
        </>
    );
}

export function DownloadButton(): JSX.Element {
>>>>>>> 7497c5a8
    const [isDownloadModalOpen, setIsDownloadModalOpen] = useState<boolean>(
        false,
    );
    const [isLoading, setIsLoading] = useState<boolean>(false);
    const classes = downloadDataModalStyles();

    const downloadDataSet = async (formatType: string, dataSet: string) => {
        setIsLoading(true);

        const searchQuery: string = URLToSearchQuery(location.search);
        switch (dataSet) {
            case 'fullDataset':
                try {
                    const response = await axios({
                        method: 'post',
                        url: '/api/cases/getDownloadLink',
                        data: { format: formatType },
                        headers: {
                            'Content-Type': 'application/json',
                        },
                    });

                    window.location.href = response.data.signedUrl;
                } catch (err) {
                    alert(
                        'There was an error while downloading data, please try again later.',
                    );
                }
                break;

            case 'mailDataset':
                try {
                    const response = await axios({
                        method: 'post',
                        url: '/api/cases/downloadLarge',
                        data: {
                            format: formatType,
                            query: searchQuery,
                            email: userEmailAddress,
                        },
                        headers: {
                            'Content-Type': 'application/json',
                        },
                    });
                    console.log(response);
                } catch (err) {
                    alert(
                        'There was an error while downloading data, please try again later.',
                    );
                }
                break;

            case 'partialDataset':
                try {
                    const response = await axios({
                        method: 'post',
                        url: '/api/cases/download',
                        data: qs.stringify({
                            format: formatType,
                            limit: DATA_LIMIT,
                            query: searchQuery,
                        }),
                        responseType: 'blob',
                        headers: {
                            'Content-Type': 'application/x-www-form-urlencoded',
                        },
                    });

                    const filename = response.headers['content-disposition']
                        .split('filename=')[1]
                        .replace(/["]/g, '');
                    const downloadUrl = window.URL.createObjectURL(
                        new Blob([response.data]),
                    );
                    const link = document.createElement('a');
                    link.href = downloadUrl;
                    link.setAttribute('download', filename);
                    document.body.appendChild(link);
                    link.click();
                } catch (err) {
                    alert(
                        'There was an error while downloading data, please try again later.',
                    );
                }
                break;
        }

        setIsLoading(false);
        setIsDownloadModalOpen(false);
    };

    const [fileFormat, setFileFormat] = useState('');
    const [showFullDatasetButton, setShowFullDatasetButton] = useState(true);
    const [downloadButtonDisabled, setDownloadButtonDisable] = useState(true);

    const disabledButtonTooltipText = downloadButtonDisabled
        ? 'Please first select the file format you want to download'
        : '';

    useEffect(() => {
        if (location.search !== '') {
            setShowFullDatasetButton(false);
        } else {
            setShowFullDatasetButton(true);
        }
    }, [location.search]);

    const handleFileFormatChange = (
        event: React.ChangeEvent<{ value: unknown }>,
    ) => {
        if (
            event.target.value === 'csv' ||
            event.target.value === 'tsv' ||
            event.target.value === 'json'
        ) {
            setDownloadButtonDisable(false);
        } else {
            setDownloadButtonDisable(true);
        }

        setFileFormat(event.target.value as string);
    };

    return (
        <>
            <StyledDownloadButton
                variant="outlined"
                color="primary"
                onClick={(): void => setIsDownloadModalOpen(true)}
                startIcon={<SaveAltIcon />}
            >
                Download dataset
            </StyledDownloadButton>
            <Dialog
                open={isDownloadModalOpen}
                onClose={(): void => setIsDownloadModalOpen(false)}
                // Stops the click being propagated to the table which
                // would trigger the onRowClick action.
                onClick={(e): void => e.stopPropagation()}
                fullWidth
            >
                <DialogTitle>Download dataset</DialogTitle>
                <FormControl className={classes.formControl}>
                    <InputLabel
                        shrink
                        id="demo-simple-select-placeholder-label-label"
                    ></InputLabel>
                    <Select
                        labelId="demo-simple-select-placeholder-label-label"
                        id="demo-simple-select-placeholder-label"
                        value={fileFormat}
                        onChange={handleFileFormatChange}
                        displayEmpty
                        className={classes.MuiInputBase}
                    >
                        <MenuItem value="">
                            <em>Data format</em>
                        </MenuItem>
                        <MenuItem value="csv">csv</MenuItem>
                        <MenuItem value="tsv">tsv</MenuItem>
                        <MenuItem value="json">json</MenuItem>
                    </Select>
                    <FormHelperText>
                        Please choose the file export format
                    </FormHelperText>
                </FormControl>
                <DialogContent>
                    {showFullDatasetButton && (
                        <Typography variant="body2">
                            This download link provides access to the full
                            Global.health line list dataset, cached daily at
                            12:00am UTC. Any cases added past that time will not
                            be in the current download, but will be available
                            the next day.
                        </Typography>
                    )}

                    {isLoading && <LinearProgress className={classes.loader} />}
                    {showFullDatasetButton && (
                        <Tooltip
                            title={disabledButtonTooltipText}
                            placement="top"
                        >
                            <span>
                                <Button
                                    variant="contained"
                                    color="primary"
                                    className={classes.downloadButton}
                                    onClick={() =>
                                        downloadDataSet(
                                            fileFormat,
                                            'fullDataset',
                                        )
                                    }
                                    disabled={
                                        isLoading || downloadButtonDisabled
                                    }
                                >
                                    Download Full Dataset
                                </Button>
                            </span>
                        </Tooltip>
                    )}
                    {!showFullDatasetButton && (
                        <Tooltip
                            title={disabledButtonTooltipText}
                            placement="top"
                        >
                            <span>
                                <Button
                                    variant="contained"
                                    color="primary"
                                    className={classes.downloadButton}
                                    onClick={() =>
                                        downloadDataSet(
                                            fileFormat,
                                            'partialDataset',
                                        )
                                    }
                                    disabled={
                                        isLoading || downloadButtonDisabled
                                    }
                                >
                                    {totalCasesCount >= DATA_LIMIT
                                        ? `Download up to ${DATA_LIMIT} rows immediately`
                                        : `Download ${totalCasesCount} rows`}
                                </Button>
                            </span>
                        </Tooltip>
                    )}
                    {!showFullDatasetButton && totalCasesCount >= DATA_LIMIT && (
                        <Tooltip
                            title={disabledButtonTooltipText}
                            placement="top"
                        >
                            <span>
                                <Button
                                    variant="contained"
                                    color="primary"
                                    className={classes.downloadButton}
                                    onClick={() =>
                                        downloadDataSet(
                                            fileFormat,
                                            'mailDataset',
                                        )
                                    }
                                    disabled={
                                        isLoading || downloadButtonDisabled
                                    }
                                >
                                    Download more than {DATA_LIMIT} rows through
                                    link delivered by email
                                </Button>
                                <p>
                                    Please add info@global.health to your email
                                    contacts list or check spam so that you
                                    don't miss the download link
                                </p>
                            </span>
                        </Tooltip>
                    )}
                </DialogContent>
            </Dialog>
        </>
    );
}

interface ColumnHeaderProps {
    theClass: any;
    columnTitle: string;
    onClickAction: (e: React.MouseEvent<HTMLDivElement>) => void;
}

const ColumnHeaderTitle: React.FC<ColumnHeaderProps> = ({
    theClass,
    columnTitle,
    onClickAction,
}) => {
    return (
        <div
            className={theClass}
            title="Click to add this filter"
            onClick={onClickAction}
        >
            {columnTitle}
        </div>
    );
};

class LinelistTable extends React.Component<Props, LinelistTableState> {
    maxDeletionThreshold = 10000;
    tableRef: RefObject<any> = React.createRef();
    formRef: RefObject<any> = React.createRef();
    // eslint-disable-next-line @typescript-eslint/no-empty-function
    unlisten: () => void = () => {};

    constructor(props: Props) {
        super(props);
        this.state = {
            url: '/api/cases/',
            error: '',
            page: this.props.page ?? 0,
            pageSize: this.props.pageSize ?? 50,
            selectedRowsCurrentPage: [],
            numSelectedRows: 0,
            totalNumRows: 0,
            deleteDialogOpen: false,
            excludeDialogOpen: false,
            includeDialogOpen: false,
            isLoading: false,
            isDeleting: false,
            selectedVerificationStatus: VerificationStatus.Unverified,
            searchQuery:
                encodeURIComponent(
                    URLToSearchQuery(this.props.location.search),
                ) ?? '',
        };
        this.deleteCases = this.deleteCases.bind(this);
        this.setCaseVerification = this.setCaseVerification.bind(this);
        this.confirmationDialogTitle = this.confirmationDialogTitle.bind(this);
        this.confirmationDialogBody = this.confirmationDialogBody.bind(this);
        this.showConfirmationDialogError = this.showConfirmationDialogError.bind(
            this,
        );
        this.changeVerificationStatus = this.changeVerificationStatus.bind(
            this,
        );
        this.getExcludedCaseIds = this.getExcludedCaseIds.bind(this);
        this.handleSortByChange = this.handleSortByChange.bind(this);
        this.handleSortByOrderChange = this.handleSortByOrderChange.bind(this);
    }

    componentDidMount() {
        localStorage.setItem('searchQuery', '');
    }

    componentDidUpdate(
        prevProps: Readonly<Props>,
        prevState: Readonly<LinelistTableState>,
    ): void {
        if (this.props.location.search !== prevProps.location.search) {
            this.setState(
                {
                    page: 0,
                    searchQuery: encodeURIComponent(
                        URLToSearchQuery(this.props.location.search),
                    ),
                },
                this.tableRef.current?.onQueryChange(),
            );
        }
    }
    componentWillUnmount(): void {
        this.unlisten();
    }

    handleSortByChange(sortBy: SortBy): void {
        this.props.setSortBy(sortBy);
        this.tableRef.current?.onQueryChange();
    }

    handleSortByOrderChange(sortByOrder: SortByOrder): void {
        this.props.setSortByOrder(sortByOrder);
        this.tableRef.current?.onQueryChange();
    }

    async deleteCases(): Promise<void> {
        this.setState({ error: '', isDeleting: true });
        let requestBody;
        if (this.hasSelectedRowsAcrossPages()) {
            requestBody = {
                data: { query: decodeURIComponent(this.state.searchQuery) },
            };
        } else {
            requestBody = {
                data: {
                    caseIds: this.state.selectedRowsCurrentPage.map(
                        (row: TableRow) => row.id,
                    ),
                },
            };
        }
        try {
            await axios.delete('/api/cases', requestBody);
            this.tableRef.current.onQueryChange();
        } catch (e) {
            this.setState({ error: e.toString() });
        } finally {
            this.setState({ deleteDialogOpen: false, isDeleting: false });
        }
    }
    hasSelectedRowsAcrossPages(): boolean {
        return (
            this.state.totalNumRows === this.state.numSelectedRows &&
            this.state.numSelectedRows > this.state.pageSize
        );
    }
    async setCaseVerification(
        rowData: TableRow[],
        verificationStatus: VerificationStatus,
        note?: string,
    ): Promise<void> {
        this.setState({ error: '', isLoading: true });
        const payload = {
            status: verificationStatus,
            ...(note ? { note } : {}),
            ...(this.hasSelectedRowsAcrossPages()
                ? { query: decodeURIComponent(this.state.searchQuery) }
                : { caseIds: rowData.map((row: TableRow) => row.id) }),
        };

        try {
            await axios.post(`/api/cases/batchStatusChange`, payload);

            this.tableRef.current.onQueryChange();
        } catch (e) {
            this.setState({ error: e.toString(), isLoading: false });
        } finally {
            verificationStatus === VerificationStatus.Excluded
                ? this.setState({ excludeDialogOpen: false, isLoading: false })
                : this.setState({ includeDialogOpen: false, isLoading: false });
        }
    }

    confirmationDialogTitle(): string {
        if (this.showConfirmationDialogError()) {
            return 'Error';
        }
        return (
            'Are you sure you want to delete ' +
            (this.state.numSelectedRows === 1
                ? '1 case'
                : `${this.state.numSelectedRows} cases`) +
            '?'
        );
    }

    confirmationDialogBody(): string {
        if (this.showConfirmationDialogError()) {
            return (
                `${this.state.numSelectedRows} cases selected to delete which is greater than the allowed maximum of ${this.maxDeletionThreshold}.` +
                ' An admin can perform the deletion if it is valid.'
            );
        }
        return (
            (this.state.numSelectedRows === 1
                ? '1 case'
                : `${this.state.numSelectedRows} cases`) +
            ' will be permanently deleted.'
        );
    }

    showConfirmationDialogError(): boolean {
        return (
            !this.props.user.roles.includes('admin') &&
            this.state.numSelectedRows > this.maxDeletionThreshold
        );
    }

    async changeVerificationStatus(
        rows: TableRow[],
        status: VerificationStatus,
    ): Promise<void> {
        const excludedCases = this.getExcludedCaseIds(rows);

        if (excludedCases.length) {
            this.setState({
                selectedVerificationStatus: status,
                includeDialogOpen: true,
            });

            return;
        }

        await this.setCaseVerification(rows, status);
    }

    getExcludedCaseIds(rows: TableRow[]): string[] {
        return rows
            .filter(
                ({ verificationStatus }) =>
                    verificationStatus === VerificationStatus.Excluded,
            )
            .map(({ id }) => id);
    }

    handleAddFilterClick(e: React.MouseEvent<HTMLDivElement>, filter: string) {
        e.preventDefault();

        this.props.setFiltersModalOpen(true);
        this.props.setActiveFilterInput(filter);
    }

    render(): JSX.Element {
        const { history, classes } = this.props;

        return (
            <>
                {this.state.error && (
                    <MuiAlert
                        classes={{ root: classes.alert }}
                        variant="outlined"
                        severity="error"
                    >
                        {this.state.error}
                    </MuiAlert>
                )}
                {!this.props.location.state?.bulkMessage &&
                    this.props.location.state?.newCaseIds &&
                    this.props.location.state?.newCaseIds.length > 0 &&
                    (this.props.location.state.newCaseIds.length === 1 ? (
                        <MuiAlert
                            classes={{
                                root: classes.alert,
                            }}
                            variant="standard"
                            action={
                                <Link
                                    to={`/cases/view/${this.props.location.state.newCaseIds}`}
                                >
                                    <Button
                                        color="primary"
                                        size="small"
                                        data-testid="view-case-btn"
                                    >
                                        VIEW
                                    </Button>
                                </Link>
                            }
                        >
                            {`Case ${this.props.location.state.newCaseIds} added`}
                        </MuiAlert>
                    ) : (
                        <MuiAlert
                            classes={{ root: classes.alert }}
                            variant="standard"
                        >
                            {`${this.props.location.state.newCaseIds.length} cases added`}
                        </MuiAlert>
                    ))}
                {!this.props.location.state?.bulkMessage &&
                    (this.props.location.state?.editedCaseIds?.length ?? 0) >
                        0 && (
                        <MuiAlert
                            variant="standard"
                            classes={{ root: classes.alert }}
                            action={
                                <Link
                                    to={`/cases/view/${this.props.location.state.editedCaseIds}`}
                                >
                                    <Button color="primary" size="small">
                                        VIEW
                                    </Button>
                                </Link>
                            }
                        >
                            {`Case ${this.props.location.state.editedCaseIds} edited`}
                        </MuiAlert>
                    )}
                {this.props.location.state?.bulkMessage && (
                    <MuiAlert
                        classes={{ root: classes.alert }}
                        variant="standard"
                    >
                        {this.props.location.state.bulkMessage}
                    </MuiAlert>
                )}
                <CaseExcludeDialog
                    isOpen={this.state.excludeDialogOpen}
                    onClose={(): void =>
                        this.setState({ excludeDialogOpen: false })
                    }
                    onSubmit={(values: { note: string }): Promise<void> =>
                        this.setCaseVerification(
                            this.state.selectedRowsCurrentPage,
                            VerificationStatus.Excluded,
                            values.note,
                        )
                    }
                    caseIds={this.state.selectedRowsCurrentPage.map(
                        ({ id }) => id,
                    )}
                />
                <CaseIncludeDialog
                    isOpen={this.state.includeDialogOpen}
                    onClose={(): void =>
                        this.setState({ includeDialogOpen: false })
                    }
                    onSubmit={(): Promise<void> =>
                        this.setCaseVerification(
                            this.state.selectedRowsCurrentPage,
                            this.state.selectedVerificationStatus,
                        )
                    }
                    caseIds={this.getExcludedCaseIds(
                        this.state.selectedRowsCurrentPage,
                    )}
                />
                <Dialog
                    open={this.state.deleteDialogOpen}
                    onClose={(): void =>
                        this.setState({ deleteDialogOpen: false })
                    }
                    // Stops the click being propagated to the table which
                    // would trigger the onRowClick action.
                    onClick={(e): void => e.stopPropagation()}
                >
                    <DialogTitle>{this.confirmationDialogTitle()}</DialogTitle>
                    <DialogContent>
                        <DialogContentText>
                            {this.confirmationDialogBody()}
                        </DialogContentText>
                    </DialogContent>
                    <DialogActions>
                        {this.state.isDeleting ? (
                            <CircularProgress
                                classes={{ root: classes.dialogLoadingSpinner }}
                            />
                        ) : (
                            <>
                                <Button
                                    onClick={(): void => {
                                        this.setState({
                                            deleteDialogOpen: false,
                                        });
                                    }}
                                    color="primary"
                                    autoFocus
                                >
                                    Cancel
                                </Button>
                                {!this.showConfirmationDialogError() && (
                                    <Button
                                        onClick={this.deleteCases}
                                        color="primary"
                                    >
                                        Yes
                                    </Button>
                                )}
                            </>
                        )}
                    </DialogActions>
                </Dialog>
                <MaterialTable
                    tableRef={this.tableRef}
                    columns={[
                        ...(this.props.user.roles.includes('curator')
                            ? [
                                  // TODO: move to the left of selection checkboxes when possible
                                  // https://github.com/mbrn/material-table/issues/2317
                                  {
                                      cellStyle: {
                                          padding: '0',
                                      },
                                      render: (
                                          rowData: TableRow,
                                      ): JSX.Element => (
                                          <RowMenu
                                              rowId={rowData.id}
                                              rowData={rowData}
                                              refreshData={(): void =>
                                                  this.tableRef.current.onQueryChange()
                                              }
                                              setError={(error): void =>
                                                  this.setState({
                                                      error: error,
                                                  })
                                              }
                                          ></RowMenu>
                                      ),
                                  },
                              ]
                            : []),
                        {
                            cellStyle: {
                                padding: '0',
                            },
                            headerStyle: {
                                padding: '0',
                            },
                            title: (
                                <div className={classes.centeredContent}>
                                    <VerificationStatusHeader
                                        onClickAction={(
                                            e: React.MouseEvent<HTMLDivElement>,
                                        ) =>
                                            this.handleAddFilterClick(
                                                e,
                                                'verificationstatus',
                                            )
                                        }
                                    />
                                </div>
                            ),
                            field: 'verificationStatus',
                            // The return type in the material-table dts is any.
                            // eslint-disable-next-line @typescript-eslint/no-explicit-any
                            render: (rowData): any => {
                                return (
                                    <div className={classes.centeredContent}>
                                        <VerificationStatusIndicator
                                            status={rowData.verificationStatus}
                                            exclusionData={
                                                rowData.exclusionData
                                            }
                                        />
                                    </div>
                                );
                            },
                        },
                        {
                            title: (
                                <ColumnHeaderTitle
                                    theClass={classes.centeredContent}
                                    columnTitle="Case ID"
                                    onClickAction={(
                                        e: React.MouseEvent<HTMLDivElement>,
                                    ) => this.handleAddFilterClick(e, 'caseid')}
                                />
                            ),
                            field: 'id',
                            type: 'string',
                        },
                        {
                            title: (
                                <ColumnHeaderTitle
                                    theClass={classes.centeredContent}
                                    columnTitle="Confirmed date"
                                    onClickAction={(
                                        e: React.MouseEvent<HTMLDivElement>,
                                    ) =>
                                        this.handleAddFilterClick(
                                            e,
                                            'dateconfirmedafter',
                                        )
                                    }
                                />
                            ),
                            field: 'confirmedDate',
                            render: (rowData): string =>
                                renderDate(rowData.confirmedDate),
                            cellStyle: { whiteSpace: 'nowrap' },
                        },
                        {
                            title: (
                                <ColumnHeaderTitle
                                    theClass={classes.centeredContent}
                                    columnTitle="Admin 3"
                                    onClickAction={(
                                        e: React.MouseEvent<HTMLDivElement>,
                                    ) => this.handleAddFilterClick(e, 'admin3')}
                                />
                            ),
                            field: 'adminArea3',
                        },
                        {
                            title: (
                                <ColumnHeaderTitle
                                    theClass={classes.centeredContent}
                                    columnTitle="Admin 2"
                                    onClickAction={(
                                        e: React.MouseEvent<HTMLDivElement>,
                                    ) => this.handleAddFilterClick(e, 'admin2')}
                                />
                            ),
                            field: 'adminArea2',
                        },
                        {
                            title: (
                                <ColumnHeaderTitle
                                    theClass={classes.centeredContent}
                                    columnTitle="Admin 1"
                                    onClickAction={(
                                        e: React.MouseEvent<HTMLDivElement>,
                                    ) => this.handleAddFilterClick(e, 'admin1')}
                                />
                            ),
                            field: 'adminArea1',
                        },
                        {
                            title: (
                                <ColumnHeaderTitle
                                    theClass={classes.centeredContent}
                                    columnTitle="Country"
                                    onClickAction={(
                                        e: React.MouseEvent<HTMLDivElement>,
                                    ) =>
                                        this.handleAddFilterClick(e, 'country')
                                    }
                                />
                            ),

                            field: 'country',
                        },
                        {
                            title: 'Latitude',
                            field: 'latitude',
                        },
                        {
                            title: 'Longitude',
                            field: 'longitude',
                        },
                        {
                            title: (
                                <ColumnHeaderTitle
                                    theClass={classes.centeredContent}
                                    columnTitle="Nationality"
                                    onClickAction={(
                                        e: React.MouseEvent<HTMLDivElement>,
                                    ) =>
                                        this.handleAddFilterClick(
                                            e,
                                            'nationality',
                                        )
                                    }
                                />
                            ),

                            field: 'nationalities',
                        },
                        {
                            title: 'Age',
                            field: 'age',
                            render: (rowData) =>
                                rowData.age[0] === rowData.age[1]
                                    ? rowData.age[0]
                                    : `${rowData.age[0]}-${rowData.age[1]}`,
                            cellStyle: { whiteSpace: 'nowrap' },
                        },
                        {
                            title: (
                                <ColumnHeaderTitle
                                    theClass={classes.centeredContent}
                                    columnTitle="Gender"
                                    onClickAction={(
                                        e: React.MouseEvent<HTMLDivElement>,
                                    ) => this.handleAddFilterClick(e, 'gender')}
                                />
                            ),
                            field: 'gender',
                            render: (rowData) => rowData.gender,
                        },
                        {
                            title: (
                                <ColumnHeaderTitle
                                    theClass={classes.centeredContent}
                                    columnTitle="Outcome"
                                    onClickAction={(
                                        e: React.MouseEvent<HTMLDivElement>,
                                    ) =>
                                        this.handleAddFilterClick(e, 'outcome')
                                    }
                                />
                            ),
                            field: 'outcome',
                            render: (rowData) => rowData.outcome,
                        },
                        {
                            title: 'Hospitalization date/period',
                            field: 'hospitalizationDateRange',
                        },
                        {
                            title: 'Symptoms onset date',
                            field: 'symptomsOnsetDate',
                        },
                        {
                            title: (
                                <ColumnHeaderTitle
                                    theClass={classes.centeredContent}
                                    columnTitle="Source URL"
                                    onClickAction={(
                                        e: React.MouseEvent<HTMLDivElement>,
                                    ) =>
                                        this.handleAddFilterClick(
                                            e,
                                            'sourceurl',
                                        )
                                    }
                                />
                            ),
                            field: 'sourceUrl',
                            render: (rowData) => rowData.sourceUrl,
                        },
                    ]}
                    isLoading={this.state.isLoading}
                    data={(query): Promise<QueryResult<TableRow>> =>
                        new Promise((resolve, reject) => {
                            let listUrl = this.state.url;
                            listUrl += '?limit=' + query.pageSize;
                            listUrl += '&page=' + (this.state.page + 1);
                            // Limit the maximum number of documents that are being counted in mongoDB in order to make queries faster
<<<<<<< HEAD
                            listUrl += `&count_limit=${DATA_LIMIT}`;
=======
                            listUrl += '&count_limit=10000';
                            listUrl += '&sort_by=' + this.props.sortBy;
                            listUrl += '&order=' + this.props.sortByOrder;
>>>>>>> 7497c5a8
                            if (this.state.searchQuery !== '') {
                                listUrl += '&q=' + this.state.searchQuery;
                            }
                            this.setState({ isLoading: true, error: '' });
                            const response = axios.get<ListResponse>(listUrl);

                            response
                                .then((result) => {
                                    const flattenedCases: TableRow[] = [];
                                    const cases = result.data.cases;
                                    const nationalitiesRender = (
                                        nationalities: any,
                                    ) => {
                                        if (nationalities) {
                                            nationalities.sort();
                                            const nationalitiesString = nationalities.join(
                                                ', ',
                                            );
                                            return nationalitiesString;
                                        } else {
                                            return null;
                                        }
                                    };
                                    for (const c of cases) {
                                        nationalitiesRender(
                                            c.demographics?.nationalities,
                                        );

                                        const confirmedEvent = c.events.find(
                                            (event) =>
                                                event.name === 'confirmed',
                                        );
                                        flattenedCases.push({
                                            id: c._id,
                                            confirmedDate: confirmedEvent
                                                ?.dateRange?.start
                                                ? new Date(
                                                      confirmedEvent.dateRange.start,
                                                  )
                                                : null,
                                            adminArea3:
                                                c.location
                                                    ?.administrativeAreaLevel3,
                                            adminArea2:
                                                c.location
                                                    ?.administrativeAreaLevel2,
                                            adminArea1:
                                                c.location
                                                    ?.administrativeAreaLevel1,
                                            country: c.location.country,
                                            latitude: round(
                                                c.location?.geometry?.latitude,
                                                4,
                                            ),
                                            longitude: round(
                                                c.location?.geometry?.longitude,
                                                4,
                                            ),
                                            age: [
                                                c.demographics?.ageRange?.start,
                                                c.demographics?.ageRange?.end,
                                            ],
                                            gender: c.demographics?.gender,
                                            nationalities: nationalitiesRender(
                                                c.demographics?.nationalities,
                                            ),
                                            outcome: c.events.find(
                                                (event) =>
                                                    event.name === 'outcome',
                                            )?.value,
                                            hospitalizationDateRange: renderDateRange(
                                                c.events.find(
                                                    (event) =>
                                                        event.name ===
                                                        'hospitalAdmission',
                                                )?.dateRange,
                                            ),
                                            symptomsOnsetDate: renderDateRange(
                                                c.events.find(
                                                    (event) =>
                                                        event.name ===
                                                        'onsetSymptoms',
                                                )?.dateRange,
                                            ),
                                            sourceUrl:
                                                c.caseReference?.sourceUrl,
                                            verificationStatus:
                                                c.caseReference
                                                    ?.verificationStatus,
                                        });
                                    }
                                    this.props.setTotalDataCount(
                                        result.data.total,
                                    );
                                    this.setState({
                                        totalNumRows: result.data.total,
                                        selectedRowsCurrentPage: [],
                                        numSelectedRows: 0,
                                    });
                                    resolve({
                                        data: flattenedCases,
                                        page: this.state.page,
                                        totalCount: result.data.total,
                                    });
                                })
                                .catch((e) => {
                                    this.setState({
                                        error:
                                            e.response?.data?.message ||
                                            e.toString(),
                                    });
                                    reject(e);
                                })
                                .finally(() => {
                                    this.setState({ isLoading: false });
                                });
                        })
                    }
                    components={{
                        Container: (props): JSX.Element => (
                            <Paper elevation={0} {...props}></Paper>
                        ),
                        Pagination: (props): JSX.Element => {
                            return this.state.numSelectedRows === 0 ? (
                                <div className={classes.tablePaginationBar}>
                                    <Typography className={classes.tableTitle}>
                                        COVID-19 Linelist
                                    </Typography>

                                    <SortSelect
                                        sortBy={this.props.sortBy}
                                        sortByOrder={this.props.sortByOrder}
                                        handleSortByChange={
                                            this.handleSortByChange
                                        }
                                        handleSortByOrderChange={
                                            this.handleSortByOrderChange
                                        }
                                    />

                                    {this.props.filterBreadcrumbs.length >
                                        0 && (
                                        <Chip
                                            label="Filters"
                                            color="primary"
                                            onClick={() =>
                                                this.props.setFiltersModalOpen(
                                                    true,
                                                )
                                            }
                                            className={classes.breadcrumbChip}
                                        />
                                    )}
                                    {this.props.filterBreadcrumbs.map(
                                        (breadcrumb) => (
                                            <Chip
                                                key={breadcrumb.key}
                                                label={`${breadcrumb.key} - ${breadcrumb.value}`}
                                                onDelete={() =>
                                                    this.props.handleBreadcrumbDelete(
                                                        breadcrumb,
                                                    )
                                                }
                                                onClick={() => {
                                                    this.props.setFiltersModalOpen(
                                                        true,
                                                    );
                                                    this.props.setActiveFilterInput(
                                                        breadcrumb.key,
                                                    );
                                                }}
                                                className={
                                                    classes.breadcrumbChip
                                                }
                                            />
                                        ),
                                    )}

                                    <TablePagination
                                        {...props}
                                        onChangeRowsPerPage={(event): void => {
                                            const newPage = 0;
                                            const newPageSize = Number(
                                                event.target.value,
                                            );

                                            this.setState({
                                                page: newPage,
                                                pageSize: newPageSize,
                                            });

                                            props.onChangeRowsPerPage(event);

                                            this.props.onChangePage(newPage);
                                            this.props.onChangePageSize(
                                                newPageSize,
                                            );
                                        }}
                                        onChangePage={(
                                            event,
                                            newPage: number,
                                        ): void => {
                                            this.setState({
                                                page: newPage,
                                            });

                                            this.props.onChangePage(newPage);
                                            props.onChangePage(event, newPage);
                                        }}
                                    />
                                </div>
                            ) : (
                                <></>
                            );
                        },
                        Toolbar: (props): JSX.Element => (
                            <MTableToolbar
                                {...props}
                                classes={{
                                    highlight: classes.tableToolbar,
                                    title: classes.toolbarItems,
                                }}
                                toolbarButtonAlignment="left"
                            />
                        ),
                    }}
                    onSelectionChange={(rows): void =>
                        this.setState({
                            selectedRowsCurrentPage: rows,
                            numSelectedRows: rows.length,
                        })
                    }
                    localization={{
                        pagination: {
                            labelDisplayedRows:
                                // this value has to correspond to count_limit param in /api/cases query
                                this.state.totalNumRows === DATA_LIMIT
                                    ? '{from}-{to} of many'
                                    : '{from}-{to} of {count}',
                        },
                        toolbar: {
                            nRowsSelected:
                                this.state.numSelectedRows === 1
                                    ? '1 row selected'
                                    : `${this.state.numSelectedRows} rows selected`,
                        },
                    }}
                    style={{ fontFamily: 'Inter' }}
                    options={{
                        search: false,
                        emptyRowsWhenPaging: false,
                        filtering: false,
                        sorting: false, // Would be nice but has to wait on indexes to properly query the DB.
                        padding: 'dense',
                        draggable: false, // No need to be able to drag and drop headers.
                        selection:
                            this.props.user.roles.includes('curator') ||
                            this.props.user.roles.includes('admin'),
                        pageSize: this.state.pageSize,
                        pageSizeOptions: [5, 10, 20, 50, 100],
                        paginationPosition: 'top',
                        toolbar: this.state.numSelectedRows > 0,
                        maxBodyHeight: 'calc(100vh - 20em)',
                        headerStyle: {
                            zIndex: 1,
                            fontWeight: 'bold',
                            whiteSpace: 'nowrap',
                        },
                        // TODO: style highlighted rows to spec
                        rowStyle: (rowData) => {
                            const isHighlighted =
                                (
                                    this.props.location.state?.newCaseIds ?? []
                                ).includes(rowData.id) ||
                                (
                                    this.props.location.state?.editedCaseIds ??
                                    []
                                ).includes(rowData.id);

                            const isExcluded =
                                rowData.verificationStatus ===
                                VerificationStatus.Excluded;

                            return {
                                ...(isHighlighted
                                    ? { backgroundColor: '#F0FBF9' }
                                    : {}),
                                opacity: isExcluded ? 0.6 : 1,
                            };
                        },
                    }}
                    onRowClick={(_, rowData?: TableRow): void => {
                        if (rowData) {
                            history.push(`/cases/view/${rowData.id}`);
                        }
                    }}
                    actions={
                        this.props.user.roles.includes('curator') ||
                        this.props.user.roles.includes('admin')
                            ? [
                                  // Only allow selecting rows across pages if
                                  // there is a search query.
                                  ...(this.state.searchQuery !== ''
                                      ? [
                                            {
                                                icon: (): JSX.Element => (
                                                    <Button
                                                        classes={{
                                                            root:
                                                                classes.toolbarItems,
                                                        }}
                                                    >
                                                        {this.state
                                                            .totalNumRows ===
                                                        this.state
                                                            .numSelectedRows
                                                            ? 'Unselect'
                                                            : 'Select'}{' '}
                                                        all{' '}
                                                        {
                                                            this.state
                                                                .totalNumRows
                                                        }{' '}
                                                        rows
                                                    </Button>
                                                ),
                                                tooltip: `
                                      ${
                                          this.state.totalNumRows ===
                                          this.state.numSelectedRows
                                              ? 'Unselect'
                                              : 'Select'
                                      } all rows across pages`,
                                                // eslint-disable-next-line @typescript-eslint/no-explicit-any
                                                onClick: async (
                                                    _: any,
                                                    rows: any,
                                                ): Promise<void> => {
                                                    const shouldSelectAll =
                                                        this.state
                                                            .totalNumRows !==
                                                        this.state
                                                            .numSelectedRows;

                                                    await this.tableRef.current.onAllSelected(
                                                        shouldSelectAll,
                                                    );
                                                    this.setState({
                                                        numSelectedRows: shouldSelectAll
                                                            ? this.state
                                                                  .totalNumRows
                                                            : 0,
                                                    });
                                                },
                                            },
                                        ]
                                      : []),
                                  {
                                      icon: (): JSX.Element => (
                                          <VerifiedIcon data-testid="verify-action" />
                                      ),
                                      hidden: !this.props.user.roles.includes(
                                          'curator',
                                      ),
                                      tooltip: 'Verify selected rows',
                                      // eslint-disable-next-line @typescript-eslint/no-explicit-any
                                      onClick: async (
                                          _: any,
                                          rows: any,
                                      ): Promise<void> => {
                                          this.changeVerificationStatus(
                                              rows,
                                              VerificationStatus.Verified,
                                          );
                                      },
                                  },
                                  {
                                      icon: (): JSX.Element => (
                                          <UnverifiedIcon data-testid="unverify-action" />
                                      ),
                                      hidden: !this.props.user.roles.includes(
                                          'curator',
                                      ),
                                      tooltip: 'Unverify selected rows',
                                      // eslint-disable-next-line @typescript-eslint/no-explicit-any
                                      onClick: async (
                                          _: any,
                                          rows: any,
                                      ): Promise<void> => {
                                          this.changeVerificationStatus(
                                              rows,
                                              VerificationStatus.Unverified,
                                          );
                                      },
                                  },
                                  {
                                      icon: (): JSX.Element => (
                                          <ExcludedIcon data-testid="exclude-action" />
                                      ),
                                      hidden: !this.props.user.roles.includes(
                                          'curator',
                                      ),
                                      tooltip: 'Exclude selected rows',
                                      onClick: async (): Promise<void> => {
                                          this.setState({
                                              excludeDialogOpen: true,
                                          });
                                      },
                                  },
                                  {
                                      icon: (): JSX.Element => (
                                          <span aria-label="download selected rows">
                                              <form
                                                  hidden
                                                  ref={this.formRef}
                                                  method="POST"
                                                  action="/api/cases/download"
                                              >
                                                  {this.state.selectedRowsCurrentPage.map(
                                                      (row: TableRow) => (
                                                          <input
                                                              name="caseIds[]"
                                                              key={row.id}
                                                              value={row.id}
                                                          />
                                                      ),
                                                  )}
                                              </form>
                                              <SaveAltIcon
                                                  classes={{
                                                      root:
                                                          classes.toolbarItems,
                                                  }}
                                              />
                                          </span>
                                      ),
                                      tooltip: 'Download selected rows',
                                      onClick: (): void => {
                                          this.formRef.current.submit();
                                      },
                                  },
                                  // This action is for deleting selected rows.
                                  // The action for deleting single rows is in the
                                  // RowMenu function.
                                  {
                                      icon: (): JSX.Element => (
                                          <span aria-label="delete all">
                                              <DeleteIcon
                                                  classes={{
                                                      root:
                                                          classes.toolbarItems,
                                                  }}
                                              />
                                          </span>
                                      ),
                                      tooltip: 'Delete selected rows',
                                      onClick: (): void => {
                                          this.setState({
                                              deleteDialogOpen: true,
                                          });
                                      },
                                  },
                              ]
                            : []
                    }
                />
            </>
        );
    }
}

export default withRouter(withStyles(styles)(LinelistTable));<|MERGE_RESOLUTION|>--- conflicted
+++ resolved
@@ -21,15 +21,10 @@
     withStyles,
     LinearProgress,
     InputLabel,
-<<<<<<< HEAD
     FormHelperText,
     FormControl,
     Select,
     Tooltip,
-=======
-    Select,
-    FormControl,
->>>>>>> 7497c5a8
 } from '@material-ui/core';
 import { createStyles } from '@material-ui/core/styles';
 import { WithStyles } from '@material-ui/core/styles/withStyles';
@@ -135,14 +130,11 @@
 
     filterBreadcrumbs: ChipData[];
     handleBreadcrumbDelete: (breadcrumbToDelete: ChipData) => void;
-<<<<<<< HEAD
     setTotalDataCount: (value: number) => void;
-=======
     setFiltersModalOpen: (value: boolean) => void;
     setActiveFilterInput: (value: string) => void;
     setSortBy: (value: SortBy) => void;
     setSortByOrder: (value: SortByOrder) => void;
->>>>>>> 7497c5a8
 }
 
 const styles = (theme: Theme) =>
@@ -422,18 +414,6 @@
     );
 }
 
-<<<<<<< HEAD
-interface DownloadButtonProps {
-    totalCasesCount: number;
-    userEmailAddress: string;
-}
-
-export function DownloadButton({
-    totalCasesCount,
-    userEmailAddress,
-}: DownloadButtonProps): JSX.Element {
-    const location = useLocation<LocationState>();
-=======
 interface SortSelectProps {
     sortBy: SortBy;
     sortByOrder: SortByOrder;
@@ -516,8 +496,16 @@
     );
 }
 
-export function DownloadButton(): JSX.Element {
->>>>>>> 7497c5a8
+interface DownloadButtonProps {
+    totalCasesCount: number;
+    userEmailAddress: string;
+}
+
+export function DownloadButton({
+    totalCasesCount,
+    userEmailAddress,
+}: DownloadButtonProps): JSX.Element {
+    const location = useLocation<LocationState>();
     const [isDownloadModalOpen, setIsDownloadModalOpen] = useState<boolean>(
         false,
     );
@@ -1409,13 +1397,9 @@
                             listUrl += '?limit=' + query.pageSize;
                             listUrl += '&page=' + (this.state.page + 1);
                             // Limit the maximum number of documents that are being counted in mongoDB in order to make queries faster
-<<<<<<< HEAD
-                            listUrl += `&count_limit=${DATA_LIMIT}`;
-=======
                             listUrl += '&count_limit=10000';
                             listUrl += '&sort_by=' + this.props.sortBy;
                             listUrl += '&order=' + this.props.sortByOrder;
->>>>>>> 7497c5a8
                             if (this.state.searchQuery !== '') {
                                 listUrl += '&q=' + this.state.searchQuery;
                             }
