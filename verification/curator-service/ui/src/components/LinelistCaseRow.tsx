--- conflicted
+++ resolved
@@ -19,11 +19,7 @@
         return (
             <tr>
                 <td>{c._id}</td>
-<<<<<<< HEAD
                 <td>{c.eventSequence ? new Date(c.eventSequence.confirmed).toDateString() : ''}</td>
-=======
-                <td>{displayDate(new Date(c.date))}</td>
->>>>>>> df023150
                 <td>{c.outcome}</td>
             </tr>
         );
