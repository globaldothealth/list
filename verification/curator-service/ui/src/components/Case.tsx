--- conflicted
+++ resolved
@@ -1,13 +1,14 @@
 // Case definitions as returned by the /api/cases endpoint.
-
 
 export interface CaseReference {
     sourceId: string;
     sourceEntryId?: string;
     sourceUrl: string;
-    additionalSources: [{
-        sourceUrl: string;
-    }]
+    additionalSources: [
+        {
+            sourceUrl: string;
+        },
+    ];
 }
 
 export interface Event {
@@ -109,20 +110,10 @@
     location?: Location;
     symptoms?: Symptoms;
     preexistingConditions?: PreexistingConditions;
-<<<<<<< HEAD
     transmission?: Transmission;
-    sources?: Source[];
     travelHistory?: TravelHistory;
     genomeSequences?: GenomeSequence[];
     pathogens?: Pathogen[];
     notes?: string;
     revisionMetadata?: RevisionMetadata;
-=======
-    transmission: Transmission;
-    travelHistory: TravelHistory;
-    genomeSequences: GenomeSequence[];
-    pathogens: Pathogen[];
-    notes: string;
-    revisionMetadata: RevisionMetadata;
->>>>>>> f7e5ad2d
 }