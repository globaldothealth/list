--- conflicted
+++ resolved
@@ -112,43 +112,6 @@
         ).toHaveAttribute('href', 'https://global.health/privacy/');
     });
 
-<<<<<<< HEAD
-    it('navigates to the home screen (charts) after clicking on home button', async () => {
-        const axiosResponse = {
-            data: {
-                _id: '1',
-                googleID: '42',
-                name: 'Alice Smith',
-                email: 'foo@bar.com',
-                roles: ['admin'],
-            },
-            status: 200,
-            statusText: 'OK',
-            config: {},
-            headers: {},
-        };
-        mockedAxios.get.mockResolvedValueOnce(axiosResponse);
-
-        render(<App />, {
-            initialState: initialLoggedInState,
-            initialRoute: '/cases',
-        });
-
-        await waitFor(() => {
-            expect(screen.getByText('COVID-19 Linelist')).toBeInTheDocument();
-        });
-
-        const homeButton = await screen.findByTestId('home-button-data');
-        expect(homeButton).toBeInTheDocument();
-        userEvent.click(homeButton);
-
-        await waitFor(() => {
-            expect(screen.getByText(/test charts/i)).toBeInTheDocument();
-        });
-    });
-
-=======
->>>>>>> 9c3ae434
     it('opens profile menu and contains all the links', async () => {
         const axiosResponse = {
             data: {
