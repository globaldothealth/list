import App from '.';
import axios from 'axios';
import userEvent from '@testing-library/user-event';
import { render, fireEvent, screen, waitFor, within } from '../util/test-utils';
import { initialLoggedInState } from '../../redux/store';

jest.mock('axios');
const mockedAxios = axios as jest.Mocked<typeof axios>;

beforeEach(() => {
    jest.clearAllMocks();
});

describe('<App />', () => {
    it('renders without crashing when logged in', async () => {
        const axiosResponse = {
            data: {
                _id: '1',
                googleID: '42',
                name: 'Alice Smith',
                email: 'foo@bar.com',
                roles: ['admin'],
            },
            status: 200,
            statusText: 'OK',
            config: {},
            headers: {},
        };
        mockedAxios.get.mockImplementation((url) => {
            if (url === '/version') {
                return Promise.resolve({ status: 200, data: '1.10.1' });
            } else if (url === '/diseaseName') {
                return Promise.resolve({ status: 200, data: 'COVID-19' });
            } else if (url.includes('/api/cases')) {
                return Promise.resolve({
                    status: 200,
                    data: { cases: [], total: 0 },
                });
            } else {
                return Promise.resolve(axiosResponse);
            }
        });

<<<<<<< HEAD
        render(<App />, { initialState: initialLoggedInState });
        expect(mockedAxios.get).toHaveBeenCalledTimes(6);
=======
        render(<App />);
        expect(mockedAxios.get).toHaveBeenCalledTimes(5);
>>>>>>> b510c16b
        expect(mockedAxios.get).toHaveBeenCalledWith('/auth/profile');
        expect(mockedAxios.get).toHaveBeenCalledWith('/version');
        expect(mockedAxios.get).toHaveBeenCalledWith('/env');
        expect(mockedAxios.get).toHaveBeenCalledWith('/diseaseName');
        expect(await screen.findByTestId('profile-menu')).toBeInTheDocument();
    });

    it('renders without crashing when logged out', async () => {
        const axiosResponse = {
            status: 403,
            statusText: 'Forbidden',
            config: {},
            headers: {},
        };
        mockedAxios.get.mockImplementation((url) => {
            if (url === '/version') {
                return Promise.resolve({ status: 200, data: '1.10.1' });
            } else if (url === '/diseaseName') {
                return Promise.resolve({ status: 200, data: 'COVID-19' });
            } else {
                return Promise.resolve(axiosResponse);
            }
        });
        render(<App />);
        expect(mockedAxios.get).toHaveBeenCalledTimes(5);
        expect(mockedAxios.get).toHaveBeenCalledWith('/auth/profile');
        expect(mockedAxios.get).toHaveBeenCalledWith('/version');
        expect(mockedAxios.get).toHaveBeenCalledWith('/env');
        expect(mockedAxios.get).toHaveBeenCalledWith('/diseaseName');
        expect(screen.queryByTestId('profile-menu')).not.toBeInTheDocument();
    });

    it('has drawer links', async () => {
        const axiosResponse = {
            data: {
                _id: '1',
                googleID: '42',
                name: 'Alice Smith',
                email: 'foo@bar.com',
                roles: ['admin'],
            },
            status: 200,
            statusText: 'OK',
            config: {},
            headers: {},
        };
        mockedAxios.get.mockImplementation((url) => {
            if (url === '/env') {
                return Promise.resolve({ status: 200, data: 'local' });
            } else if (url === '/version') {
                return Promise.resolve({ status: 200, data: '1.10.1' });
            } else if (url === '/diseaseName') {
                return Promise.resolve({ status: 200, data: 'COVID-19' });
            } else if (url.includes('/api/cases')) {
                return Promise.resolve({
                    status: 200,
                    data: { cases: [], total: 0 },
                });
            } else {
                return Promise.resolve(axiosResponse);
            }
        });
        render(<App />, {
            initialState: initialLoggedInState,
            initialRoute: '/cases',
        });

        expect(await screen.findByTestId('mapLink')).toHaveAttribute(
            'href',
            'http://dev-map.covid-19.global.health/',
        );
        expect(await screen.findByTestId('dictionaryButton')).toHaveAttribute(
            'href',
            'https://raw.githubusercontent.com/globaldothealth/list/main/data-serving/scripts/export-data/data_dictionary.txt',
        );
        expect(await screen.findByTestId('termsButton')).toHaveAttribute(
            'href',
            'https://global.health/terms-of-use',
        );
        expect(
            await screen.findByTestId('privacypolicybutton'),
        ).toHaveAttribute('href', 'https://global.health/privacy/');
    });

    it('opens profile menu and contains all the links', async () => {
        const axiosResponse = {
            data: {
                _id: '1',
                googleID: '42',
                name: 'Alice Smith',
                email: 'foo@bar.com',
                roles: ['admin'],
            },
            status: 200,
            statusText: 'OK',
            config: {},
            headers: {},
        };
        mockedAxios.get.mockImplementation((url) => {
            if (url === '/version') {
                return Promise.resolve({ status: 200, data: '1.10.1' });
            } else if (url === '/diseaseName') {
                return Promise.resolve({ status: 200, data: 'COVID-19' });
            } else if (url.includes('/api/cases')) {
                return Promise.resolve({
                    status: 200,
                    data: { cases: [], total: 0 },
                });
            } else {
                return Promise.resolve(axiosResponse);
            }
        });
        render(<App />, { initialRoute: '/cases' });

        fireEvent.click(await screen.findByTestId('profile-menu'));

        await waitFor(() => {
            const profileMenu = screen.getByTestId('profile-menu-dropdown');
            expect(profileMenu).toBeInTheDocument();

            expect(
                within(profileMenu).getByText(/Logout/i),
            ).toBeInTheDocument();
            expect(
                within(profileMenu).getByText(/Profile/i),
            ).toBeInTheDocument();
            expect(
                within(profileMenu).getByText(/Global.Health/i),
            ).toBeInTheDocument();
            expect(
                within(profileMenu).getByText(/Data dictionary/i),
            ).toBeInTheDocument();
            expect(
                within(profileMenu).getByText(/Data acknowledgments/i),
            ).toBeInTheDocument();
            expect(
                within(profileMenu).getByText(/View source on Github/i),
            ).toBeInTheDocument();
        });
    });

    it('Should open filters modal', async () => {
        const axiosResponse = {
            data: {
                _id: '1',
                googleID: '42',
                name: 'Alice Smith',
                email: 'foo@bar.com',
                roles: ['admin'],
            },
            status: 200,
            statusText: 'OK',
            config: {},
            headers: {},
        };
        mockedAxios.get.mockImplementation((url) => {
            if (url === '/version') {
                return Promise.resolve({ status: 200, data: '1.10.1' });
            } else if (url === '/diseaseName') {
                return Promise.resolve({ status: 200, data: 'COVID-19' });
            } else if (url.includes('/api/cases')) {
                return Promise.resolve({
                    status: 200,
                    data: { cases: [], total: 0 },
                });
            } else {
                return Promise.resolve(axiosResponse);
            }
        });
        render(<App />, {
            initialState: initialLoggedInState,
            initialRoute: '/cases',
        });

        userEvent.click(screen.getByRole('button', { name: /Filter/i }));

        await waitFor(() => {
            expect(screen.getByText(/Apply filters/i)).toBeInTheDocument();
        });
    });
});

describe('Download dataset', () => {
    it('Displays download dialog after clicking DownloadButton', async () => {
        const axiosResponse = {
            data: {
                _id: '1',
                googleID: '42',
                name: 'Alice Smith',
                email: 'foo@bar.com',
                roles: ['admin'],
            },
            status: 200,
            statusText: 'OK',
            config: {},
            headers: {},
        };
        mockedAxios.get.mockImplementation((url) => {
            if (url === '/version') {
                return Promise.resolve({ status: 200, data: '1.10.1' });
            } else if (url === '/diseaseName') {
                return Promise.resolve({ status: 200, data: 'COVID-19' });
            } else if (url.includes('/api/cases')) {
                return Promise.resolve({
                    status: 200,
                    data: { cases: [], total: 0 },
                });
            } else {
                return Promise.resolve(axiosResponse);
            }
        });
        render(<App />, {
            initialState: initialLoggedInState,
            initialRoute: '/cases',
        });

        fireEvent.click(await screen.findByText(/download dataset/i));
        expect(
            await screen.findByText(/download full dataset/i),
        ).toBeInTheDocument();
    });
});<|MERGE_RESOLUTION|>--- conflicted
+++ resolved
@@ -41,13 +41,8 @@
             }
         });
 
-<<<<<<< HEAD
         render(<App />, { initialState: initialLoggedInState });
         expect(mockedAxios.get).toHaveBeenCalledTimes(6);
-=======
-        render(<App />);
-        expect(mockedAxios.get).toHaveBeenCalledTimes(5);
->>>>>>> b510c16b
         expect(mockedAxios.get).toHaveBeenCalledWith('/auth/profile');
         expect(mockedAxios.get).toHaveBeenCalledWith('/version');
         expect(mockedAxios.get).toHaveBeenCalledWith('/env');
