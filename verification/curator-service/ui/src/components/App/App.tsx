import React, { useEffect, useState, useMemo, useCallback } from 'react';
import {
    AppBar,
    Avatar,
    CssBaseline,
    Divider,
    Fab,
    IconButton,
    Menu,
    MenuItem,
    Toolbar,
    Typography,
    useMediaQuery,
} from '@material-ui/core';
import LinelistTable, { DownloadButton } from '../LinelistTable';
import {
    Link,
    Redirect,
    Route,
    Switch,
    useHistory,
    useLocation,
} from 'react-router-dom';
import { Theme, makeStyles } from '@material-ui/core/styles';

import AddIcon from '@material-ui/icons/Add';
import AutomatedBackfill from '../AutomatedBackfill';
import AutomatedSourceForm from '../AutomatedSourceForm';
import BulkCaseForm from '../BulkCaseForm';
import CaseForm from '../CaseForm';
import Drawer from '@material-ui/core/Drawer';
import EditCase from '../EditCase';
import GHListLogo from '../GHListLogo';
import LandingPage from '../landing-page/LandingPage';
import LinkIcon from '@material-ui/icons/Link';
import List from '@material-ui/core/List';
import ListIcon from '@material-ui/icons/List';
import ListItem from '@material-ui/core/ListItem';
import ListItemIcon from '@material-ui/core/ListItemIcon';
import ListItemText from '@material-ui/core/ListItemText';
import MenuIcon from '@material-ui/icons/Menu';
import PeopleIcon from '@material-ui/icons/People';
import Profile from '../Profile';
import PublishIcon from '@material-ui/icons/Publish';
import SearchBar from '../SearchBar';
import SourceTable from '../SourceTable';
import TermsOfUse from '../TermsOfUse';
import { ThemeProvider } from '@material-ui/core/styles';
import UploadsTable from '../UploadsTable';
import Users from '../Users';
import ViewCase from '../ViewCase';
import clsx from 'clsx';
import { createMuiTheme } from '@material-ui/core/styles';
import { useLastLocation } from 'react-router-last-location';
import PolicyLink from '../PolicyLink';
import { useCookieBanner } from '../../hooks/useCookieBanner';
import { SortBy, SortByOrder } from '../../constants/types';
import { URLToSearchQuery } from '../util/searchQuery';
import { useAppDispatch, useAppSelector } from '../../hooks/redux';
import {
    setSearchQuery,
    setFilterBreadcrumbs,
    deleteFilterBreadcrumbs,
} from '../../redux/app/slice';
import { selectIsLoading } from '../../redux/app/selectors';
import { getUserProfile, logout } from '../../redux/auth/thunk';
import { selectUser } from '../../redux/auth/selectors';
import { User } from '../../api/models/User';

export const theme = createMuiTheme({
    palette: {
        background: {
            default: '#ecf3f0',
            paper: '#fff',
        },
        primary: {
            main: '#0E7569',
            contrastText: '#fff',
        },
        secondary: {
            main: '#00C6AF',
            contrastText: '#fff',
        },
        error: {
            main: '#FD685B',
            contrastText: '#454545',
        },
    },
    typography: {
        fontFamily: 'Mabry Pro, sans-serif',
    },
    shape: {
        borderRadius: 4,
    },
    overrides: {
        MuiListItem: {
            root: {
                color: '#5D5D5D',
                borderRadius: '4px',
                '&$selected': {
                    backgroundColor: '#0E75691A',
                    color: '#0E7569',
                },
            },
        },
        MuiAppBar: {
            colorPrimary: {
                backgroundColor: '#ECF3F0',
            },
        },
        MuiCheckbox: {
            colorSecondary: {
                '&$checked': {
                    color: '#31A497',
                },
            },
        },
        MuiTablePagination: {
            root: {
                border: 'unset',
                fontFamily: 'Inter',
                '& .MuiTablePagination-input': {
                    fontFamily: 'Inter',
                },
                '&&& .MuiTypography-root': {
                    fontFamily: 'Inter',
                    fontSize: '14px',
                },
            },
        },
    },
    custom: {
        palette: {
            button: {
                buttonCaption: '#ECF3F0',
                customizeButtonColor: '#ECF3F0',
            },
            tooltip: {
                backgroundColor: '#FEEFC3',
                textColor: 'rgba(0, 0, 0, 0.87)',
            },
            appBar: {
                backgroundColor: '#31A497',
            },
            landingPage: {
                descriptionTextColor: '#838D89',
            },
        },
    },
});

const drawerWidth = 240;

const menuStyles = makeStyles((theme) => ({
    link: {
        color: theme.palette.text.primary,
        fontWeight: 300,
    },
    divider: {
        marginTop: '1em',
        marginBottom: '1em',
    },
}));

const useStyles = makeStyles((theme: Theme) => ({
    root: {
        display: 'flex',
    },
    buttonLabel: {
        display: 'block',
        overflow: 'hidden',
        whiteSpace: 'nowrap',
        textOverflow: 'ellipsis',
    },
    spacer: {
        flexGrow: 1,
    },
    appBar: {
        zIndex: theme.zIndex.drawer + 1,
    },
    menuButton: {
        marginRight: theme.spacing(2),
    },
    mapLink: {
        margin: '0 8px 0 16px',
        whiteSpace: 'nowrap',
    },
    hide: {
        display: 'none',
    },
    drawer: {
        width: drawerWidth,
        flexShrink: 0,
    },
    drawerPaper: {
        backgroundColor: '#ECF3F0',
        border: 'none',
        width: drawerWidth,
    },
    drawerContents: {
        display: 'flex',
        flexDirection: 'column',
        height: '100%',
        marginLeft: '24px',
        marginRight: '32px',
    },
    drawerHeader: {
        // necessary for content to be below app bar
        ...theme.mixins.toolbar,
    },
    divider: {
        backgroundColor: '#0A7369',
        height: '1px',
        opacity: '0.2',
        margin: '24px 0',
        marginTop: '12px',
        width: '100%',
    },
    link: {
        marginTop: 12,
    },
    lastLink: {
        marginBottom: 24,
    },
    content: {
        flexGrow: 1,
        transition: theme.transitions.create('margin', {
            easing: theme.transitions.easing.sharp,
            duration: theme.transitions.duration.leavingScreen,
        }),
        marginLeft: -drawerWidth,
        paddingLeft: '24px',
        width: '100%',
    },
    contentShift: {
        transition: theme.transitions.create('margin', {
            easing: theme.transitions.easing.easeOut,
            duration: theme.transitions.duration.enteringScreen,
        }),
        marginLeft: 0,
        paddingLeft: 0,
        width: `calc(100% - ${drawerWidth}px)`,
    },
    createNewButton: {
        margin: '12px 0',
        width: '100%',
    },
    createNewIcon: {
        marginRight: '12px',
    },
    covidTitle: {
        fontSize: '28px',
        marginLeft: '14px',
        marginTop: '8px',
    },
    searchBar: {
        flex: 1,
        marginLeft: theme.spacing(4),
        marginRight: theme.spacing(2),
    },
    avatar: {
        width: theme.spacing(3),
        height: theme.spacing(3),
    },
}));

function ProfileMenu(props: { user: User }): JSX.Element {
    const dispatch = useAppDispatch();

    const [anchorEl, setAnchorEl] = React.useState<null | HTMLElement>(null);

    const handleClick = (event: React.MouseEvent<HTMLButtonElement>) => {
        setAnchorEl(event.currentTarget);
    };

    const handleClose = () => {
        setAnchorEl(null);
    };

    const classes = menuStyles();

    return (
        <div>
            <IconButton
                aria-controls="profile-menu"
                data-testid="profile-menu"
                aria-haspopup="true"
                onClick={handleClick}
            >
                <Avatar alt={props.user.email} src={props.user.picture} />
            </IconButton>
            <Menu
                anchorEl={anchorEl}
                keepMounted
                open={Boolean(anchorEl)}
                onClose={handleClose}
                data-testid="profile-menu-dropdown"
            >
                <Link to="/profile" onClick={handleClose}>
                    <MenuItem>Profile</MenuItem>
                </Link>

                <MenuItem
                    onClick={() => {
                        dispatch(logout());
                    }}
                >
                    Logout
                </MenuItem>
                <Divider className={classes.divider} />
                <a
                    href="https://global.health/about/"
                    onClick={handleClose}
                    target="_blank"
                    rel="noopener noreferrer"
                >
                    <MenuItem>About Global.health</MenuItem>
                </a>
                <a
                    className={classes.link}
                    rel="noopener noreferrer"
                    target="_blank"
                    href="https://github.com/globaldothealth/list/blob/main/data-serving/scripts/export-data/functions/01-split/fields.txt"
                    onClick={handleClose}
                >
                    <MenuItem>Data dictionary</MenuItem>
                </a>
                <a
                    className={classes.link}
                    rel="noopener noreferrer"
                    target="_blank"
                    href="https://global.health/acknowledgement/"
                    onClick={handleClose}
                >
                    <MenuItem>Data acknowledgments</MenuItem>
                </a>
                <a
                    href="https://github.com/globaldothealth/list#globalhealth-list"
                    rel="noopener noreferrer"
                    target="_blank"
                    onClick={handleClose}
                >
                    <MenuItem>View source on Github</MenuItem>
                </a>
            </Menu>
        </div>
    );
}

interface LocationState {
    search: string;
}

export interface ChipData {
    key: string;
    value: string;
}

export default function App(): JSX.Element {
    const dispatch = useAppDispatch();

    const CookieBanner = () => {
        const { initCookieBanner } = useCookieBanner();

        useEffect(() => {
            initCookieBanner();
        }, [initCookieBanner]);

        return null;
    };

    const isLoadingUser = useAppSelector(selectIsLoading);
    const user = useAppSelector(selectUser);

    const [totalDataCount, setTotalDataCount] = useState<number>(0);
    const showMenu = useMediaQuery(theme.breakpoints.up('sm'));
    const [drawerOpen, setDrawerOpen] = useState<boolean>(false);
    const [createNewButtonAnchorEl, setCreateNewButtonAnchorEl] =
        useState<Element | null>();
    const [selectedMenuIndex, setSelectedMenuIndex] = React.useState<number>();
    const [listPage, setListPage] = React.useState<number>(0);
    const [listPageSize, setListPageSize] = React.useState<number>(50);
    const rootRef = React.useRef<HTMLDivElement>(null);
    const lastLocation = useLastLocation();
    const history = useHistory();
    const location = useLocation<LocationState>();
    const [filtersModalOpen, setFiltersModalOpen] =
        React.useState<boolean>(false);
    const [activeFilterInput, setActiveFilterInput] =
        React.useState<string>('');
    const [sortBy, setSortBy] = useState<SortBy>(SortBy.Default);
    const [sortByOrder, setSortByOrder] = useState<SortByOrder>(
        SortByOrder.Descending,
    );
    const classes = useStyles();

    const savedSearchQuery = localStorage.getItem('searchQuery');

<<<<<<< HEAD
    const menuList = useMemo(
        () =>
            user
                ? [
                      {
                          text: 'Charts',
                          icon: <HomeIcon />,
                          to: '/',
                          displayCheck: (): boolean =>
                              hasAnyRole(['curator', 'admin']),
                      },
                      {
                          text: 'Line list',
                          icon: <ListIcon />,
                          to: { pathname: '/cases', search: '' },
                          displayCheck: (): boolean => true,
                      },
                      {
                          text: 'Sources',
                          icon: <LinkIcon />,
                          to: '/sources',
                          displayCheck: (): boolean => hasAnyRole(['curator']),
                      },
                      {
                          text: 'Uploads',
                          icon: <PublishIcon />,
                          to: '/uploads',
                          displayCheck: (): boolean => hasAnyRole(['curator']),
                      },
                      {
                          text: 'Manage users',
                          icon: <PeopleIcon />,
                          to: '/users',
                          displayCheck: (): boolean => hasAnyRole(['admin']),
                      },
                  ]
                : [],

        // eslint-disable-next-line
        [user],
    );
=======
    const menuList = user
        ? [
              {
                  text: 'Line list',
                  icon: <ListIcon />,
                  to: { pathname: '/cases', search: '' },
                  displayCheck: (): boolean => true,
              },
              {
                  text: 'Sources',
                  icon: <LinkIcon />,
                  to: '/sources',
                  displayCheck: (): boolean => hasAnyRole(['curator']),
              },
              {
                  text: 'Uploads',
                  icon: <PublishIcon />,
                  to: '/uploads',
                  displayCheck: (): boolean => hasAnyRole(['curator']),
              },
              {
                  text: 'Manage users',
                  icon: <PeopleIcon />,
                  to: '/users',
                  displayCheck: (): boolean => hasAnyRole(['admin']),
              },
          ]
        : [];
>>>>>>> 4221aaf3

    // Update filter breadcrumbs
    useEffect(() => {
        if (!location.pathname.includes('/cases')) {
            dispatch(setFilterBreadcrumbs([]));
            return;
        }
        if (location.pathname === '/cases') {
            const searchParams = new URLSearchParams(location.search);
            const tempFilterBreadcrumbs: ChipData[] = [];
            searchParams.forEach((value, key) => {
                tempFilterBreadcrumbs.push({ key, value });
            });
            dispatch(setFilterBreadcrumbs(tempFilterBreadcrumbs));
        }
        //eslint-disable-next-line
    }, [location.search]);

    useEffect(() => {
        const menuIndex = menuList.findIndex((menuItem) => {
            const pathname =
                typeof menuItem.to === 'string'
                    ? menuItem.to
                    : menuItem.to.pathname;
            return pathname === location.pathname;
        });
        setSelectedMenuIndex(menuIndex);
    }, [location.pathname, menuList]);

    const getUser = useCallback((): void => {
        dispatch(getUserProfile());
    }, [dispatch]);

    const hasAnyRole = (requiredRoles: string[]): boolean => {
        if (!user) {
            return false;
        }
        return user?.roles?.some((r: string) => requiredRoles.includes(r));
    };

    const toggleDrawer = (): void => {
        setDrawerOpen(!drawerOpen);
    };

    const openCreateNewPopup = (event: any): void => {
        setCreateNewButtonAnchorEl(event.currentTarget);
    };

    const closeCreateNewPopup = (): void => {
        setCreateNewButtonAnchorEl(undefined);
    };

    const onModalClose = (): void => {
        if (lastLocation) {
            history.goBack();
        } else {
            history.push('/cases');
        }
    };

    useEffect(() => {
        getUser();
    }, []);

    useEffect(() => {
        if (!user) return;

        setDrawerOpen(hasAnyRole(['curator', 'admin']) && showMenu);
        //eslint-disable-next-line
    }, [user]);

    // Update search query based on stored search from landing page
    useEffect(() => {
        if (savedSearchQuery === null || savedSearchQuery === '') return;

        history.push({ pathname: '/cases', search: savedSearchQuery });

        // eslint-disable-next-line
    }, [savedSearchQuery]);

    // Function for deleting filter breadcrumbs
    const handleFilterBreadcrumbDelete = (breadcrumbToDelete: ChipData) => {
        const searchParams = new URLSearchParams(location.search);
        dispatch(deleteFilterBreadcrumbs(breadcrumbToDelete));
        searchParams.delete(breadcrumbToDelete.key);
        history.push({
            pathname: '/cases',
            search: searchParams.toString(),
        });
    };

    useEffect(() => {
        if (location.pathname.includes('/cases/view')) return;
        dispatch(setSearchQuery(URLToSearchQuery(location.search)));

        //eslint-disable-next-line
    }, [location.search]);

    return (
        <div className={classes.root} ref={rootRef}>
            <ThemeProvider theme={theme}>
                <CookieBanner />
                <CssBaseline />
                <AppBar
                    position="fixed"
                    elevation={0}
                    className={classes.appBar}
                >
                    <Toolbar>
                        {user && (
                            <IconButton
                                color="primary"
                                aria-label="toggle drawer"
                                onClick={toggleDrawer}
                                edge="start"
                                className={classes.menuButton}
                                data-testid="toggle-sidebar"
                            >
                                <MenuIcon />
                            </IconButton>
                        )}
                        <GHListLogo />
                        {location.pathname === '/cases' && user ? (
                            <>
                                <div className={classes.searchBar}>
                                    <SearchBar
                                        rootComponentRef={rootRef}
                                        filtersModalOpen={filtersModalOpen}
                                        setFiltersModalOpen={
                                            setFiltersModalOpen
                                        }
                                        activeFilterInput={activeFilterInput}
                                        setActiveFilterInput={
                                            setActiveFilterInput
                                        }
                                    />
                                </div>
                                <DownloadButton
                                    totalCasesCount={totalDataCount}
                                />
                            </>
                        ) : (
                            <span className={classes.spacer}></span>
                        )}
                        {user && (
                            <>
                                <Typography>
                                    <a
                                        className={classes.mapLink}
                                        data-testid="mapLink"
                                        href="https://map.covid-19.global.health/"
                                        rel="noopener noreferrer"
                                        target="_blank"
                                    >
                                        G.h Map
                                    </a>
                                </Typography>
                                <ProfileMenu user={user} />{' '}
                            </>
                        )}
                    </Toolbar>
                </AppBar>
                {user && (
                    <Drawer
                        className={classes.drawer}
                        variant="persistent"
                        anchor="left"
                        open={drawerOpen}
                        data-testid="sidebar"
                        classes={{
                            paper: classes.drawerPaper,
                        }}
                    >
                        <div className={classes.drawerContents}>
                            <div className={classes.drawerHeader}></div>
                            <Typography className={classes.covidTitle}>
                                COVID-19
                            </Typography>
                            {hasAnyRole(['curator']) && (
                                <>
                                    <Fab
                                        variant="extended"
                                        data-testid="create-new-button"
                                        className={classes.createNewButton}
                                        color="secondary"
                                        onClick={openCreateNewPopup}
                                    >
                                        <AddIcon
                                            className={classes.createNewIcon}
                                        />
                                        Create new
                                    </Fab>
                                    <Menu
                                        anchorEl={createNewButtonAnchorEl}
                                        getContentAnchorEl={null}
                                        keepMounted
                                        open={Boolean(createNewButtonAnchorEl)}
                                        onClose={closeCreateNewPopup}
                                        anchorOrigin={{
                                            vertical: 'bottom',
                                            horizontal: 'left',
                                        }}
                                    >
                                        <Link
                                            to="/cases/new"
                                            onClick={closeCreateNewPopup}
                                        >
                                            <MenuItem>
                                                New line list case
                                            </MenuItem>
                                        </Link>
                                        <Link
                                            to="/cases/bulk"
                                            onClick={closeCreateNewPopup}
                                        >
                                            <MenuItem>New bulk upload</MenuItem>
                                        </Link>
                                        <Link
                                            to="/sources/automated"
                                            onClick={closeCreateNewPopup}
                                        >
                                            <MenuItem>
                                                New automated source
                                            </MenuItem>
                                        </Link>
                                        <Link
                                            to="/sources/backfill"
                                            onClick={closeCreateNewPopup}
                                        >
                                            <MenuItem>
                                                New automated source backfill
                                            </MenuItem>
                                        </Link>
                                    </Menu>
                                </>
                            )}
                            <List>
                                {menuList.map(
                                    (item, index) =>
                                        item.displayCheck() && (
                                            <Link key={item.text} to={item.to}>
                                                <ListItem
                                                    button
                                                    key={item.text}
                                                    selected={
                                                        selectedMenuIndex ===
                                                        index
                                                    }
                                                >
                                                    <ListItemIcon>
                                                        {item.icon}
                                                    </ListItemIcon>

                                                    <ListItemText
                                                        primary={item.text}
                                                    />
                                                </ListItem>
                                            </Link>
                                        ),
                                )}
                            </List>
                            <div className={classes.spacer}></div>
                            <div className={classes.divider}></div>
                            <a
                                href="https://github.com/globaldothealth/list/blob/main/data-serving/scripts/export-data/functions/01-split/fields.txt"
                                rel="noopener noreferrer"
                                target="_blank"
                                data-testid="dictionaryButton"
                            >
                                Data dictionary
                            </a>
                            <a
                                href="https://global.health/acknowledgement/"
                                rel="noopener noreferrer"
                                target="_blank"
                                className={classes.link}
                                data-testid="acknowledgmentsButton"
                            >
                                Data acknowledgments
                            </a>
                            <a
                                href="https://global.health/terms-of-use"
                                rel="noopener noreferrer"
                                target="_blank"
                                className={classes.link}
                                data-testid="termsButton"
                            >
                                Terms of use
                            </a>
                            <a
                                href="https://global.health/privacy/"
                                rel="noopener noreferrer"
                                target="_blank"
                                className={classes.link}
                                data-testid="privacypolicybutton"
                            >
                                Privacy policy
                            </a>
                            <PolicyLink
                                type="cookie-policy"
                                classes={{
                                    root: clsx([
                                        classes.link,
                                        classes.lastLink,
                                    ]),
                                }}
                            >
                                Cookie policy
                            </PolicyLink>
                        </div>
                    </Drawer>
                )}
                <main
                    className={clsx(classes.content, {
                        [classes.contentShift]: drawerOpen,
                    })}
                >
                    <div className={classes.drawerHeader} />
                    <Switch>
                        <Redirect from="/:url*(/+)" to={location.pathname.slice(0, -1)} />
                        {user && (
                            <Route exact path="/cases">
                                <LinelistTable
                                    page={listPage}
                                    pageSize={listPageSize}
                                    onChangePage={setListPage}
                                    onChangePageSize={setListPageSize}
                                    handleBreadcrumbDelete={
                                        handleFilterBreadcrumbDelete
                                    }
                                    setTotalDataCount={setTotalDataCount}
                                    setFiltersModalOpen={setFiltersModalOpen}
                                    setActiveFilterInput={setActiveFilterInput}
                                    sortBy={sortBy}
                                    sortByOrder={sortByOrder}
                                    setSortBy={setSortBy}
                                    setSortByOrder={setSortByOrder}
                                />
                            </Route>
                        )}
                        {hasAnyRole(['curator']) && (
                            <Route exact path="/sources">
                                <SourceTable />
                            </Route>
                        )}
                        {hasAnyRole(['curator']) && (
                            <Route exact path="/uploads">
                                <UploadsTable />
                            </Route>
                        )}
                        {user && (
                            <Route path="/profile">
                                <Profile />
                            </Route>
                        )}
                        {user && hasAnyRole(['admin']) && (
                            <Route path="/users">
                                <Users onUserChange={getUser} />
                            </Route>
                        )}{' '}
                        {user && hasAnyRole(['curator']) && (
                            <Route path="/sources/automated">
                                <AutomatedSourceForm
                                    onModalClose={onModalClose}
                                />
                            </Route>
                        )}
                        {user && hasAnyRole(['curator']) && (
                            <Route path="/cases/bulk">
                                <BulkCaseForm onModalClose={onModalClose} />
                            </Route>
                        )}
                        {user && hasAnyRole(['curator']) && (
                            <Route path="/sources/backfill">
                                <AutomatedBackfill
                                    onModalClose={onModalClose}
                                />
                            </Route>
                        )}
                        {user && hasAnyRole(['curator']) && (
                            <Route path="/cases/new">
                                <CaseForm onModalClose={onModalClose} />
                            </Route>
                        )}
                        {user && hasAnyRole(['curator']) && (
                            <Route
                                path="/cases/edit/:id"
                                render={({ match }) => {
                                    return (
                                        <EditCase
                                            id={match.params.id}
                                            onModalClose={onModalClose}
                                        />
                                    );
                                }}
                            />
                        )}
                        {user && (
                            <Route
                                path="/cases/view/:id"
                                render={({ match }): JSX.Element => {
                                    return (
                                        <ViewCase
                                            id={match.params.id}
                                            enableEdit={hasAnyRole(['curator'])}
                                            onModalClose={onModalClose}
                                        />
                                    );
                                }}
                            />
                        )}
                        <Route exact path="/terms">
                            <TermsOfUse />
                        </Route>
                        <Route
                            exact
                            path="/reset-password/:token/:id"
                            component={LandingPage}
                        />
                        <Route exact path="/">
                            {user ? (
                                <Redirect
                                    to={{
                                        pathname: '/cases',
                                        search: savedSearchQuery || '',
                                    }}
                                />
                            ) : isLoadingUser ? (
                                <></>
                            ) : (
                                <LandingPage />
                            )}
                        </Route>
                        {/* Redirect any unavailable URLs to / after the user has loaded. */}
                        {!isLoadingUser && (
                            <Route path="/">
                                <Redirect to="/" />
                            </Route>
                        )}
                    </Switch>
                </main>
            </ThemeProvider>
        </div>
    );
}<|MERGE_RESOLUTION|>--- conflicted
+++ resolved
@@ -396,49 +396,6 @@
 
     const savedSearchQuery = localStorage.getItem('searchQuery');
 
-<<<<<<< HEAD
-    const menuList = useMemo(
-        () =>
-            user
-                ? [
-                      {
-                          text: 'Charts',
-                          icon: <HomeIcon />,
-                          to: '/',
-                          displayCheck: (): boolean =>
-                              hasAnyRole(['curator', 'admin']),
-                      },
-                      {
-                          text: 'Line list',
-                          icon: <ListIcon />,
-                          to: { pathname: '/cases', search: '' },
-                          displayCheck: (): boolean => true,
-                      },
-                      {
-                          text: 'Sources',
-                          icon: <LinkIcon />,
-                          to: '/sources',
-                          displayCheck: (): boolean => hasAnyRole(['curator']),
-                      },
-                      {
-                          text: 'Uploads',
-                          icon: <PublishIcon />,
-                          to: '/uploads',
-                          displayCheck: (): boolean => hasAnyRole(['curator']),
-                      },
-                      {
-                          text: 'Manage users',
-                          icon: <PeopleIcon />,
-                          to: '/users',
-                          displayCheck: (): boolean => hasAnyRole(['admin']),
-                      },
-                  ]
-                : [],
-
-        // eslint-disable-next-line
-        [user],
-    );
-=======
     const menuList = user
         ? [
               {
@@ -467,7 +424,6 @@
               },
           ]
         : [];
->>>>>>> 4221aaf3
 
     // Update filter breadcrumbs
     useEffect(() => {
