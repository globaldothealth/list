<<<<<<< HEAD
import Navbar from 'react-bootstrap/Navbar';
import React from "react";
=======
import React from "react";
import { createStyles, makeStyles, Theme } from '@material-ui/core/styles';
import AppBar from '@material-ui/core/AppBar';
import Toolbar from '@material-ui/core/Toolbar';
import Typography from '@material-ui/core/Typography';
import IconButton from '@material-ui/core/IconButton';
import ListIcon from '@material-ui/icons/List';
>>>>>>> 64fdf345

const useStyles = makeStyles((theme: Theme) =>
    createStyles({
        root: {
            flexGrow: 1,
        },
        menuButton: {
            marginRight: theme.spacing(2),
        },
        title: {
            flexGrow: 1,
        },
    }),
);

export default function EpidNavbar() {
    const classes = useStyles();
    return (
        <div className={classes.root}>
            <AppBar position="static">
                <Toolbar>
                    <IconButton edge="start" className={classes.menuButton} color="inherit" aria-label="menu">
                        <ListIcon />
                    </IconButton>
                    <Typography variant="h6" className={classes.title}>
                        epid
                    </Typography>
                </Toolbar>
            </AppBar>
        </div>
    );
}<|MERGE_RESOLUTION|>--- conflicted
+++ resolved
@@ -1,15 +1,11 @@
-<<<<<<< HEAD
-import Navbar from 'react-bootstrap/Navbar';
+import { Theme, createStyles, makeStyles } from '@material-ui/core/styles';
+
+import AppBar from '@material-ui/core/AppBar';
+import IconButton from '@material-ui/core/IconButton';
+import ListIcon from '@material-ui/icons/List';
 import React from "react";
-=======
-import React from "react";
-import { createStyles, makeStyles, Theme } from '@material-ui/core/styles';
-import AppBar from '@material-ui/core/AppBar';
 import Toolbar from '@material-ui/core/Toolbar';
 import Typography from '@material-ui/core/Typography';
-import IconButton from '@material-ui/core/IconButton';
-import ListIcon from '@material-ui/icons/List';
->>>>>>> 64fdf345
 
 const useStyles = makeStyles((theme: Theme) =>
     createStyles({
