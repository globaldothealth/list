--- conflicted
+++ resolved
@@ -105,15 +105,9 @@
         );
         render(<Profile />, { initialState: noUserInfoState });
 
-<<<<<<< HEAD
         await user.type(screen.getByLabelText('Old Password'), '1234567');
-        await user.type(screen.getByLabelText('New password'), 'asdD?234');
+        await user.type(screen.getByLabelText('New password'), 'asdD?234df');
         await user.type(
-=======
-        userEvent.type(screen.getByLabelText('Old Password'), '1234567');
-        userEvent.type(screen.getByLabelText('New password'), 'asdD?234df');
-        userEvent.type(
->>>>>>> f72c52b2
             screen.getByLabelText('Repeat new password'),
             'asdD?234df',
         );
@@ -141,15 +135,9 @@
 
         render(<Profile />, { initialState: noUserInfoState });
 
-<<<<<<< HEAD
         await user.type(screen.getByLabelText('Old Password'), '1234567');
-        await user.type(screen.getByLabelText('New password'), 'asdD?234');
+        await user.type(screen.getByLabelText('New password'), 'asdD?234df');
         await user.type(
-=======
-        userEvent.type(screen.getByLabelText('Old Password'), '1234567');
-        userEvent.type(screen.getByLabelText('New password'), 'asdD?234df');
-        userEvent.type(
->>>>>>> f72c52b2
             screen.getByLabelText('Repeat new password'),
             'asdD?234df',
         );
