import App from './App';
import { MemoryRouter, Router } from 'react-router-dom';
import React from 'react';
import axios from 'axios';
import {
    fireEvent,
    render,
    wait,
    screen,
    within,
} from '@testing-library/react';
import userEvent from '@testing-library/user-event';
import { createMemoryHistory } from 'history';
import { DownloadButton } from './LinelistTable';
import { debug } from 'console';

jest.mock('axios');
// Mock charts page so that requests for mongo charts are not sent
jest.mock('./Charts', () => () => <div>Test charts</div>);
const mockedAxios = axios as jest.Mocked<typeof axios>;

beforeEach(() => {
    jest.clearAllMocks();
});

describe('<App />', () => {
    it('renders without crashing when logged in', async () => {
        const axiosResponse = {
            data: {
                name: 'Alice Smith',
                email: 'foo@bar.com',
                roles: ['admin'],
            },
            status: 200,
            statusText: 'OK',
            config: {},
            headers: {},
        };
        mockedAxios.get.mockResolvedValueOnce(axiosResponse);
        const { findByTestId } = render(
            <MemoryRouter>
                <App />
            </MemoryRouter>,
        );
        expect(mockedAxios.get).toHaveBeenCalledTimes(1);
        expect(mockedAxios.get).toHaveBeenCalledWith('/auth/profile');
        expect(await findByTestId('profile-menu')).toBeInTheDocument();
    });

    it('renders without crashing when logged out', async () => {
        const axiosResponse = {
            data: {},
            status: 403,
            statusText: 'Forbidden',
            config: {},
            headers: {},
        };
        mockedAxios.get.mockResolvedValue(axiosResponse);
        const { queryByTestId } = render(
            <MemoryRouter>
                <App />
            </MemoryRouter>,
        );
        expect(mockedAxios.get).toHaveBeenCalledTimes(1);
        expect(mockedAxios.get).toHaveBeenCalledWith('/auth/profile');
        expect(queryByTestId('profile-menu')).not.toBeInTheDocument();
    });

    it('has drawer links', async () => {
        const axiosResponse = {
            data: {
                name: 'Alice Smith',
                email: 'foo@bar.com',
                roles: ['admin'],
            },
            status: 200,
            statusText: 'OK',
            config: {},
            headers: {},
        };
        mockedAxios.get.mockResolvedValue(axiosResponse);
        const { findByTestId } = render(
            <MemoryRouter>
                <App />
            </MemoryRouter>,
        );

        expect(await findByTestId('mapLink')).toHaveAttribute(
            'href',
            'https://map.covid-19.global.health/',
        );
        expect(await findByTestId('dictionaryButton')).toHaveAttribute(
            'href',
            'https://github.com/globaldothealth/list/blob/main/data-serving/scripts/export-data/case_fields.yaml',
        );
        expect(await findByTestId('acknowledgmentsButton')).toHaveAttribute(
            'href',
            'https://global.health/acknowledgement/',
        );
        expect(await findByTestId('termsButton')).toHaveAttribute(
            'href',
            'https://global.health/terms-of-use',
        );
        expect(await findByTestId('privacypolicybutton')).toHaveAttribute(
            'href',
            'https://global.health/privacy/',
        );
    });

    it('navigates to the home screen (charts) after clicking on home button', async () => {
        const axiosResponse = {
            data: {
                name: 'Alice Smith',
                email: 'foo@bar.com',
                roles: ['admin'],
            },
            status: 200,
            statusText: 'OK',
            config: {},
            headers: {},
        };
        mockedAxios.get.mockResolvedValueOnce(axiosResponse);
        const history = createMemoryHistory({
            initialEntries: ['/cases'],
            initialIndex: 0,
        });

        const { getByText, findByText, findByTestId } = render(
            <Router history={history}>
                <App />
            </Router>,
        );

        expect(await findByText('COVID-19 Linelist')).toBeInTheDocument();

        fireEvent.click(await findByTestId('home-button-data'));

        wait(() => {
            expect(getByText('Cumulative')).toBeInTheDocument();
            expect(getByText('Completeness')).toBeInTheDocument();
            expect(getByText('Freshness')).toBeInTheDocument();
        });
    });

    it('opens profile menu and contains all the links', async () => {
        const axiosResponse = {
            data: {
                name: 'Alice Smith',
                email: 'foo@bar.com',
                roles: ['admin'],
            },
            status: 200,
            statusText: 'OK',
            config: {},
            headers: {},
        };
        mockedAxios.get.mockResolvedValueOnce(axiosResponse);
        const history = createMemoryHistory({
            initialEntries: ['/cases'],
            initialIndex: 0,
        });

        render(
            <Router history={history}>
                <App />
            </Router>,
        );

        fireEvent.click(await screen.findByTestId('profile-menu'));

        await wait(() => {
            const profileMenu = screen.getByTestId('profile-menu-dropdown');
            expect(profileMenu).toBeInTheDocument();

            expect(
                within(profileMenu).getByText(/Logout/i),
            ).toBeInTheDocument();
            expect(
                within(profileMenu).getByText(/Profile/i),
            ).toBeInTheDocument();
            expect(
                within(profileMenu).getByText(/Global.Health/i),
            ).toBeInTheDocument();
            expect(
                within(profileMenu).getByText(/Data dictionary/i),
            ).toBeInTheDocument();
            expect(
                within(profileMenu).getByText(/Data acknowledgments/i),
            ).toBeInTheDocument();
            expect(
                within(profileMenu).getByText(/View source on Github/i),
            ).toBeInTheDocument();
        });
    });

<<<<<<< HEAD
    describe('Download dataset', () => {
        it('Displays download dialog after clicking DownloadButton', async () => {
            const axiosResponse = {
                data: {
                    name: 'Alice Smith',
                    email: 'foo@bar.com',
                    roles: ['admin'],
                },
                status: 200,
                statusText: 'OK',
                config: {},
                headers: {},
            };
            mockedAxios.get.mockResolvedValueOnce(axiosResponse);
            const history = createMemoryHistory({
                initialEntries: ['/cases'],
                initialIndex: 0,
            });

            render(
                <Router history={history}>
                    <App />
                </Router>,
            );

            fireEvent.click(await screen.findByText(/download dataset/i));

            await wait(() => {
                expect(
                    screen.getByText(/Please choose the file export format/i),
                ).toBeInTheDocument();
            });
        });
=======
    it('it adds the date confirmed filter by clicking on column header', async () => {
        const axiosResponse = {
            data: {
                name: 'Alice Smith',
                email: 'foo@bar.com',
                roles: ['admin'],
            },
            status: 200,
            statusText: 'OK',
            config: {},
            headers: {},
        };
        mockedAxios.get.mockResolvedValueOnce(axiosResponse);
        const history = createMemoryHistory({
            initialEntries: ['/cases'],
            initialIndex: 0,
        });

        render(
            <Router history={history}>
                <App />
            </Router>,
        );

        const searchField = (await screen.findByPlaceholderText(
            /Search/i,
        )) as HTMLInputElement;
        const columnHeader = screen.getByText(/Confirmed Date/i);

        expect(searchField).toBeInTheDocument();
        expect(searchField.value).toBe('');
        userEvent.click(columnHeader);

        expect(searchField.value).toBe('dateconfirmedafter:');
>>>>>>> 966454b8
    });
});<|MERGE_RESOLUTION|>--- conflicted
+++ resolved
@@ -192,8 +192,42 @@
             ).toBeInTheDocument();
         });
     });
-
-<<<<<<< HEAD
+    it('it adds the date confirmed filter by clicking on column header', async () => {
+        const axiosResponse = {
+            data: {
+                name: 'Alice Smith',
+                email: 'foo@bar.com',
+                roles: ['admin'],
+            },
+            status: 200,
+            statusText: 'OK',
+            config: {},
+            headers: {},
+        };
+        mockedAxios.get.mockResolvedValueOnce(axiosResponse);
+        const history = createMemoryHistory({
+            initialEntries: ['/cases'],
+            initialIndex: 0,
+        });
+
+        render(
+            <Router history={history}>
+                <App />
+            </Router>,
+        );
+
+        const searchField = (await screen.findByPlaceholderText(
+            /Search/i,
+        )) as HTMLInputElement;
+        const columnHeader = screen.getByText(/Confirmed Date/i);
+
+        expect(searchField).toBeInTheDocument();
+        expect(searchField.value).toBe('');
+        userEvent.click(columnHeader);
+
+        expect(searchField.value).toBe('dateconfirmedafter:');
+    });
+
     describe('Download dataset', () => {
         it('Displays download dialog after clicking DownloadButton', async () => {
             const axiosResponse = {
@@ -227,41 +261,5 @@
                 ).toBeInTheDocument();
             });
         });
-=======
-    it('it adds the date confirmed filter by clicking on column header', async () => {
-        const axiosResponse = {
-            data: {
-                name: 'Alice Smith',
-                email: 'foo@bar.com',
-                roles: ['admin'],
-            },
-            status: 200,
-            statusText: 'OK',
-            config: {},
-            headers: {},
-        };
-        mockedAxios.get.mockResolvedValueOnce(axiosResponse);
-        const history = createMemoryHistory({
-            initialEntries: ['/cases'],
-            initialIndex: 0,
-        });
-
-        render(
-            <Router history={history}>
-                <App />
-            </Router>,
-        );
-
-        const searchField = (await screen.findByPlaceholderText(
-            /Search/i,
-        )) as HTMLInputElement;
-        const columnHeader = screen.getByText(/Confirmed Date/i);
-
-        expect(searchField).toBeInTheDocument();
-        expect(searchField.value).toBe('');
-        userEvent.click(columnHeader);
-
-        expect(searchField.value).toBe('dateconfirmedafter:');
->>>>>>> 966454b8
     });
 });