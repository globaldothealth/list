--- conflicted
+++ resolved
@@ -2,11 +2,8 @@
 import dotenv from 'dotenv';
 import express from 'express';
 import mongoose from 'mongoose';
-<<<<<<< HEAD
 import axios from 'axios';
 
-=======
->>>>>>> c2c72d92
 // Controllers (route handlers).
 import * as homeController from './controllers/home';
 import * as sourcesController from './controllers/sources';
