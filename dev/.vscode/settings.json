{
  "editor.codeActionsOnSave": {
    "source.fixAll.eslint": true
  },
  "eslint.workingDirectories": [
    {
      "mode": "auto"
    }
  ],
  "eslint.validate": [
    "javascript",
    "typescript"
  ],
  "editor.formatOnSave": true,
  "[javascript]": {
    "editor.formatOnSave": false
  },
  "[typescript]": {
    "editor.formatOnSave": false
  },
  "[markdown]": {
    "editor.formatOnSave": false
  },
  "search.exclude": {
    "**/node_modules": true,
    "**/bower_components": true,
    "**/dist": true,
    "**/coverage": true
  },
  "typescript.referencesCodeLens.enabled": true,
  "telemetry.enableTelemetry": false,
  "telemetry.enableCrashReporter": false,
<<<<<<< HEAD
  "window.zoomLevel": 0
=======
  "window.zoomLevel": 0,
  "python.formatting.provider": "autopep8",
  "python.linting.pep8Args": [
    "--max-line-length=80"
  ],
  "python.formatting.autopep8Args": [
    "--max-line-length",
    "80",
    "--experimental"
  ],
  "editor.rulers": [
    80
  ]
>>>>>>> 07173828
}<|MERGE_RESOLUTION|>--- conflicted
+++ resolved
@@ -30,9 +30,6 @@
   "typescript.referencesCodeLens.enabled": true,
   "telemetry.enableTelemetry": false,
   "telemetry.enableCrashReporter": false,
-<<<<<<< HEAD
-  "window.zoomLevel": 0
-=======
   "window.zoomLevel": 0,
   "python.formatting.provider": "autopep8",
   "python.linting.pep8Args": [
@@ -46,5 +43,4 @@
   "editor.rulers": [
     80
   ]
->>>>>>> 07173828
 }