--- conflicted
+++ resolved
@@ -44,15 +44,11 @@
 @mock_s3
 def test_lambda_handler_e2e(valid_event, requests_mock, s3):
     from retrieval import retrieval  # Import locally to avoid superseding mock
-<<<<<<< HEAD
+
+    # Mock/stub retrieving credentials, invoking the parser lambda, and S3.
     import common_lib  # Import locally to avoid superseding mock
-    common_lib.obtain_api_credentials = MagicMock(name="obtain_api_credentials")
-=======
-
-    # Mock/stub retrieving credentials, invoking the parser lambda, and S3.
-    retrieval.obtain_api_credentials = MagicMock(
+    common_lib.obtain_api_credentials = MagicMock(
         name="obtain_api_credentials", return_value={})
->>>>>>> ba17e683
     retrieval.invoke_parser = MagicMock(name="invoke_parser")
     s3.create_bucket(Bucket=retrieval.OUTPUT_BUCKET)
 
