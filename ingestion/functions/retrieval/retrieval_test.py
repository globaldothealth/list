--- conflicted
+++ resolved
@@ -64,11 +64,7 @@
 
     retrieval.obtain_api_credentials.assert_called_once_with()
     retrieval.invoke_parser.assert_called_once_with(
-<<<<<<< HEAD
-        lambda_arn, response["key"], origin_url, date_filter)
-=======
-        lambda_arn, valid_event['sourceId'], response["key"], origin_url)
->>>>>>> a5610d1f
+        lambda_arn, valid_event['sourceId'], response["key"], origin_url, date_filter)
     assert requests_mock.request_history[0].url == full_source_url
     assert requests_mock.request_history[1].url == origin_url
     assert response["bucket"] == retrieval.OUTPUT_BUCKET
