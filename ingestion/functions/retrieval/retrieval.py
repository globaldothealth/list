import json
import os
import tempfile
import sys
from datetime import datetime, timezone
from enum import Enum

import boto3
import google.auth.transport.requests
import requests

OUTPUT_BUCKET = "epid-sources-raw"
SOURCE_ID_FIELD = "sourceId"
TIME_FILEPART_FORMAT = "/%Y/%m/%d/%H%M/"

lambda_client = boto3.client("lambda", region_name="us-east-1")
s3_client = boto3.client("s3")

# Layer code, like common_lib, is added to the path by AWS.
# To test locally (e.g. via pytest), we have to modify sys.path.
# pylint: disable=import-error
if ('lambda' not in sys.argv[0]):
    sys.path.append(
        os.path.join(
            os.path.dirname(os.path.abspath(__file__)),
            os.pardir, 'common'))
import common_lib


# TODO: Move this into common_lib.py after that's merged.
class UploadError(Enum):
    """
    Upload error categories corresponding to the G.h Source API.

    TODO: Move upload handling logic to common_lib.
    """
    INTERNAL_ERROR = 1
    SOURCE_CONFIGURATION_ERROR = 2
    SOURCE_CONFIGURATION_NOT_FOUND = 3
    SOURCE_CONTENT_NOT_FOUND = 4
    SOURCE_CONTENT_DOWNLOAD_ERROR = 5
    PARSING_ERROR = 6
    DATA_UPLOAD_ERROR = 7


# TODO: Move this into common_lib.py after that's merged.
def create_upload_record(source_id, headers):
    """Creates an upload resource via the G.h Source API."""
    post_api_url = f"{os.environ['SOURCE_API_URL']}/sources/{source_id}/uploads"
    print(f"Creating upload via {post_api_url}")
    res = requests.post(post_api_url,
                        json={"status": "IN_PROGRESS", "summary": {}},
                        headers=headers)
    if res and res.status_code == 201:
        res_json = res.json()
        # TODO: Look for "errors" in res_json and handle them in some way.
        return res_json["_id"]
    e = RuntimeError(
        f'Error creating upload record, status={res.status_code}, response={res.text}')
    complete_with_error(e)


# TODO: Move this into common_lib.py after that's merged.
def finalize_upload(
        source_id, upload_id, headers, count_created=None, count_updated=None,
        error=None):
    """Records the results of an upload via the G.h Source API."""
    put_api_url = f"{os.environ['SOURCE_API_URL']}/sources/{source_id}/uploads/{upload_id}"
    print(f"Updating upload via {put_api_url}")
    update = {
        "status": "ERROR", "summary": {"error": error.name}} if error else {
        "status": "SUCCESS",
        "summary": {"numCreated": count_created, "numUpdated": count_updated}}
    res = requests.put(put_api_url,
                       json=update,
                       headers=headers)
    # TODO: Look for "errors" in res_json and handle them in some way.
    if not res or res.status_code != 200:
        e = RuntimeError(
            f'Error updating upload record, status={res.status_code}, response={res.text}')
        complete_with_error(e, UploadError.INTERNAL_ERROR,
                            source_id, upload_id, headers)


# TODO: Move this into common_lib.py after that's merged.
def complete_with_error(
        exception, upload_error=None, source_id=None, upload_id=None,
        headers=None):
    """
    Logs and raises the provided exception.

    If upload details are provided, updates the indicated upload with the
    provided data.
    """
    print(exception)
    if upload_error and source_id and upload_id:
        finalize_upload(source_id, upload_id, headers,
                        error=upload_error)
    raise exception


def extract_source_id(event):
    if SOURCE_ID_FIELD not in event:
        error_message = (
            f"Required field {SOURCE_ID_FIELD} not found in input event json.")
        print(error_message)
        raise ValueError(error_message)
    return event[SOURCE_ID_FIELD]


<<<<<<< HEAD
def get_source_details(source_id, api_headers):
=======
def obtain_api_credentials():
    """
    Creates HTTP headers credentialed for access to the Global Health Source API.
    """
    try:
        with tempfile.NamedTemporaryFile() as local_creds_file:
            print(
                "Retrieving service account credentials from "
                f"s3://{METADATA_BUCKET}/{SERVICE_ACCOUNT_CRED_FILE}")
            s3_client.download_file(
                METADATA_BUCKET, SERVICE_ACCOUNT_CRED_FILE, local_creds_file.name)
            credentials = service_account.Credentials.from_service_account_file(
                local_creds_file.name, scopes=["email"])
            headers = {}
            request = google.auth.transport.requests.Request()
            credentials.refresh(request)
            credentials.apply(headers)
            return headers
    except Exception as e:
        print(e)
        raise e


def get_source_details(source_id, upload_id, api_headers):
>>>>>>> ba17e683
    """
    Retrieves the content URL and format associated with the provided source ID.
    """
    try:
        source_api_endpoint = f"{os.environ['SOURCE_API_URL']}/sources/{source_id}"
        print(f"Requesting source configuration from {source_api_endpoint}")
        r = requests.get(source_api_endpoint, headers=api_headers)
        api_json = r.json()
        print(f"Received source API response: {api_json}")
        return api_json["origin"]["url"], api_json["format"], api_json.get(
            "automation", {}).get(
            "parser", {}).get(
            "awsLambdaArn", ""), api_json.get(
            'dateFilter', {})
    except Exception as e:
        upload_error = (
            UploadError.SOURCE_CONFIGURATION_NOT_FOUND
            if r.status_code == 404 else UploadError.INTERNAL_ERROR)
        complete_with_error(
            e, upload_error, source_id, upload_id,
            api_headers)


def retrieve_content(source_id, upload_id, url, source_format, api_headers):
    """ Retrieves and locally persists the content at the provided URL. """
    try:
        data = None
        extension = None
        print(f"Downloading {source_format} content from {url}")
        headers = {"user-agent": "GHDSI/1.0 (http://ghdsi.org)"}
        r = requests.get(url, headers=headers)
        r.raise_for_status()
        if source_format == "JSON":
            data = json.dumps(r.json(), indent=4).encode('utf-8')
            extension = "json"
        elif source_format == "CSV":
            data = r.content
            extension = "csv"
        else:
            e = ValueError(f"Unsupported source format: {source_format}")
            complete_with_error(
                e, UploadError.SOURCE_CONFIGURATION_ERROR, source_id, upload_id,
                api_headers)

        key_filename_part = f"content.{extension}"
        with open(f"/tmp/{key_filename_part}", "wb") as f:
            f.write(data)
            s3_object_key = (
                f"{source_id}"
                f"{datetime.now(timezone.utc).strftime(TIME_FILEPART_FORMAT)}"
                f"{key_filename_part}")
            return (f.name, s3_object_key)
    except requests.exceptions.RequestException as e:
        # TODO: Handle 301.
        upload_error = (
            UploadError.SOURCE_CONTENT_NOT_FOUND
            if r.status_code == 404 else
            UploadError.SOURCE_CONTENT_DOWNLOAD_ERROR)
        complete_with_error(
            e, upload_error, source_id, upload_id,
            api_headers)


def upload_to_s3(file_name, s3_object_key, source_id, upload_id, api_headers):
    try:
        s3_client.upload_file(
            file_name, OUTPUT_BUCKET, s3_object_key)
        print(
            f"Uploaded source content to s3://{OUTPUT_BUCKET}/{s3_object_key}")
    except Exception as e:
        complete_with_error(
            e, UploadError.INTERNAL_ERROR, source_id, upload_id,
            api_headers)


def invoke_parser(
    parser_arn, source_id, upload_id, api_headers, s3_object_key,
        source_url, date_filter):
    payload = {
        "s3Bucket": OUTPUT_BUCKET,
        "sourceId": source_id,
        "s3Key": s3_object_key,
        "sourceUrl": source_url,
        "uploadId": upload_id,
        "dateFilter": date_filter,
    }
    print(f"Invoking parser (ARN: {parser_arn}")
    response = lambda_client.invoke(
        FunctionName=parser_arn,
        InvocationType='Event',
        Payload=json.dumps(payload))
    if "StatusCode" not in response or response["StatusCode"] != 202:
        e = Exception(f"Parser invocation unsuccessful. Response: {response}")
        complete_with_error(e, UploadError.INTERNAL_ERROR,
                            source_id, upload_id, api_headers)


def lambda_handler(event, context):
    """Global ingestion retrieval function.

    Parameters
    ----------
    event: dict, required
        Input event JSON-as-dict specified by the CloudWatch Event Rule.
        This must contain a `sourceId` field specifying the canonical epid
        system source UUID.
        For more information, see:
          https://docs.aws.amazon.com/AmazonCloudWatch/latest/events/EventTypes.html#schedule_event_type

    context: object, required
        Lambda Context runtime methods and attributes.
        For more information, see:
          https://docs.aws.amazon.com/lambda/latest/dg/python-context-object.html

    Returns
    ------
    JSON object containing the bucket and key at which the retrieved data was
    uploaded to S3. For more information on return types, see:
      https://docs.aws.amazon.com/lambda/latest/dg/python-handler.html
    """

    source_id = extract_source_id(event)
<<<<<<< HEAD
    auth_headers = common_lib.obtain_api_credentials(s3_client)
=======
    auth_headers = obtain_api_credentials()
    upload_id = create_upload_record(source_id, auth_headers)
>>>>>>> ba17e683
    url, source_format, parser_arn, date_filter = get_source_details(
        source_id, upload_id, auth_headers)
    file_name, s3_object_key = retrieve_content(
        source_id, upload_id, url, source_format, auth_headers)
    upload_to_s3(file_name, s3_object_key, source_id, upload_id, auth_headers)
    if parser_arn:
        invoke_parser(parser_arn, source_id, upload_id,
                      auth_headers, s3_object_key, url, date_filter)
    return {"bucket": OUTPUT_BUCKET, "key": s3_object_key}<|MERGE_RESOLUTION|>--- conflicted
+++ resolved
@@ -108,34 +108,7 @@
     return event[SOURCE_ID_FIELD]
 
 
-<<<<<<< HEAD
-def get_source_details(source_id, api_headers):
-=======
-def obtain_api_credentials():
-    """
-    Creates HTTP headers credentialed for access to the Global Health Source API.
-    """
-    try:
-        with tempfile.NamedTemporaryFile() as local_creds_file:
-            print(
-                "Retrieving service account credentials from "
-                f"s3://{METADATA_BUCKET}/{SERVICE_ACCOUNT_CRED_FILE}")
-            s3_client.download_file(
-                METADATA_BUCKET, SERVICE_ACCOUNT_CRED_FILE, local_creds_file.name)
-            credentials = service_account.Credentials.from_service_account_file(
-                local_creds_file.name, scopes=["email"])
-            headers = {}
-            request = google.auth.transport.requests.Request()
-            credentials.refresh(request)
-            credentials.apply(headers)
-            return headers
-    except Exception as e:
-        print(e)
-        raise e
-
-
 def get_source_details(source_id, upload_id, api_headers):
->>>>>>> ba17e683
     """
     Retrieves the content URL and format associated with the provided source ID.
     """
@@ -258,12 +231,8 @@
     """
 
     source_id = extract_source_id(event)
-<<<<<<< HEAD
     auth_headers = common_lib.obtain_api_credentials(s3_client)
-=======
-    auth_headers = obtain_api_credentials()
     upload_id = create_upload_record(source_id, auth_headers)
->>>>>>> ba17e683
     url, source_format, parser_arn, date_filter = get_source_details(
         source_id, upload_id, auth_headers)
     file_name, s3_object_key = retrieve_content(
