import json
import os
import tempfile
from datetime import datetime, timezone

import boto3
import google.auth.transport.requests
import requests
from google.oauth2 import service_account

METADATA_BUCKET = "epid-ingestion"
OUTPUT_BUCKET = "epid-sources-raw"
SERVICE_ACCOUNT_CRED_FILE = "covid-19-map-277002-0943eeb6776b.json"
SOURCE_ID_FIELD = "sourceId"
TIME_FILEPART_FORMAT = "/%Y/%m/%d/%H%M/"

lambda_client = boto3.client("lambda", region_name="us-east-1")
s3_client = boto3.client("s3")


def extract_source_id(event):
    if SOURCE_ID_FIELD not in event:
        error_message = (
            f"Required field {SOURCE_ID_FIELD} not found in input event json.")
        print(error_message)
        raise ValueError(error_message)
    return event[SOURCE_ID_FIELD]


def obtain_api_credentials():
    """
    Creates HTTP headers credentialed for access to the Global Health Source API.
    """
    try:
        with tempfile.NamedTemporaryFile() as local_creds_file:
            print(
                "Retrieving service account credentials from "
                f"s3://{METADATA_BUCKET}/{SERVICE_ACCOUNT_CRED_FILE}")
            s3_client.download_file(
                METADATA_BUCKET, SERVICE_ACCOUNT_CRED_FILE, local_creds_file.name)
            credentials = service_account.Credentials.from_service_account_file(
                local_creds_file.name, scopes=["email"])
            headers = {}
            request = google.auth.transport.requests.Request()
            credentials.refresh(request)
            credentials.apply(headers)
            return headers
    except Exception as e:
        print(e)
        raise e


def get_source_details(source_id, api_headers):
    """
    Retrieves the content URL and format associated with the provided source ID.
    """
    try:
        source_api_endpoint = f"{os.environ['SOURCE_API_URL']}/sources/{source_id}"
        print(f"Requesting source configuration from {source_api_endpoint}")
        r = requests.get(source_api_endpoint, headers=api_headers)
        api_json = r.json()
        print(f"Received source API response: {api_json}")
        return api_json["origin"]["url"], api_json["format"], api_json.get("automation", {}).get(
            "parser", {}).get(
            "awsLambdaArn", ""), api_json.get('dateFilter', {})
    except Exception as e:
        print(e)
        raise e


def retrieve_content(source_id, url, source_format):
    """ Retrieves and locally persists the content at the provided URL. """
    try:
        data = None
        extension = None
        print(f"Downloading {source_format} content from {url}")
        headers = {"user-agent": "GHDSI/1.0 (http://ghdsi.org)"}
        r = requests.get(url, headers=headers)
        if source_format == "JSON":
            data = json.dumps(r.json(), indent=4).encode('utf-8')
            extension = "json"
        elif source_format == "CSV":
            data = r.content
            extension = "csv"
        else:
            error_message = f"Unsupported source format: {source_format}"
            print(error_message)
            raise ValueError(error_message)

        key_filename_part = f"content.{extension}"
        with open(f"/tmp/{key_filename_part}", "wb") as f:
            f.write(data)
            s3_object_key = (
                f"{source_id}"
                f"{datetime.now(timezone.utc).strftime(TIME_FILEPART_FORMAT)}"
                f"{key_filename_part}")
            return (f.name, s3_object_key)
    except requests.RequestException as e:
        print(e)
        raise e


def upload_to_s3(file_name, s3_object_key):
    try:
        s3_client.upload_file(
            file_name, OUTPUT_BUCKET, s3_object_key)
        print(
            f"Uploaded source content to s3://{OUTPUT_BUCKET}/{s3_object_key}")
    except Exception as e:
        print(e)
        raise e


<<<<<<< HEAD
def invoke_parser(parser_arn, s3_object_key, source_url, date_filter):
    payload = {"s3Bucket": OUTPUT_BUCKET,
               "s3Key": s3_object_key, "sourceUrl": source_url,
               "date_filter": date_filter}
=======
def invoke_parser(parser_arn, source_id, s3_object_key, source_url):
    payload = {
        "s3Bucket": OUTPUT_BUCKET,
        "sourceId": source_id,
        "s3Key": s3_object_key,
        "sourceUrl": source_url,
    }
>>>>>>> a5610d1f
    print(f"Invoking parser (ARN: {parser_arn}")
    response = lambda_client.invoke(
        FunctionName=parser_arn,
        InvocationType='Event',
        Payload=json.dumps(payload))
    if "StatusCode" not in response or response["StatusCode"] != 202:
        error_message = f"Parser invocation unsuccessful. Response: {response}"
        print(error_message)
        raise Exception(error_message)


def lambda_handler(event, context):
    """Global ingestion retrieval function.

    Parameters
    ----------
    event: dict, required
        Input event JSON-as-dict specified by the CloudWatch Event Rule.
        This must contain a `sourceId` field specifying the canonical epid
        system source UUID.
        For more information, see:
          https://docs.aws.amazon.com/AmazonCloudWatch/latest/events/EventTypes.html#schedule_event_type

    context: object, required
        Lambda Context runtime methods and attributes.
        For more information, see:
          https://docs.aws.amazon.com/lambda/latest/dg/python-context-object.html

    Returns
    ------
    JSON object containing the bucket and key at which the retrieved data was
    uploaded to S3. For more information on return types, see:
      https://docs.aws.amazon.com/lambda/latest/dg/python-handler.html
    """

    source_id = extract_source_id(event)
    auth_headers = obtain_api_credentials()
    url, source_format, parser_arn, date_filter = get_source_details(
        source_id, auth_headers)
    file_name, s3_object_key = retrieve_content(source_id, url, source_format)
    upload_to_s3(file_name, s3_object_key)
    if parser_arn:
<<<<<<< HEAD
        invoke_parser(parser_arn, s3_object_key, url, date_filter)
=======
        invoke_parser(parser_arn, source_id, s3_object_key, url,)
>>>>>>> a5610d1f
    return {"bucket": OUTPUT_BUCKET, "key": s3_object_key}<|MERGE_RESOLUTION|>--- conflicted
+++ resolved
@@ -111,20 +111,14 @@
         raise e
 
 
-<<<<<<< HEAD
-def invoke_parser(parser_arn, s3_object_key, source_url, date_filter):
-    payload = {"s3Bucket": OUTPUT_BUCKET,
-               "s3Key": s3_object_key, "sourceUrl": source_url,
-               "date_filter": date_filter}
-=======
-def invoke_parser(parser_arn, source_id, s3_object_key, source_url):
+def invoke_parser(parser_arn, source_id, s3_object_key, source_url, date_filter):
     payload = {
         "s3Bucket": OUTPUT_BUCKET,
         "sourceId": source_id,
         "s3Key": s3_object_key,
         "sourceUrl": source_url,
+        "date_filter": date_filter,
     }
->>>>>>> a5610d1f
     print(f"Invoking parser (ARN: {parser_arn}")
     response = lambda_client.invoke(
         FunctionName=parser_arn,
@@ -167,9 +161,5 @@
     file_name, s3_object_key = retrieve_content(source_id, url, source_format)
     upload_to_s3(file_name, s3_object_key)
     if parser_arn:
-<<<<<<< HEAD
-        invoke_parser(parser_arn, s3_object_key, url, date_filter)
-=======
-        invoke_parser(parser_arn, source_id, s3_object_key, url,)
->>>>>>> a5610d1f
+        invoke_parser(parser_arn, source_id, s3_object_key, url, date_filter)
     return {"bucket": OUTPUT_BUCKET, "key": s3_object_key}