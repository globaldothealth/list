--- conflicted
+++ resolved
@@ -1,12 +1,8 @@
 {
     "env": "local",
-<<<<<<< HEAD
-    "sourceId": "5f64ec3d2b8b420028c9db19"
-=======
     "sourceId": "5f6863d78a4a5200342cd2da",
     "parsingDateRange": {
         "start": "2020-09-01",
         "end": "2020-09-21"
     }
->>>>>>> d6a9719c
 }