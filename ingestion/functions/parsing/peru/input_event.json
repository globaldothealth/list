--- conflicted
+++ resolved
@@ -1,13 +1,7 @@
 {
     "env": "local",
     "s3Bucket": "epid-sources-raw",
-<<<<<<< HEAD
-    "s3Key": "test/peru/head200_content.csv",
-    "sourceUrl": "https://foo.bar",
-    "sourceId": "5f4fa7dc9767ff004b750977"
-=======
     "s3Key": "5f61c2974228810028e6eb66/2020/09/16/0748/content.csv",
     "sourceUrl": "https://cloud.minsa.gob.pe/s/Y8w3wHsEdYQSZRp/download",
     "sourceId": "5f61c2974228810028e6eb66"
->>>>>>> a00692f0
 }
