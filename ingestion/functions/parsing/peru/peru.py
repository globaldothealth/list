--- conflicted
+++ resolved
@@ -1,62 +1,29 @@
 import os
 import sys
-<<<<<<< HEAD
-from datetime import date, datetime
-<<<<<<< HEAD
-import pandas as pd
-
-=======
-=======
 from datetime import datetime
->>>>>>> e7e41dc2
 import csv
->>>>>>> 4651c0a29d78338723e4843dfa2f313f8f2376ba
 
 # Layer code, like parsing_lib, is added to the path by AWS.
 # To test locally (e.g. via pytest), we have to modify sys.path.
 # pylint: disable=import-error
-<<<<<<< HEAD
-if ('lambda' not in sys.argv[0]):
-=======
 try:
     import parsing_lib
 except ImportError:
->>>>>>> 4651c0a29d78338723e4843dfa2f313f8f2376ba
     sys.path.append(
         os.path.join(
             os.path.dirname(os.path.dirname(os.path.abspath(__file__))),
             'common/python'))
-<<<<<<< HEAD
-import parsing_lib
-
-def convert_date(raw_date):
-=======
     import parsing_lib
 
 
 def convert_date(raw_date: str):
-<<<<<<< HEAD
->>>>>>> 4651c0a29d78338723e4843dfa2f313f8f2376ba
-    """ 
-=======
     """
->>>>>>> e7e41dc2
     Convert raw date field into a value interpretable by the dataserver.
-
     The date is listed in YYYYmmdd format, but the data server API will
     assume that ambiguous cases (e.g. "05/06/2020") are in mm/dd/YYYY format.
-<<<<<<< HEAD
-    
-    Adding line to ensure date has type str
-    """
-    raw_date = str(raw_date)
-    date = datetime.strptime(raw_date, "%Y%m%d")
-    return date.strftime("%m/%d/%Y")
-=======
     """
     date = datetime.strptime(raw_date, "%Y%m%d")
     return date.strftime("%m/%d/%YZ")
->>>>>>> 4651c0a29d78338723e4843dfa2f313f8f2376ba
 
 
 def convert_gender(raw_gender):
@@ -68,26 +35,6 @@
 
 
 def convert_location(raw_entry):
-<<<<<<< HEAD
-    department = raw_entry["DEPARTAMENTO"]
-    province = raw_entry["PROVINCIA"]
-    district = raw_entry["DISTRITO"]
-
-    query_terms = ("Peru",)
-    location = {"country": "Peru"}
-    if department:
-        location["administrativeAreaLevel1"] = department
-        query_terms = (department,) + query_terms
-    if province:
-        location["administrativeAreaLevel2"] = province
-        query_terms = (province,) + query_terms
-    if district:
-        location["administrativeAreaLevel3"] = district
-        query_terms = (district,) + query_terms
-
-    location["query"] = ", ".join(query_terms)
-    return location
-=======
     query_terms = [
         term for term in [
             raw_entry.get("DISTRITO", ""),
@@ -97,7 +44,6 @@
         if term != "EN INVESTIGACIÓN"]
 
     return {"query":  ", ".join(query_terms)}
->>>>>>> 4651c0a29d78338723e4843dfa2f313f8f2376ba
 
 
 def convert_demographics(age: str, sex: str):
@@ -115,53 +61,6 @@
 def parse_cases(raw_data_file, source_id, source_url):
     """
     Parses G.h-format case data from raw API data.
-<<<<<<< HEAD
-
-    Two primary caveats at present:
-        1. We aren't converting all fields yet.
-        2. We're restricting ourselves to data with an `agebracket` present.
-           This data has an interesting format in which some rows represent
-           aggregate data. We need to add handling logic; until we've done so,
-           this filter is used to process strictly line list data.
-    """
-    with open(raw_data_file, "r") as f:
-        cases = pd.read_csv(raw_data_file,sep=',',encoding='ISO-8859-1')
-        return [
-            {
-                "caseReference": {
-                    "sourceId": source_id,
-                    "sourceEntryId": entry["UUID"],
-                    "sourceUrl": source_url
-                },
-                "revisionMetadata": {
-                    "revisionNumber": 0,
-                    "creationMetadata": {
-                        "curator": "auto",
-                        "date": date.today().strftime("%m/%d/%Y")
-                    }
-                },
-                "location": convert_location(entry),
-                "events": [
-                    {
-                        "name": "confirmed",
-                        "dateRange":
-                        {
-                            "start": convert_date(entry["FECHA_RESULTADO"]),
-                            "end": convert_date(entry["FECHA_RESULTADO"])
-                        }
-                    }
-                ],
-                "demographics": {
-                    "ageRange": {
-                        "start": float(entry["EDAD"]),
-                        "end": float(entry["EDAD"])
-                    },
-                    "gender": convert_gender(entry["SEXO"])
-                }
-            } for i,entry in cases.iterrows()]
-
-
-=======
     Creates a dict to map type of confirming diagnostic test from Spanish abbreviation to English.
     Assuming PR = prueba rapida (rapid serological test) and PCR = PCR test
     """
@@ -195,11 +94,6 @@
                 "demographics": convert_demographics(entry["EDAD"], entry["SEXO"]),
             }
             yield case
-<<<<<<< HEAD
-    
->>>>>>> 4651c0a29d78338723e4843dfa2f313f8f2376ba
-=======
->>>>>>> e7e41dc2
 
 
 def lambda_handler(event, context):
