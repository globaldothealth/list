<<<<<<< HEAD
<<<<<<< HEAD

import json
import os
import pytest
import tempfile
import pandas as pd

from datetime import date

_SOURCE_ID = "abc123"
_SOURCE_URL = "https://foo.bar"
_PARSED_CASE = (
{'caseReference': {'sourceId': 'abc123',
  'sourceEntryId': '7320cabdc1aaca6c59014cae76a134e6',
  'sourceUrl': 'https://foo.bar'},
 'revisionMetadata': {'revisionNumber': 0,
  'creationMetadata': {'curator': 'auto', 'date': '08/19/2020'}},
 'location': {'country': 'Peru',
  'administrativeAreaLevel1': 'AYACUCHO',
  'administrativeAreaLevel2': 'HUAMANGA',
  'administrativeAreaLevel3': 'AYACUCHO',
  'query': 'AYACUCHO, HUAMANGA, AYACUCHO, Peru'},
 'events': [{'name': 'confirmed',
   'dateRange': {'start': '07/24/2020', 'end': '07/24/2020'}}],
 'demographics': {'ageRange': {'start': 58.0, 'end': 58.0}, 'gender': 'Male'}
 }
 )


@pytest.fixture()
def sample_data():
    """Loads sample source data from file."""
    current_dir = os.path.dirname(__file__)
    file_path = os.path.join(current_dir, "sample_data.csv")
    with open(file_path) as event_file:
        return pd.read_csv(event_file)


def test_parse_cases_converts_fields_to_ghdsi_schema(sample_data):
    from peru import peru  # Import locally to avoid superseding mock
    with tempfile.NamedTemporaryFile("w") as f:
        # json.dump(sample_data, f)
        sample_data.to_csv(f)
        f.flush()

        result, = peru.parse_cases(f.name, _SOURCE_ID, _SOURCE_URL)
        assert result == _PARSED_CASE
=======
import csv
import json
=======
>>>>>>> e7e41dc2
import os
import unittest
from peru import peru

_SOURCE_ID = "place_holder"
_SOURCE_URL = "place_holder"


class PeruTest(unittest.TestCase):
    def setUp(self):
        self.maxDiff = 5000

    def test_parse(self):
        '''
        Includes a row where province and district are unspecified, where it should return just
        the department and country
        '''
        current_dir = os.path.dirname(__file__)
        sample_data_file = os.path.join(current_dir, "sample_data.csv")

        result = peru.parse_cases(sample_data_file, _SOURCE_ID, _SOURCE_URL)
<<<<<<< HEAD
        self.assertCountEqual(list(result), [{'caseReference': {'sourceId': 'place_holder',
                                                          'sourceEntryId': '7320cabdc1aaca6c59014cae76a134e6',
                                                          'sourceUrl': 'place_holder'},
                                        'location': {'query': 'AYACUCHO, HUAMANGA, AYACUCHO, Peru'},
                                        'demographics': {'ageRange': {'start': 58.0, 'end': 58.0}, 'gender': 'Male'},
                                        'events': [{'name': 'confirmed',
                                                    'value': 'PCR test',
                                                    'dateRange': {'start': '07/24/2020Z', 'end': '07/24/2020Z'}}]},
                                       {'caseReference': {'sourceId': 'place_holder',
                                                          'sourceEntryId': 'e81602051997ace8340bb8c18fe24c65',
                                                          'sourceUrl': 'place_holder'},
                                        'location': {'query': 'CHIMBOTE, SANTA, ANCASH, Peru'},
                                        'demographics': {'ageRange': {'start': 53.0, 'end': 53.0},
                                                         'gender': 'Female'},
                                        'events': [{'name': 'confirmed',
                                                    'value': 'PCR test',
                                                    'dateRange': {'start': '07/24/2020Z', 'end': '07/24/2020Z'}}]},
                                       {'caseReference': {'sourceId': 'place_holder',
                                                          'sourceEntryId': 'cecdbf10074dbc011ae05b3cbd320a6f',
                                                          'sourceUrl': 'place_holder'},
                                        'location': {'query': 'ANCON, LIMA, LIMA, Peru'},
                                        'demographics': {'ageRange': {'start': 58.0, 'end': 58.0}, 'gender': 'Male'},
                                        'events': [{'name': 'confirmed',
                                                    'value': 'PCR test',
                                                    'dateRange': {'start': '07/23/2020Z', 'end': '07/23/2020Z'}}]},
                                       {'caseReference': {'sourceId': 'place_holder',
                                                          'sourceEntryId': '566af4276cbe9359abe93f9aa86396c3',
                                                          'sourceUrl': 'place_holder'},
                                        'location': {'query': 'CUSCO, CUSCO, CUSCO, Peru'},
                                        'demographics': {'ageRange': {'start': 58.0, 'end': 58.0}, 'gender': 'Male'},
                                        'events': [{'name': 'confirmed',
                                                    'value': 'PCR test',
                                                    'dateRange': {'start': '07/23/2020Z', 'end': '07/23/2020Z'}}]},
                                       {'caseReference': {'sourceId': 'place_holder',
                                                          'sourceEntryId': '027561e9d126e7c283d79c02cede562d',
                                                          'sourceUrl': 'place_holder'},
                                        'location': {'query': 'LIMA, Peru'},
                                        'demographics': {'ageRange': {'start': 28.0, 'end': 28.0}, 'gender': 'Male'},
                                        'events': [{'name': 'confirmed',
                                                    'value': 'PCR test',
                                                    'dateRange': {'start': '07/24/2020Z', 'end': '07/24/2020Z'}
                                                    }]}
                                       ]
                              )
>>>>>>> 4651c0a29d78338723e4843dfa2f313f8f2376ba
=======
        self.assertCountEqual(
            list(result), [
                {'caseReference': {'sourceId': 'place_holder',
                                   'sourceEntryId': '7320cabdc1aaca6c59014cae76a134e6',
                                   'sourceUrl': 'place_holder'},
                 'location': {'query': 'AYACUCHO, HUAMANGA, AYACUCHO, Peru'},
                 'demographics': {'ageRange': {'start': 58.0, 'end': 58.0}, 'gender': 'Male'},
                 'events': [{'name': 'confirmed',
                             'value': 'PCR test',
                             'dateRange': {'start': '07/24/2020Z', 'end': '07/24/2020Z'}}]},
                {'caseReference': {'sourceId': 'place_holder',
                                   'sourceEntryId': 'e81602051997ace8340bb8c18fe24c65',
                                   'sourceUrl': 'place_holder'},
                 'location': {'query': 'CHIMBOTE, SANTA, ANCASH, Peru'},
                 'demographics': {'ageRange': {'start': 53.0, 'end': 53.0},
                                  'gender': 'Female'},
                 'events': [{'name': 'confirmed',
                             'value': 'PCR test',
                             'dateRange': {'start': '07/24/2020Z', 'end': '07/24/2020Z'}}]},
                {'caseReference': {'sourceId': 'place_holder',
                                   'sourceEntryId': 'cecdbf10074dbc011ae05b3cbd320a6f',
                                   'sourceUrl': 'place_holder'},
                 'location': {'query': 'ANCON, LIMA, LIMA, Peru'},
                 'demographics': {'ageRange': {'start': 58.0, 'end': 58.0}, 'gender': 'Male'},
                 'events': [{'name': 'confirmed',
                             'value': 'PCR test',
                             'dateRange': {'start': '07/23/2020Z', 'end': '07/23/2020Z'}}]},
                {'caseReference': {'sourceId': 'place_holder',
                                   'sourceEntryId': '566af4276cbe9359abe93f9aa86396c3',
                                   'sourceUrl': 'place_holder'},
                 'location': {'query': 'CUSCO, CUSCO, CUSCO, Peru'},
                 'demographics': {'ageRange': {'start': 58.0, 'end': 58.0}, 'gender': 'Male'},
                 'events': [{'name': 'confirmed',
                             'value': 'PCR test',
                             'dateRange': {'start': '07/23/2020Z', 'end': '07/23/2020Z'}}]},
                {'caseReference': {'sourceId': 'place_holder',
                                   'sourceEntryId': '027561e9d126e7c283d79c02cede562d',
                                   'sourceUrl': 'place_holder'},
                 'location': {'query': 'LIMA, Peru'},
                 'demographics': {'ageRange': {'start': 28.0, 'end': 28.0}, 'gender': 'Male'},
                 'events': [{'name': 'confirmed',
                             'value': 'PCR test',
                             'dateRange': {'start': '07/24/2020Z', 'end': '07/24/2020Z'}
                             }]},
                {'caseReference': {'sourceId': 'place_holder',
                                   'sourceEntryId': '027561e9d126e7c283d79c02cede562f',
                                   'sourceUrl': 'place_holder'},
                 'location': {'query': 'LIMA, Peru'},
                 'demographics': None,
                 'events': [{'name': 'confirmed',
                             'value': 'PCR test',
                             'dateRange': {'start': '07/24/2020Z', 'end': '07/24/2020Z'}
                             }]}
            ]
        )
>>>>>>> e7e41dc2
<|MERGE_RESOLUTION|>--- conflicted
+++ resolved
@@ -1,57 +1,3 @@
-<<<<<<< HEAD
-<<<<<<< HEAD
-
-import json
-import os
-import pytest
-import tempfile
-import pandas as pd
-
-from datetime import date
-
-_SOURCE_ID = "abc123"
-_SOURCE_URL = "https://foo.bar"
-_PARSED_CASE = (
-{'caseReference': {'sourceId': 'abc123',
-  'sourceEntryId': '7320cabdc1aaca6c59014cae76a134e6',
-  'sourceUrl': 'https://foo.bar'},
- 'revisionMetadata': {'revisionNumber': 0,
-  'creationMetadata': {'curator': 'auto', 'date': '08/19/2020'}},
- 'location': {'country': 'Peru',
-  'administrativeAreaLevel1': 'AYACUCHO',
-  'administrativeAreaLevel2': 'HUAMANGA',
-  'administrativeAreaLevel3': 'AYACUCHO',
-  'query': 'AYACUCHO, HUAMANGA, AYACUCHO, Peru'},
- 'events': [{'name': 'confirmed',
-   'dateRange': {'start': '07/24/2020', 'end': '07/24/2020'}}],
- 'demographics': {'ageRange': {'start': 58.0, 'end': 58.0}, 'gender': 'Male'}
- }
- )
-
-
-@pytest.fixture()
-def sample_data():
-    """Loads sample source data from file."""
-    current_dir = os.path.dirname(__file__)
-    file_path = os.path.join(current_dir, "sample_data.csv")
-    with open(file_path) as event_file:
-        return pd.read_csv(event_file)
-
-
-def test_parse_cases_converts_fields_to_ghdsi_schema(sample_data):
-    from peru import peru  # Import locally to avoid superseding mock
-    with tempfile.NamedTemporaryFile("w") as f:
-        # json.dump(sample_data, f)
-        sample_data.to_csv(f)
-        f.flush()
-
-        result, = peru.parse_cases(f.name, _SOURCE_ID, _SOURCE_URL)
-        assert result == _PARSED_CASE
-=======
-import csv
-import json
-=======
->>>>>>> e7e41dc2
 import os
 import unittest
 from peru import peru
@@ -73,53 +19,6 @@
         sample_data_file = os.path.join(current_dir, "sample_data.csv")
 
         result = peru.parse_cases(sample_data_file, _SOURCE_ID, _SOURCE_URL)
-<<<<<<< HEAD
-        self.assertCountEqual(list(result), [{'caseReference': {'sourceId': 'place_holder',
-                                                          'sourceEntryId': '7320cabdc1aaca6c59014cae76a134e6',
-                                                          'sourceUrl': 'place_holder'},
-                                        'location': {'query': 'AYACUCHO, HUAMANGA, AYACUCHO, Peru'},
-                                        'demographics': {'ageRange': {'start': 58.0, 'end': 58.0}, 'gender': 'Male'},
-                                        'events': [{'name': 'confirmed',
-                                                    'value': 'PCR test',
-                                                    'dateRange': {'start': '07/24/2020Z', 'end': '07/24/2020Z'}}]},
-                                       {'caseReference': {'sourceId': 'place_holder',
-                                                          'sourceEntryId': 'e81602051997ace8340bb8c18fe24c65',
-                                                          'sourceUrl': 'place_holder'},
-                                        'location': {'query': 'CHIMBOTE, SANTA, ANCASH, Peru'},
-                                        'demographics': {'ageRange': {'start': 53.0, 'end': 53.0},
-                                                         'gender': 'Female'},
-                                        'events': [{'name': 'confirmed',
-                                                    'value': 'PCR test',
-                                                    'dateRange': {'start': '07/24/2020Z', 'end': '07/24/2020Z'}}]},
-                                       {'caseReference': {'sourceId': 'place_holder',
-                                                          'sourceEntryId': 'cecdbf10074dbc011ae05b3cbd320a6f',
-                                                          'sourceUrl': 'place_holder'},
-                                        'location': {'query': 'ANCON, LIMA, LIMA, Peru'},
-                                        'demographics': {'ageRange': {'start': 58.0, 'end': 58.0}, 'gender': 'Male'},
-                                        'events': [{'name': 'confirmed',
-                                                    'value': 'PCR test',
-                                                    'dateRange': {'start': '07/23/2020Z', 'end': '07/23/2020Z'}}]},
-                                       {'caseReference': {'sourceId': 'place_holder',
-                                                          'sourceEntryId': '566af4276cbe9359abe93f9aa86396c3',
-                                                          'sourceUrl': 'place_holder'},
-                                        'location': {'query': 'CUSCO, CUSCO, CUSCO, Peru'},
-                                        'demographics': {'ageRange': {'start': 58.0, 'end': 58.0}, 'gender': 'Male'},
-                                        'events': [{'name': 'confirmed',
-                                                    'value': 'PCR test',
-                                                    'dateRange': {'start': '07/23/2020Z', 'end': '07/23/2020Z'}}]},
-                                       {'caseReference': {'sourceId': 'place_holder',
-                                                          'sourceEntryId': '027561e9d126e7c283d79c02cede562d',
-                                                          'sourceUrl': 'place_holder'},
-                                        'location': {'query': 'LIMA, Peru'},
-                                        'demographics': {'ageRange': {'start': 28.0, 'end': 28.0}, 'gender': 'Male'},
-                                        'events': [{'name': 'confirmed',
-                                                    'value': 'PCR test',
-                                                    'dateRange': {'start': '07/24/2020Z', 'end': '07/24/2020Z'}
-                                                    }]}
-                                       ]
-                              )
->>>>>>> 4651c0a29d78338723e4843dfa2f313f8f2376ba
-=======
         self.assertCountEqual(
             list(result), [
                 {'caseReference': {'sourceId': 'place_holder',
@@ -174,5 +73,4 @@
                              'dateRange': {'start': '07/24/2020Z', 'end': '07/24/2020Z'}
                              }]}
             ]
-        )
->>>>>>> e7e41dc2
+        )