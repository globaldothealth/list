{
    "s3Bucket": "epid-sources-raw",
<<<<<<< HEAD
    "s3Key": "5f32be3fe3f3ef002e849307/2020/08/11/1552/content.csv",
    "sourceUrl": "https://github.com/openZH/covid_19/blob/master/fallzahlen_kanton_alter_geschlecht_csv/COVID19_Fallzahlen_Kanton_ZH_alter_geschlecht.csv",
    "sourceId": "5f32be3fe3f3ef002e849307",
    "dateFilter": {
        "numDaysBeforeToday": 3,
        "op": "LT"
    }
=======
    "s3Key": "5f32be3fe3f3ef002e849307/2020/08/12/0815/content.csv",
    "sourceUrl": "https://github.com/openZH/covid_19/blob/master/fallzahlen_kanton_alter_geschlecht_csv/COVID19_Fallzahlen_Kanton_ZH_alter_geschlecht.csv",
    "sourceId": "5f32be3fe3f3ef002e849307"
>>>>>>> 551d7d88
}<|MERGE_RESOLUTION|>--- conflicted
+++ resolved
@@ -1,16 +1,6 @@
 {
     "s3Bucket": "epid-sources-raw",
-<<<<<<< HEAD
-    "s3Key": "5f32be3fe3f3ef002e849307/2020/08/11/1552/content.csv",
-    "sourceUrl": "https://github.com/openZH/covid_19/blob/master/fallzahlen_kanton_alter_geschlecht_csv/COVID19_Fallzahlen_Kanton_ZH_alter_geschlecht.csv",
-    "sourceId": "5f32be3fe3f3ef002e849307",
-    "dateFilter": {
-        "numDaysBeforeToday": 3,
-        "op": "LT"
-    }
-=======
     "s3Key": "5f32be3fe3f3ef002e849307/2020/08/12/0815/content.csv",
     "sourceUrl": "https://github.com/openZH/covid_19/blob/master/fallzahlen_kanton_alter_geschlecht_csv/COVID19_Fallzahlen_Kanton_ZH_alter_geschlecht.csv",
     "sourceId": "5f32be3fe3f3ef002e849307"
->>>>>>> 551d7d88
 }