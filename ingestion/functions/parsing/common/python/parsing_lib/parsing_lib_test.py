--- conflicted
+++ resolved
@@ -105,14 +105,8 @@
 @mock_s3
 def test_run_lambda_e2e(input_event, sample_data, requests_mock, s3):
     from parsing_lib import parsing_lib  # Import locally to avoid superseding mock
-<<<<<<< HEAD
     import common_lib  # Import locally to avoid superseding mock
     common_lib.obtain_api_credentials = MagicMock(
-=======
-
-    # Mock OAuth and create local S3.
-    parsing_lib.obtain_api_credentials = MagicMock(
->>>>>>> ba17e683
         name="obtain_api_credentials")
     s3.create_bucket(Bucket=input_event[parsing_lib.S3_BUCKET_FIELD])
     s3.put_object(
