--- conflicted
+++ resolved
@@ -69,14 +69,9 @@
 
     TODO: Migrate source_id/source_url to this method.
     """
-<<<<<<< HEAD
     for i in range(len(cases)):
-        cases[i]["caseReference"]["uploadId"] = upload_id
+        cases[i]["caseReference"]["uploadIds"] = [upload_id]
         cases[i] = remove_nested_none_and_empty(cases[i])
-=======
-    for case in cases:
-        case["caseReference"]["uploadIds"] = [upload_id]
->>>>>>> 5541a295
     return cases
 
 
