--- conflicted
+++ resolved
@@ -51,13 +51,8 @@
             f"{SOURCE_ID_FIELD}; {S3_KEY_FIELD} not found in input event json.")
         e = ValueError(error_message)
         common_lib.complete_with_error(e)
-<<<<<<< HEAD
     return event[ENV_FIELD], event[SOURCE_URL_FIELD], event[SOURCE_ID_FIELD], event.get(UPLOAD_IDS_FIELD), event[
-        S3_BUCKET_FIELD], event[S3_KEY_FIELD], event.get(DATE_FILTER_FIELD, {})
-=======
-    return event[ENV_FIELD], event[SOURCE_URL_FIELD], event[SOURCE_ID_FIELD], event.get(UPLOAD_ID_FIELD), event[
         S3_BUCKET_FIELD], event[S3_KEY_FIELD], event.get(DATE_FILTER_FIELD, {}), event.get(AUTH_FIELD, None)
->>>>>>> c7d2c194
 
 
 def retrieve_raw_data_file(s3_bucket, s3_key, out_file):
