import os
import sys
from datetime import datetime
import csv
import json

# Layer code, like parsing_lib, is added to the path by AWS.
# To test locally (e.g. via pytest), we have to modify sys.path.
# pylint: disable=import-error
try:
    import parsing_lib
except ImportError:
    sys.path.append(
        os.path.join(
            os.path.dirname(os.path.dirname(os.path.abspath(__file__))),
            "common/python"))
    import parsing_lib

_AGE = "NU_IDADE_N"
_AGE_TYPE = "TP_IDADE"
_GENDER = "CS_SEXO"
_ETHNICITY = "CS_RACA"
_STATE = "SG_UF_NOT"
_MUNICIPALITY = "CO_MUN_NOT"
_DATE_CONFIRMED = "DT_NOTIFIC"
_COVID_CONFIRMED = "CLASSI_FIN"
_SEROLOGICAL_TEST_IGG = "RES_IGG"
_SEROLOGICAL_TEST_IGM = "RES_IGM"
_SEROLOGICAL_TEST_IGA = "RES_IGA"
_PCR_TEST = "PCR_SARS2"
_DATE_SYMPTOMS = "DT_SIN_PRI"
_PREGNANCY = "CS_GESTANT"
_FEVER = "FEBRE"
_COUGH = "TOSSE"
_SORE_THROAT = "GARGANTA"
_DYSPNEA = "DISPNEIA"
_BREATHING_DIFFICULTY = "DESC_RESP"
_LOW_OXYGEN = "SATURACAO"
_DIARRHOEA = "DIARREIA"
_VOMITING = "VOMITO"
_STOMACH_ACHE = "DOR_ABD"
_FATIGUE = "FADIGA"
_SMELL = "PERD_OLFT"
_TASTE = "PERD_PALA"
_HEART = "CARDIOPATI"
_HEMATOLOGIC = "HEMATOLOGI"
_DOWN_SYND = "SIND_DOWN"
_LIVER = "HEPATICA"
_ASTHMA = "ASMA"
_DIABETES = "DIABETES"
_NEUROLOGIC = "NEUROLOGIC"
_LUNG = "PNEUMOPATI"
_KIDNEY = "RENAL"
_OBESITY = "OBESIDADE"
_OTHER_COMORB = "MORB_DESC"
_HOSPITALIZED = "HOSPITAL"
_DATE_HOSP = "DT_INTERNA"
_ICU = "UTI"
_ICU_ENTRY = "DT_ENTUTI"
_ICU_DISCHARGE = "DT_SAIDUTI"
_OUTCOME = "EVOLUCAO"
_DATE_OUTCOME = "DT_EVOLUCA"
_TRAVEL_YN = "HISTO_VGM"
_TRAVEL_COUNTRY = "PAIS_VGM"
_TRAVEL_OUT = "DT_VGM"
_TRAVEL_RETURN = "DT_RT_VGM"

_COMORBIDITIES_MAP = {
    "DIABETES": "diabetes mellitus",
    "CS_GESTANT": "pregnancy",
    "RENAL": "chronic kidney disease",
    "CARDIOPATI": "heart disease",
    "OBESIDADE": "obesity",
    "SIND_DOWN": "Down syndrome",
    "HEPATICA": "liver disease",
    "ASMA": "asthma",
    "NEUROLOGIC": "nervous system disease",
    "PNEUMOPATI": "respiratory system disease",
}

_SYMPTOMS_MAP = {
    "PERD_PALA": "taste alteration",
    "PERD_OLFT": "smell alteration",
    "GARGANTA": "throat pain",
    "DISPNEIA": "dyspnea",
    "FEBRE": "fever",
    "TOSSE": "cough",
    # According to symptom ontology, breathing difficulty is exact synonym of dyspnea
    "DESC_RESP": "dyspnea",
    "SATURACAO": "hypoxemia",
    "DIARREIA": "diarrhoea",
    "VOMITO": "vomiting",
    "DOR_ABD": "abdominal discomfort",
    "FADIGA": "fatigue"
}

# 'UF_name' maps the UF (Unidade Federativa, admin level 1) codes to their respective names
# 'code_name_latlong' maps the municipality codes obtained from https://www.ibge.gov.br/en/geosciences/territorial-organization/territorial-meshes/2786-np-municipal-mesh/18890-municipal-mesh.html?=&t=acesso-ao-produto to respective name and lat/longs.The final digit is omitted as it is not included in the data.
# 'country_iso2' maps Spanish country names to their ISO-2 codes, and also includes common alternative spellings of country names as observed in data (e.g. lack of accents, common typos)
# 'country_translate_lat_long' maps country ISO-2 codes to longitude/latitude of country centroids, obtained from https://raw.githubusercontent.com/google/dspl/master/samples/google/canonical/countries.csv, as well as the corresponding country name in English
with open(os.path.join(os.path.dirname(os.path.abspath(__file__)), "dictionaries.json"), encoding='utf-8') as json_file:
    dictionaries = json.load(json_file)

_UF_NAME_MAP = dictionaries["UF_name"]

_CODE_NAME_LATLONG = dictionaries["code_name_latlong"]

_COUNTRY_ISO2_MAP = dictionaries["country_iso2"]

_COUNTRY_LAT_LONG_MAP = dictionaries['country_translate_lat_long']


# Date function for ADI and mongoimport format
<<<<<<< HEAD
def convert_date(raw_date: str, reference_date=None, dataserver=True, adi = True):
    """ 
=======
def convert_date(raw_date: str, reference_date=None, dataserver=True, adi=True):
    """
>>>>>>> 5c9abcfa
    Convert raw date field into a value interpretable by the dataserver.

    Removing timestamp as always midnight.

    Set dataserver to False in order to return version appropriate for notes.

    Set adi to True to return version compatible with automated data ingestion

    Can supply a reference_date, so that any case with a date after this reference returns None
    A reference date of midnight on Feb 21st would only return cases up to the end of Feb 20th

    Hospitalization dates are sometimes given as dates in the future, which aren't allowed
    """
    today = datetime.now().date()
    if adi is False:
        if raw_date and datetime.strptime(raw_date, "%d/%m/%Y") < datetime.strptime(str(today), "%Y-%m-%d"):
            date = datetime.strptime(raw_date, "%d/%m/%Y")
            return {"$date": f"{date.isoformat()}Z"}
        if not dataserver:
            return date.strftime("%m/%d/%Y")
    else:
        if raw_date and datetime.strptime(raw_date, "%d/%m/%Y") < datetime.strptime(str(today), "%Y-%m-%d"):
            date = datetime.strptime(raw_date, "%d/%m/%Y")
            return date.strftime("%m/%d/%YZ")


def convert_location(state, municipality):
    location = {}
    geometry = {}
    location["country"] = "Brazil"
    location["administrativeAreaLevel1"] = _UF_NAME_MAP[state]
    location["administrativeAreaLevel2"] = _CODE_NAME_LATLONG[municipality]["name"]
    location["geoResolution"] = "Admin2"
    location["name"] = ", ".join([_CODE_NAME_LATLONG[municipality]["name"], _UF_NAME_MAP[state], "Brazil"])

    geometry["latitude"] = _CODE_NAME_LATLONG[municipality]["latitude"]
    geometry["longitude"] = _CODE_NAME_LATLONG[municipality]["longitude"]
    location["geometry"] = geometry
    return location


def convert_gender(raw_gender: str):
    if raw_gender == "M":
        return "Male"
    elif raw_gender == "F":
        return "Female"
    elif raw_gender == "I":
        return "Unknown"


def convert_test(serological_igg, serological_igm, serological_iga, pcr):
    if pcr == "1":
        return "PCR test"
    if any(i == "1" for i in [serological_igg, serological_igm, serological_iga]):
        return "Serological test"


def convert_events(date_confirmed, date_symptoms, serological_igg, serological_igm, serological_iga, pcr, hospitalized, date_hospitalized, icu, date_icu_entry, date_icu_discharge, outcome, date_outcome):
    events = [
        {
            "name": "confirmed",
            "dateRange": {
                "start": convert_date(date_confirmed),
                "end": convert_date(date_confirmed)
            },
            "value": convert_test(serological_igg, serological_igm, serological_iga, pcr)
        }
    ]
    if date_symptoms:
        events.append(
            {
                "name": "onsetSymptoms",
                "dateRange": {
                    "start": convert_date(date_symptoms),
                    "end": convert_date(date_symptoms)
                },
            }
        )
    if hospitalized == "1":
        events.append(
            {
                "name": "hospitalAdmission",
                "value": "Yes",
                "dateRange": {
                    "start": convert_date(date_hospitalized),
                    "end": convert_date(date_hospitalized)
                }
            }
        )
    elif hospitalized == "2":
        events.append(
            {
                "name": "hospitalAdmission",
                "value": "No"
            }
        )
    if icu == "1":
        events.append(
            {
                "name": "icuAdmission",
                "value": "Yes",
                "dateRange": {
                    "start": convert_date(date_icu_entry),
                    "end": convert_date(date_icu_discharge)
                }
            }
        )
    elif icu == "2":
        events.append(
            {
                "name": "icuAdmission",
                "value": "No"
            }
        )
    if outcome == "1":
        events.append(
            {
                "name": "outcome",
                "value": "Recovered",
                "dateRange": {
                    "start": convert_date(date_outcome),
                    "end": convert_date(date_outcome)
                }
            }
        )
    #outcome == 3 signifies death from other causes
    elif outcome == "2" or outcome == "3":
        events.append(
            {
                "name": "outcome",
                "value": "Death",
                "dateRange": {
                    "start": convert_date(date_outcome),
                    "end": convert_date(date_outcome)
                }
            }
        )
    return events


def convert_symptoms(taste, smell, throat, dyspnea, fever, cough, diff_breathing, hypoxemia, diarrhoea, vomiting, abdominal, fatigue):
    symptoms = {}
    if any([i=="1" for i in [taste, smell, throat, dyspnea, fever, cough, diff_breathing, hypoxemia, diarrhoea, vomiting, abdominal, fatigue]]):

        symptoms["status"] = "Symptomatic"
        values = []

        if taste == "1":
            values.append(_SYMPTOMS_MAP["PERD_PALA"])
        if smell == "1":
            values.append(_SYMPTOMS_MAP["PERD_OLFT"])
        if throat == "1":
            values.append(_SYMPTOMS_MAP["GARGANTA"])
        if dyspnea == "1":
            values.append(_SYMPTOMS_MAP["DISPNEIA"])
        if fever == "1":
            values.append(_SYMPTOMS_MAP["FEBRE"])
        if cough == "1":
            values.append(_SYMPTOMS_MAP["TOSSE"])
        if diff_breathing == "1":
            values.append(_SYMPTOMS_MAP["DESC_RESP"])
        if hypoxemia == "1":
            values.append(_SYMPTOMS_MAP["SATURACAO"])
        if diarrhoea == "1":
            values.append(_SYMPTOMS_MAP["DIARREIA"])
        if vomiting == "1":
            values.append(_SYMPTOMS_MAP["VOMITO"])
        if abdominal == "1":
            values.append(_SYMPTOMS_MAP["DOR_ABD"])
        if fatigue == "1":
            values.append(_SYMPTOMS_MAP["FADIGA"])

        if values:
            #Remove possible duplicate dyspnea entry
            symptoms["values"] = list(dict.fromkeys(values))

    return symptoms


def convert_preexisting_conditions(diabetes, pregnancy, kidney, heart, obesity, down, liver, asthma, nervous, respiratory, other):
    preexistingConditions = {}
    values = []

    if diabetes == "1":
        values.append(_COMORBIDITIES_MAP["DIABETES"])
    if any([pregnancy == i for i in ["1", "2", "3", "4"]]):
        values.append(_COMORBIDITIES_MAP["CS_GESTANT"])
    if kidney == "1":
        values.append(_COMORBIDITIES_MAP["RENAL"])
    if heart == "1":
        values.append(_COMORBIDITIES_MAP["CARDIOPATI"])
    if obesity == "1":
        values.append(_COMORBIDITIES_MAP["OBESIDADE"])
    if down == "1":
        values.append(_COMORBIDITIES_MAP["SIND_DOWN"])
    if liver == "1":
        values.append(_COMORBIDITIES_MAP["HEPATICA"])
    if asthma == "1":
        values.append(_COMORBIDITIES_MAP["ASMA"])
    if nervous == "1":
        values.append(_COMORBIDITIES_MAP["NEUROLOGIC"])
    if respiratory == "1":
        values.append(_COMORBIDITIES_MAP["PNEUMOPATI"])
    if other:
        values.append(str('other comorbidity listed as: ' + other))

    if values:
        preexistingConditions["hasPreexistingConditions"] = True
        preexistingConditions["values"] = values
        return preexistingConditions


def convert_demographics(gender: str, age: str, age_type, ethnicity):
    demo = {}
    demo["gender"] = convert_gender(gender)
    # 3 indicates an age in years
    if age_type == "3":
        demo["ageRange"] = {"start": float(age), "end": float(age)}
    # 2 indicates an age in months
    elif age_type == "2":
        demo["ageRange"] = {"start": float(age)/12, "end": float(age)/12}
    # 1 indicates an age in days; 365.25 is average number of days a year
    elif age_type == "1":
        demo["ageRange"] = {"start": float(age)/365.25, "end": float(age)/365.25}
    demo["ethnicity"] = convert_ethnicity(ethnicity)
    return demo


def convert_ethnicity(ethnicity: str):
    if ethnicity == "2":
        return "Black"
    elif ethnicity == "4":
        return "Mixed"
    elif ethnicity == "3":
        return "Asian"
    elif ethnicity == "1":
        return "White"
    elif ethnicity == "5":
        return "Indigenous"


def convert_travel(travel_yn, travel_country, travel_out, travel_in):
    '''
    International travel within 14 days before symptoms appeared is recorded.
    '''
    if travel_yn == "1":
        location = {}
        geometry = {}
        travel = {}
        travel_countries = []
        country = travel_country
        
        country_ISO2 = _COUNTRY_ISO2_MAP[country.lower()]

        location["country"] = _COUNTRY_LAT_LONG_MAP[country_ISO2]["name_english"]
        location["geoResolution"] = "Country"
        location["name"] = _COUNTRY_LAT_LONG_MAP[country_ISO2]["name_english"]
        geometry["latitude"] = _COUNTRY_LAT_LONG_MAP[country_ISO2]["latitude"]
        geometry["longitude"] = _COUNTRY_LAT_LONG_MAP[country_ISO2]["longitude"]
        location["geometry"] = geometry

        travel_countries.append({"location": location})
        travel["traveledPrior30Days"] = True
        travel["travel"] = travel_countries
        travel["dateRange"] = {"start": convert_date(travel_out), "end": convert_date(travel_in)}
        if travel:
            return travel


def convert_notes(outcome):
    raw_notes = []
    if outcome == "3":
        raw_notes.append("Patient died from other causes")
    if raw_notes:
        return (", ").join(raw_notes)


def parse_cases(raw_data_file: str, source_id: str, source_url: str):
    """
    Parses G.h-format case data from raw API data.
    """
    with open(raw_data_file, "r") as f:
        reader = csv.DictReader(f, delimiter=";")
        for row in reader:
            confirmation_date = convert_date(row[_DATE_CONFIRMED])
            if confirmation_date is not None and row[_COVID_CONFIRMED] == "5":
                try:
                    case = {
                        "caseReference": {"sourceId": source_id, "sourceUrl": source_url},
                        "location": convert_location(row[_STATE], row[_MUNICIPALITY]),
                        "events": convert_events(
                            row[_DATE_CONFIRMED],
                            row[_DATE_SYMPTOMS],
                            row[_SEROLOGICAL_TEST_IGG],
                            row[_SEROLOGICAL_TEST_IGM],
                            row[_SEROLOGICAL_TEST_IGA],
                            row[_PCR_TEST],
                            row[_HOSPITALIZED],
                            row[_DATE_HOSP],
                            row[_ICU],
                            row[_ICU_ENTRY],
                            row[_ICU_DISCHARGE],
                            row[_OUTCOME],
                            row[_DATE_OUTCOME]
                        ),
                        "symptoms": convert_symptoms(
                            row[_TASTE],
                            row[_SMELL],
                            row[_SORE_THROAT],
                            row[_DYSPNEA],
                            row[_FEVER],
                            row[_COUGH],
                            row[_BREATHING_DIFFICULTY],
                            row[_LOW_OXYGEN],
                            row[_DIARRHOEA],
                            row[_VOMITING],
                            row[_STOMACH_ACHE],
                            row[_FATIGUE],
                        ),
                        "demographics": convert_demographics(
                            row[_GENDER], row[_AGE], row[_AGE_TYPE], row[_ETHNICITY]
                        ),
                        "preexistingConditions": convert_preexisting_conditions(
                            row[_DIABETES],
                            row[_PREGNANCY],
                            row[_KIDNEY],
                            row[_HEART],
                            row[_OBESITY],
                            row[_DOWN_SYND],
                            row[_LIVER],
                            row[_ASTHMA],
                            row[_NEUROLOGIC],
                            row[_LUNG],
                            row[_OTHER_COMORB]
                        ),
                        "travelHistory": convert_travel(
                            row[_TRAVEL_YN],
                            row[_TRAVEL_COUNTRY],
                            row[_TRAVEL_OUT],
                            row[_TRAVEL_RETURN]
                        )
                    }
                    notes = convert_notes(
                        row[_OUTCOME]
                    )
                    if notes:
                        case["notes"] = notes
                    yield case
                except ValueError as ve:
                    raise ValueError(f"error converting case: {ve}")


def event_handler(event):
    return parsing_lib.run(event, parse_cases)<|MERGE_RESOLUTION|>--- conflicted
+++ resolved
@@ -111,13 +111,8 @@
 
 
 # Date function for ADI and mongoimport format
-<<<<<<< HEAD
 def convert_date(raw_date: str, reference_date=None, dataserver=True, adi = True):
     """ 
-=======
-def convert_date(raw_date: str, reference_date=None, dataserver=True, adi=True):
-    """
->>>>>>> 5c9abcfa
     Convert raw date field into a value interpretable by the dataserver.
 
     Removing timestamp as always midnight.
