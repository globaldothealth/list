--- conflicted
+++ resolved
@@ -163,21 +163,24 @@
         - AWSLambdaReadOnlyAccess
       Layers:
         - !Ref ParsingLibLayer
-<<<<<<< HEAD
   BrazilRGDSParsingFunction:
     Type: AWS::Serverless::Function # More info about Function Resource: https://github.com/awslabs/serverless-application-model/blob/master/versions/2016-10-31.md#awsserverlessfunction
     Properties:
       CodeUri: parsing/riograndedosul/
       Handler: riograndedosul.lambda_handler
       Description: Parse case data for the Rio Grande do Sul State of Brazil
-=======
+      # Function's execution role
+      Policies:
+        - AWSLambdaBasicExecutionRole
+        - AWSLambdaReadOnlyAccess
+      Layers:
+        - !Ref ParsingLibLayer
   TaiwanParsingFunction:
     Type: AWS::Serverless::Function # More info about Function Resource: https://github.com/awslabs/serverless-application-model/blob/master/versions/2016-10-31.md#awsserverlessfunction
     Properties:
       CodeUri: parsing/taiwan/
       Handler: taiwan.lambda_handler
       Description: Parse case data for Taiwan
->>>>>>> 9c4cade3
       # Function's execution role
       Policies:
         - AWSLambdaBasicExecutionRole
