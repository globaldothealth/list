--- conflicted
+++ resolved
@@ -110,32 +110,6 @@
       Layers:
         - !Ref ParsingLibLayer
         - !Ref CommonLibLayer
-<<<<<<< HEAD
-      Environment:
-        Variables:
-          SOURCE_API_URL:
-            Ref: SourceApiUrl
-  BrazilAmapaParsingFunction:
-    Type: AWS::Serverless::Function # More info about Function Resource: https://github.com/awslabs/serverless-application-model/blob/master/versions/2016-10-31.md#awsserverlessfunction
-    Properties:
-      CodeUri: parsing/brazil_amapa/
-      Handler: amapa.lambda_handler
-      Runtime: python3.8
-      Description: Parse case data for the Amapa State of Brazil
-      # Function's execution role
-      Policies:
-        - AWSLambdaBasicExecutionRole
-        - AWSLambdaReadOnlyAccess
-      Timeout: 300
-      Layers:
-        - !Ref ParsingLibLayer
-        - !Ref CommonLibLayer
-      Environment:
-        Variables:
-          SOURCE_API_URL:
-            Ref: SourceApiUrl
-=======
->>>>>>> 4a3f5e77
 # Declare values that can be imported to other CloudFormation stacks, or should
 # be made easily visible on the console.
 # For more information:
