AWSTemplateFormatVersion: "2010-09-09"
Transform: AWS::Serverless-2016-10-31
Description: AWS Lambda functions for Global Health ingestion

Globals:
  Function:
    Runtime: python3.8
    Timeout: 900
    EventInvokeConfig:
      MaximumRetryAttempts: 0
    Layers:
      - !Ref CommonLibLayer

Resources:
  RawSourcesBucket:
    Type: AWS::S3::Bucket
    Properties:
      BucketName: epid-sources-raw
  RetrievalFunction:
    Type: AWS::Serverless::Function # More info about Function Resource: https://github.com/awslabs/serverless-application-model/blob/master/versions/2016-10-31.md#awsserverlessfunction
    Properties:
      CodeUri: retrieval/
      Handler: retrieval.lambda_handler
      Description: Retrieve raw source content
      MemorySize: 1024
      # Function's execution role
      Policies:
        - AWSLambdaFullAccess
        - S3WritePolicy:
            BucketName: !Ref RawSourcesBucket
  ParsingLibLayer:
    Type: AWS::Serverless::LayerVersion
    Properties:
      LayerName: parsing_lib
      Description: Common functions required for parsing
      ContentUri: parsing/common/python/parsing_lib
      CompatibleRuntimes:
        - python3.6
        - python3.7
        - python3.8
      LicenseInfo: MIT
      RetentionPolicy: Retain
    Metadata:
      BuildMethod: python3.8
  CommonLibLayer:
    Type: AWS::Serverless::LayerVersion
    Properties:
      LayerName: common_lib
      Description: Common functions between parsing and retrieval
      ContentUri: common
      CompatibleRuntimes:
        - python3.6
        - python3.7
        - python3.8
      LicenseInfo: MIT
      RetentionPolicy: Retain
    Metadata:
      BuildMethod: python3.8
  ThaiParsingFunction:
    Type: AWS::Serverless::Function # More info about Function Resource: https://github.com/awslabs/serverless-application-model/blob/master/versions/2016-10-31.md#awsserverlessfunction
    Properties:
      CodeUri: parsing/thai/
      Handler: thai.lambda_handler
      Description: Parse case data for Thailand
      # Function's execution role
      Policies:
        - AWSLambdaBasicExecutionRole
        - AWSLambdaReadOnlyAccess
      Layers:
        - !Ref ParsingLibLayer
  IndiaParsingFunction:
    Type: AWS::Serverless::Function # More info about Function Resource: https://github.com/awslabs/serverless-application-model/blob/master/versions/2016-10-31.md#awsserverlessfunction
    Properties:
      CodeUri: parsing/india/
      Handler: india.lambda_handler
      Description: Parse case data for India
      # Function's execution role
      Policies:
        - AWSLambdaBasicExecutionRole
        - AWSLambdaReadOnlyAccess
      Layers:
        - !Ref ParsingLibLayer
  HongKongParsingFunction:
    Type: AWS::Serverless::Function # More info about Function Resource: https://github.com/awslabs/serverless-application-model/blob/master/versions/2016-10-31.md#awsserverlessfunction
    Properties:
      CodeUri: parsing/hongkong/
      Handler: hongkong.lambda_handler
      Description: Parse case data for HongKong
      # Function's execution role
      Policies:
        - AWSLambdaBasicExecutionRole
        - AWSLambdaReadOnlyAccess
      Layers:
        - !Ref ParsingLibLayer
  ExampleParsingFunction:
    Type: AWS::Serverless::Function # More info about Function Resource: https://github.com/awslabs/serverless-application-model/blob/master/versions/2016-10-31.md#awsserverlessfunction
    Properties:
      CodeUri: parsing/example/
      Handler: example.lambda_handler
      Description: Example parser
      # Function's execution role
      Policies:
        - AWSLambdaBasicExecutionRole
        - AWSLambdaReadOnlyAccess
      MemorySize: 512
      Layers:
        - !Ref ParsingLibLayer
  JapanParsingFunction:
    Type: AWS::Serverless::Function # More info about Function Resource: https://github.com/awslabs/serverless-application-model/blob/master/versions/2016-10-31.md#awsserverlessfunction
    Properties:
      CodeUri: parsing/japan/
      Handler: japan.lambda_handler
      Description: Parse case data for Japan
      # Function's execution role
      Policies:
        - AWSLambdaBasicExecutionRole
        - AWSLambdaReadOnlyAccess
      MemorySize: 512
      Layers:
        - !Ref ParsingLibLayer
  EstoniaParsingFunction:
    Type: AWS::Serverless::Function # More info about Function Resource: https://github.com/awslabs/serverless-application-model/blob/master/versions/2016-10-31.md#awsserverlessfunction
    Properties:
      CodeUri: parsing/estonia/
      Handler: estonia.lambda_handler
      Description: Parse case data for Estonia
      # Function's execution role
      Policies:
        - AWSLambdaBasicExecutionRole
        - AWSLambdaReadOnlyAccess
      MemorySize: 512
      Layers:
        - !Ref ParsingLibLayer
  CHZurichParsingFunction:
    Type: AWS::Serverless::Function # More info about Function Resource: https://github.com/awslabs/serverless-application-model/blob/master/versions/2016-10-31.md#awsserverlessfunction
    Properties:
      CodeUri: parsing/ch_zurich/
      Handler: zurich.lambda_handler
      Description: Parse case data for the Zurich Canton of Switzerland
      # Function's execution role
      Policies:
        - AWSLambdaBasicExecutionRole
        - AWSLambdaReadOnlyAccess
      Layers:
        - !Ref ParsingLibLayer
  GermanyParsingFunction:
    Type: AWS::Serverless::Function # More info about Function Resource: https://github.com/awslabs/serverless-application-model/blob/master/versions/2016-10-31.md#awsserverlessfunction
    Properties:
      CodeUri: parsing/germany/
      Handler: germany.lambda_handler
      Description: Parse case data for Germany
      # Function's execution role
      Policies:
        - AWSLambdaBasicExecutionRole
        - AWSLambdaReadOnlyAccess
      Layers:
        - !Ref ParsingLibLayer
  PeruParsingFunction:
    Type: AWS::Serverless::Function # More info about Function Resource: https://github.com/awslabs/serverless-application-model/blob/master/versions/2016-10-31.md#awsserverlessfunction
    Properties:
      CodeUri: parsing/peru/
      Handler: peru.lambda_handler
      Description: Parse case data across Peru
      # Function's execution role
      Policies:
        - AWSLambdaBasicExecutionRole
        - AWSLambdaReadOnlyAccess
      MemorySize: 1024
      Layers:
        - !Ref ParsingLibLayer
  BrazilAmapaParsingFunction:
    Type: AWS::Serverless::Function # More info about Function Resource: https://github.com/awslabs/serverless-application-model/blob/master/versions/2016-10-31.md#awsserverlessfunction
    Properties:
      CodeUri: parsing/brazil_amapa/
      Handler: amapa.lambda_handler
      Description: Parse case data for the Amapa State of Brazil
      # Function's execution role
      Policies:
        - AWSLambdaBasicExecutionRole
        - AWSLambdaReadOnlyAccess
      Layers:
        - !Ref ParsingLibLayer
  BrazilParaibaParsingFunction:
    Type: AWS::Serverless::Function # More info about Function Resource: https://github.com/awslabs/serverless-application-model/blob/master/versions/2016-10-31.md#awsserverlessfunction
    Properties:
      CodeUri: parsing/brazil_paraiba/
      Handler: paraiba.lambda_handler
      Description: Parse case data for the Paraiba State of Brazil
      # Function's execution role
      Policies:
        - AWSLambdaBasicExecutionRole
        - AWSLambdaReadOnlyAccess
      Layers:
        - !Ref ParsingLibLayer
  BrazilRGDSParsingFunction:
    Type: AWS::Serverless::Function # More info about Function Resource: https://github.com/awslabs/serverless-application-model/blob/master/versions/2016-10-31.md#awsserverlessfunction
    Properties:
      CodeUri: parsing/riograndedosul/
      Handler: riograndedosul.lambda_handler
      Description: Parse case data for the Rio Grande do Sul State of Brazil
      # Function's execution role
      Policies:
        - AWSLambdaBasicExecutionRole
        - AWSLambdaReadOnlyAccess
      Layers:
        - !Ref ParsingLibLayer
  ColombiaParsingFunction:
    Type: AWS::Serverless::Function # More info about Function Resource: https://github.com/awslabs/serverless-application-model/blob/master/versions/2016-10-31.md#awsserverlessfunction
    Properties:
      CodeUri: parsing/colombia/
      Handler: colombia.lambda_handler
      Description: Parse case data for Colombia
      # Function's execution role
      Policies:
        - AWSLambdaBasicExecutionRole
        - AWSLambdaReadOnlyAccess
      MemorySize: 1024
      Layers:
        - !Ref ParsingLibLayer
  TaiwanParsingFunction:
    Type: AWS::Serverless::Function # More info about Function Resource: https://github.com/awslabs/serverless-application-model/blob/master/versions/2016-10-31.md#awsserverlessfunction
    Properties:
      CodeUri: parsing/taiwan/
      Handler: taiwan.lambda_handler
      Description: Parse case data for Taiwan
      # Function's execution role
      Policies:
        - AWSLambdaBasicExecutionRole
        - AWSLambdaReadOnlyAccess
      Layers:
        - !Ref ParsingLibLayer
  MexicoParsingFunction:
    Type: AWS::Serverless::Function # More info about Function Resource: https://github.com/awslabs/serverless-application-model/blob/master/versions/2016-10-31.md#awsserverlessfunction
    Properties:
      CodeUri: parsing/mexico/
      Handler: mexico.lambda_handler
      Description: Parse case data for Mexico
      # Function's execution role
      Policies:
        - AWSLambdaBasicExecutionRole
        - AWSLambdaReadOnlyAccess
      MemorySize: 1024
      Layers:
        - !Ref ParsingLibLayer
  ArgentinaParsingFunction:
    Type: AWS::Serverless::Function # More info about Function Resource: https://github.com/awslabs/serverless-application-model/blob/master/versions/2016-10-31.md#awsserverlessfunction
    Properties:
      CodeUri: parsing/argentina/
      Handler: argentina.lambda_handler
      Description: Parse case data for Argentina
      # Function's execution role
      Policies:
        - AWSLambdaBasicExecutionRole
        - AWSLambdaReadOnlyAccess
      MemorySize: 1024
      Layers:
        - !Ref ParsingLibLayer
  CubaParsingFunction:
    Type: AWS::Serverless::Function # More info about Function Resource: https://github.com/awslabs/serverless-application-model/blob/master/versions/2016-10-31.md#awsserverlessfunction
    Properties:
      CodeUri: parsing/cuba/
      Handler: cuba.lambda_handler
      Description: Parse case data for Cuba
      # Function's execution role
      Policies:
        - AWSLambdaBasicExecutionRole
        - AWSLambdaReadOnlyAccess
      Layers:
        - !Ref ParsingLibLayer
  SaoPaoloParsingFunction:
    Type: AWS::Serverless::Function # More info about Function Resource: https://github.com/awslabs/serverless-application-model/blob/master/versions/2016-10-31.md#awsserverlessfunction
    Properties:
      CodeUri: parsing/saopaolo/
      Handler: saopaolo.lambda_handler
      Description: Parse case data for the Sao Paolo State of Brazil
      # Function's execution role
      Policies:
        - AWSLambdaBasicExecutionRole
        - AWSLambdaReadOnlyAccess
      Layers:
        - !Ref ParsingLibLayer
  BrazilDistritoFederalParsingFunction:
    Type: AWS::Serverless::Function # More info about Function Resource: https://github.com/awslabs/serverless-application-model/blob/master/versions/2016-10-31.md#awsserverlessfunction
    Properties:
      CodeUri: parsing/brazil_distrito_federal/
      Handler: distrito_federal.lambda_handler
      Description: Parse case data for the Distrito Federal State of Brazil
      # Function's execution role
      Policies:
        - AWSLambdaBasicExecutionRole
        - AWSLambdaReadOnlyAccess
      Layers:
        - !Ref ParsingLibLayer
<<<<<<< HEAD
  BrazilEspiritoSantoParsingFunction:
    Type: AWS::Serverless::Function # More info about Function Resource: https://github.com/awslabs/serverless-application-model/blob/master/versions/2016-10-31.md#awsserverlessfunction
    Properties:
      CodeUri: parsing/brazil_espirito_santo/
      Handler: espirito_santo.lambda_handler
      Description: Parse case data for the Espirito Santo State of Brazil
=======
  BrazilGoiasParsingFunction:
    Type: AWS::Serverless::Function # More info about Function Resource: https://github.com/awslabs/serverless-application-model/blob/master/versions/2016-10-31.md#awsserverlessfunction
    Properties:
      CodeUri: parsing/brazil_goias/
      Handler: goias.lambda_handler
      Description: Parse case data for the Goias State of Brazil
>>>>>>> 9bbda895
      # Function's execution role
      Policies:
        - AWSLambdaBasicExecutionRole
        - AWSLambdaReadOnlyAccess
      Layers:
        - !Ref ParsingLibLayer  
# Declare values that can be imported to other CloudFormation stacks, or should
# be made easily visible on the console.
# For more information:
#   https://docs.aws.amazon.com/AWSCloudFormation/latest/UserGuide/outputs-section-structure.html
Outputs:
  RetrievalFunction:
    Description: "Retrieval Lambda function ARN"
    Value: !GetAtt RetrievalFunction.Arn
<|MERGE_RESOLUTION|>--- conflicted
+++ resolved
@@ -291,21 +291,24 @@
         - AWSLambdaReadOnlyAccess
       Layers:
         - !Ref ParsingLibLayer
-<<<<<<< HEAD
   BrazilEspiritoSantoParsingFunction:
     Type: AWS::Serverless::Function # More info about Function Resource: https://github.com/awslabs/serverless-application-model/blob/master/versions/2016-10-31.md#awsserverlessfunction
     Properties:
       CodeUri: parsing/brazil_espirito_santo/
       Handler: espirito_santo.lambda_handler
       Description: Parse case data for the Espirito Santo State of Brazil
-=======
+      # Function's execution role
+      Policies:
+        - AWSLambdaBasicExecutionRole
+        - AWSLambdaReadOnlyAccess
+      Layers:
+        - !Ref ParsingLibLayer
   BrazilGoiasParsingFunction:
     Type: AWS::Serverless::Function # More info about Function Resource: https://github.com/awslabs/serverless-application-model/blob/master/versions/2016-10-31.md#awsserverlessfunction
     Properties:
       CodeUri: parsing/brazil_goias/
       Handler: goias.lambda_handler
       Description: Parse case data for the Goias State of Brazil
->>>>>>> 9bbda895
       # Function's execution role
       Policies:
         - AWSLambdaBasicExecutionRole
