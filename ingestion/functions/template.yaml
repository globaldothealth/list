AWSTemplateFormatVersion: "2010-09-09"
Transform: AWS::Serverless-2016-10-31
Description: AWS Lambda functions for Global Health ingestion

Globals:
  Function:
    Runtime: python3.8
    Timeout: 900
    Layers:
      - !Ref CommonLibLayer

Resources:
  RawSourcesBucket:
    Type: AWS::S3::Bucket
    Properties:
      BucketName: epid-sources-raw
  RetrievalFunction:
    Type: AWS::Serverless::Function # More info about Function Resource: https://github.com/awslabs/serverless-application-model/blob/master/versions/2016-10-31.md#awsserverlessfunction
    Properties:
      CodeUri: retrieval/
      Handler: retrieval.lambda_handler
      Description: Retrieve raw source content
      # Function's execution role
      Policies:
        - AWSLambdaFullAccess
        - S3WritePolicy:
            BucketName: !Ref RawSourcesBucket
  ParsingLibLayer:
    Type: AWS::Serverless::LayerVersion
    Properties:
      LayerName: parsing_lib
      Description: Common functions required for parsing
      ContentUri: parsing/common/python/parsing_lib
      CompatibleRuntimes:
        - python3.6
        - python3.7
        - python3.8
      LicenseInfo: MIT
      RetentionPolicy: Retain
    Metadata:
      BuildMethod: python3.8
  CommonLibLayer:
    Type: AWS::Serverless::LayerVersion
    Properties:
      LayerName: common_lib
      Description: Common functions between parsing and retrieval
      ContentUri: common
      CompatibleRuntimes:
        - python3.6
        - python3.7
        - python3.8
      LicenseInfo: MIT
      RetentionPolicy: Retain
    Metadata:
      BuildMethod: python3.8
  ThaiParsingFunction:
    Type: AWS::Serverless::Function # More info about Function Resource: https://github.com/awslabs/serverless-application-model/blob/master/versions/2016-10-31.md#awsserverlessfunction
    Properties:
      CodeUri: parsing/thai/
      Handler: thai.lambda_handler
      Description: Parse case data for Thailand
      # Function's execution role
      Policies:
        - AWSLambdaBasicExecutionRole
        - AWSLambdaReadOnlyAccess
      Layers:
        - !Ref ParsingLibLayer
  IndiaParsingFunction:
    Type: AWS::Serverless::Function # More info about Function Resource: https://github.com/awslabs/serverless-application-model/blob/master/versions/2016-10-31.md#awsserverlessfunction
    Properties:
      CodeUri: parsing/india/
      Handler: india.lambda_handler
      Description: Parse case data for India
      # Function's execution role
      Policies:
        - AWSLambdaBasicExecutionRole
        - AWSLambdaReadOnlyAccess
      Layers:
        - !Ref ParsingLibLayer
  HongKongParsingFunction:
    Type: AWS::Serverless::Function # More info about Function Resource: https://github.com/awslabs/serverless-application-model/blob/master/versions/2016-10-31.md#awsserverlessfunction
    Properties:
      CodeUri: parsing/hongkong/
      Handler: hongkong.lambda_handler
      Description: Parse case data for HongKong
      # Function's execution role
      Policies:
        - AWSLambdaBasicExecutionRole
        - AWSLambdaReadOnlyAccess
      Layers:
        - !Ref ParsingLibLayer
  JapanParsingFunction:
    Type: AWS::Serverless::Function # More info about Function Resource: https://github.com/awslabs/serverless-application-model/blob/master/versions/2016-10-31.md#awsserverlessfunction
    Properties:
      CodeUri: parsing/japan/
      Handler: japan.lambda_handler
      Description: Parse case data for Japan
      # Function's execution role
      Policies:
        - AWSLambdaBasicExecutionRole
        - AWSLambdaReadOnlyAccess
      MemorySize: 512
      Layers:
        - !Ref ParsingLibLayer
  EstoniaParsingFunction:
    Type: AWS::Serverless::Function # More info about Function Resource: https://github.com/awslabs/serverless-application-model/blob/master/versions/2016-10-31.md#awsserverlessfunction
    Properties:
      CodeUri: parsing/estonia/
      Handler: estonia.lambda_handler
      Description: Parse case data for Estonia
      # Function's execution role
      Policies:
        - AWSLambdaBasicExecutionRole
        - AWSLambdaReadOnlyAccess
      MemorySize: 512
      Layers:
        - !Ref ParsingLibLayer
  CHZurichParsingFunction:
    Type: AWS::Serverless::Function # More info about Function Resource: https://github.com/awslabs/serverless-application-model/blob/master/versions/2016-10-31.md#awsserverlessfunction
    Properties:
      CodeUri: parsing/ch_zurich/
      Handler: zurich.lambda_handler
      Description: Parse case data for the Zurich Canton of Switzerland
      # Function's execution role
      Policies:
        - AWSLambdaBasicExecutionRole
        - AWSLambdaReadOnlyAccess
      Layers:
        - !Ref ParsingLibLayer
<<<<<<< HEAD
        - !Ref CommonLibLayer
  GermanyParsingFunction:
    Type: AWS::Serverless::Function # More info about Function Resource: https://github.com/awslabs/serverless-application-model/blob/master/versions/2016-10-31.md#awsserverlessfunction
    Properties:
      CodeUri: parsing/germany/
      Handler: germany.lambda_handler
      Runtime: python3.8
      Description: Parse case data for Germany
=======
  BrazilAmapaParsingFunction:
    Type: AWS::Serverless::Function # More info about Function Resource: https://github.com/awslabs/serverless-application-model/blob/master/versions/2016-10-31.md#awsserverlessfunction
    Properties:
      CodeUri: parsing/brazil_amapa/
      Handler: amapa.lambda_handler
      Description: Parse case data for the Amapa State of Brazil
      # Function's execution role
      Policies:
        - AWSLambdaBasicExecutionRole
        - AWSLambdaReadOnlyAccess
      Layers:
        - !Ref ParsingLibLayer
  BrazilParaibaParsingFunction:
    Type: AWS::Serverless::Function # More info about Function Resource: https://github.com/awslabs/serverless-application-model/blob/master/versions/2016-10-31.md#awsserverlessfunction
    Properties:
      CodeUri: parsing/brazil_paraiba/
      Handler: paraiba.lambda_handler
      Description: Parse case data for the Paraiba State of Brazil
>>>>>>> 07253df8
      # Function's execution role
      Policies:
        - AWSLambdaBasicExecutionRole
        - AWSLambdaReadOnlyAccess
<<<<<<< HEAD
      Timeout: 300
      Layers:
        - !Ref ParsingLibLayer
        - !Ref CommonLibLayer
=======
      Layers:
        - !Ref ParsingLibLayer
>>>>>>> 07253df8
# Declare values that can be imported to other CloudFormation stacks, or should
# be made easily visible on the console.
# For more information:
#   https://docs.aws.amazon.com/AWSCloudFormation/latest/UserGuide/outputs-section-structure.html
Outputs:
  RetrievalFunction:
    Description: "Retrieval Lambda function ARN"
    Value: !GetAtt RetrievalFunction.Arn<|MERGE_RESOLUTION|>--- conflicted
+++ resolved
@@ -127,16 +127,19 @@
         - AWSLambdaReadOnlyAccess
       Layers:
         - !Ref ParsingLibLayer
-<<<<<<< HEAD
-        - !Ref CommonLibLayer
   GermanyParsingFunction:
     Type: AWS::Serverless::Function # More info about Function Resource: https://github.com/awslabs/serverless-application-model/blob/master/versions/2016-10-31.md#awsserverlessfunction
     Properties:
       CodeUri: parsing/germany/
       Handler: germany.lambda_handler
-      Runtime: python3.8
       Description: Parse case data for Germany
-=======
+      # Function's execution role
+      Policies:
+        - AWSLambdaBasicExecutionRole
+        - AWSLambdaReadOnlyAccess
+      MemorySize: 512
+      Layers:
+        - !Ref ParsingLibLayer
   BrazilAmapaParsingFunction:
     Type: AWS::Serverless::Function # More info about Function Resource: https://github.com/awslabs/serverless-application-model/blob/master/versions/2016-10-31.md#awsserverlessfunction
     Properties:
@@ -155,20 +158,14 @@
       CodeUri: parsing/brazil_paraiba/
       Handler: paraiba.lambda_handler
       Description: Parse case data for the Paraiba State of Brazil
->>>>>>> 07253df8
       # Function's execution role
       Policies:
         - AWSLambdaBasicExecutionRole
         - AWSLambdaReadOnlyAccess
-<<<<<<< HEAD
       Timeout: 300
       Layers:
         - !Ref ParsingLibLayer
         - !Ref CommonLibLayer
-=======
-      Layers:
-        - !Ref ParsingLibLayer
->>>>>>> 07253df8
 # Declare values that can be imported to other CloudFormation stacks, or should
 # be made easily visible on the console.
 # For more information:
