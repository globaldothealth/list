--- conflicted
+++ resolved
@@ -416,21 +416,6 @@
         - AWSLambdaReadOnlyAccess
       Layers:
         - !Ref ParsingLibLayer
-<<<<<<< HEAD
-  BrazilRioDeJaneiroParsingFunction:
-    Type: AWS::Serverless::Function # More info about Function Resource: https://github.com/awslabs/serverless-application-model/blob/master/versions/2016-10-31.md#awsserverlessfunction
-    Properties:
-      CodeUri: parsing/brazil_rio_de_janeiro/
-      Handler: rio_de_janeiro.lambda_handler
-      Description: Parse case data for the Rio de Janeiro State of Brazil
-      # Function's execution role
-      Policies:
-        - AWSLambdaBasicExecutionRole
-        - AWSLambdaReadOnlyAccess
-      Layers:
-        - !Ref ParsingLibLayer
-=======
->>>>>>> bbcc2a5b
   BrazilRioDeJaneiroParsingFunction:
     Type: AWS::Serverless::Function # More info about Function Resource: https://github.com/awslabs/serverless-application-model/blob/master/versions/2016-10-31.md#awsserverlessfunction
     Properties:
