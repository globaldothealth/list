AWSTemplateFormatVersion: "2010-09-09"
Transform: AWS::Serverless-2016-10-31
Description: AWS Lambda functions for Global Health ingestion

Globals:
  Function:
    Runtime: python3.8
    Timeout: 900
    Layers:
      - !Ref CommonLibLayer

Resources:
  RawSourcesBucket:
    Type: AWS::S3::Bucket
    Properties:
      BucketName: epid-sources-raw
  RetrievalFunction:
    Type: AWS::Serverless::Function # More info about Function Resource: https://github.com/awslabs/serverless-application-model/blob/master/versions/2016-10-31.md#awsserverlessfunction
    Properties:
      CodeUri: retrieval/
      Handler: retrieval.lambda_handler
      Description: Retrieve raw source content
      # Function's execution role
      Policies:
        - AWSLambdaFullAccess
        - S3WritePolicy:
            BucketName: !Ref RawSourcesBucket
  ParsingLibLayer:
    Type: AWS::Serverless::LayerVersion
    Properties:
      LayerName: parsing_lib
      Description: Common functions required for parsing
      ContentUri: parsing/common/python/parsing_lib
      CompatibleRuntimes:
        - python3.6
        - python3.7
        - python3.8
      LicenseInfo: MIT
      RetentionPolicy: Retain
    Metadata:
      BuildMethod: python3.8
  CommonLibLayer:
    Type: AWS::Serverless::LayerVersion
    Properties:
      LayerName: common_lib
      Description: Common functions between parsing and retrieval
      ContentUri: common
      CompatibleRuntimes:
        - python3.6
        - python3.7
        - python3.8
      LicenseInfo: MIT
      RetentionPolicy: Retain
    Metadata:
      BuildMethod: python3.8
  ThaiParsingFunction:
    Type: AWS::Serverless::Function # More info about Function Resource: https://github.com/awslabs/serverless-application-model/blob/master/versions/2016-10-31.md#awsserverlessfunction
    Properties:
      CodeUri: parsing/thai/
      Handler: thai.lambda_handler
      Description: Parse case data for Thailand
      # Function's execution role
      Policies:
        - AWSLambdaBasicExecutionRole
        - AWSLambdaReadOnlyAccess
      Layers:
        - !Ref ParsingLibLayer
  IndiaParsingFunction:
    Type: AWS::Serverless::Function # More info about Function Resource: https://github.com/awslabs/serverless-application-model/blob/master/versions/2016-10-31.md#awsserverlessfunction
    Properties:
      CodeUri: parsing/india/
      Handler: india.lambda_handler
      Description: Parse case data for India
      # Function's execution role
      Policies:
        - AWSLambdaBasicExecutionRole
        - AWSLambdaReadOnlyAccess
      Layers:
        - !Ref ParsingLibLayer
  HongKongParsingFunction:
    Type: AWS::Serverless::Function # More info about Function Resource: https://github.com/awslabs/serverless-application-model/blob/master/versions/2016-10-31.md#awsserverlessfunction
    Properties:
      CodeUri: parsing/hongkong/
      Handler: hongkong.lambda_handler
      Description: Parse case data for HongKong
      # Function's execution role
      Policies:
        - AWSLambdaBasicExecutionRole
        - AWSLambdaReadOnlyAccess
      Layers:
        - !Ref ParsingLibLayer
  JapanParsingFunction:
    Type: AWS::Serverless::Function # More info about Function Resource: https://github.com/awslabs/serverless-application-model/blob/master/versions/2016-10-31.md#awsserverlessfunction
    Properties:
      CodeUri: parsing/japan/
      Handler: japan.lambda_handler
      Description: Parse case data for Japan
      # Function's execution role
      Policies:
        - AWSLambdaBasicExecutionRole
        - AWSLambdaReadOnlyAccess
      MemorySize: 512
      Layers:
        - !Ref ParsingLibLayer
  EstoniaParsingFunction:
    Type: AWS::Serverless::Function # More info about Function Resource: https://github.com/awslabs/serverless-application-model/blob/master/versions/2016-10-31.md#awsserverlessfunction
    Properties:
      CodeUri: parsing/estonia/
      Handler: estonia.lambda_handler
      Description: Parse case data for Estonia
      # Function's execution role
      Policies:
        - AWSLambdaBasicExecutionRole
        - AWSLambdaReadOnlyAccess
      MemorySize: 512
      Layers:
        - !Ref ParsingLibLayer
  CHZurichParsingFunction:
    Type: AWS::Serverless::Function # More info about Function Resource: https://github.com/awslabs/serverless-application-model/blob/master/versions/2016-10-31.md#awsserverlessfunction
    Properties:
      CodeUri: parsing/ch_zurich/
      Handler: zurich.lambda_handler
      Description: Parse case data for the Zurich Canton of Switzerland
      # Function's execution role
      Policies:
        - AWSLambdaBasicExecutionRole
        - AWSLambdaReadOnlyAccess
      Layers:
        - !Ref ParsingLibLayer
<<<<<<< HEAD
  GermanyParsingFunction:
    Type: AWS::Serverless::Function # More info about Function Resource: https://github.com/awslabs/serverless-application-model/blob/master/versions/2016-10-31.md#awsserverlessfunction
    Properties:
      CodeUri: parsing/germany/
      Handler: germany.lambda_handler
      Description: Parse case data for Germany
=======
  PeruParsingFunction:
    Type: AWS::Serverless::Function # More info about Function Resource: https://github.com/awslabs/serverless-application-model/blob/master/versions/2016-10-31.md#awsserverlessfunction
    Properties:
      CodeUri: parsing/peru/
      Handler: peru.lambda_handler
      Description: Parse case data across Peru
>>>>>>> 9c4cade3
      # Function's execution role
      Policies:
        - AWSLambdaBasicExecutionRole
        - AWSLambdaReadOnlyAccess
      Layers:
        - !Ref ParsingLibLayer
  BrazilAmapaParsingFunction:
    Type: AWS::Serverless::Function # More info about Function Resource: https://github.com/awslabs/serverless-application-model/blob/master/versions/2016-10-31.md#awsserverlessfunction
    Properties:
      CodeUri: parsing/brazil_amapa/
      Handler: amapa.lambda_handler
      Description: Parse case data for the Amapa State of Brazil
      # Function's execution role
      Policies:
        - AWSLambdaBasicExecutionRole
        - AWSLambdaReadOnlyAccess
      Layers:
        - !Ref ParsingLibLayer
  BrazilParaibaParsingFunction:
    Type: AWS::Serverless::Function # More info about Function Resource: https://github.com/awslabs/serverless-application-model/blob/master/versions/2016-10-31.md#awsserverlessfunction
    Properties:
      CodeUri: parsing/brazil_paraiba/
      Handler: paraiba.lambda_handler
      Description: Parse case data for the Paraiba State of Brazil
      # Function's execution role
      Policies:
        - AWSLambdaBasicExecutionRole
        - AWSLambdaReadOnlyAccess
      Layers:
        - !Ref ParsingLibLayer
  TaiwanParsingFunction:
    Type: AWS::Serverless::Function # More info about Function Resource: https://github.com/awslabs/serverless-application-model/blob/master/versions/2016-10-31.md#awsserverlessfunction
    Properties:
      CodeUri: parsing/taiwan/
      Handler: taiwan.lambda_handler
      Description: Parse case data for Taiwan
      # Function's execution role
      Policies:
        - AWSLambdaBasicExecutionRole
        - AWSLambdaReadOnlyAccess
      Layers:
        - !Ref ParsingLibLayer
# Declare values that can be imported to other CloudFormation stacks, or should
# be made easily visible on the console.
# For more information:
#   https://docs.aws.amazon.com/AWSCloudFormation/latest/UserGuide/outputs-section-structure.html
Outputs:
  RetrievalFunction:
    Description: "Retrieval Lambda function ARN"
    Value: !GetAtt RetrievalFunction.Arn<|MERGE_RESOLUTION|>--- conflicted
+++ resolved
@@ -127,21 +127,24 @@
         - AWSLambdaReadOnlyAccess
       Layers:
         - !Ref ParsingLibLayer
-<<<<<<< HEAD
   GermanyParsingFunction:
     Type: AWS::Serverless::Function # More info about Function Resource: https://github.com/awslabs/serverless-application-model/blob/master/versions/2016-10-31.md#awsserverlessfunction
     Properties:
       CodeUri: parsing/germany/
       Handler: germany.lambda_handler
       Description: Parse case data for Germany
-=======
+      # Function's execution role
+      Policies:
+        - AWSLambdaBasicExecutionRole
+        - AWSLambdaReadOnlyAccess
+      Layers:
+        - !Ref ParsingLibLayer
   PeruParsingFunction:
     Type: AWS::Serverless::Function # More info about Function Resource: https://github.com/awslabs/serverless-application-model/blob/master/versions/2016-10-31.md#awsserverlessfunction
     Properties:
       CodeUri: parsing/peru/
       Handler: peru.lambda_handler
       Description: Parse case data across Peru
->>>>>>> 9c4cade3
       # Function's execution role
       Policies:
         - AWSLambdaBasicExecutionRole
