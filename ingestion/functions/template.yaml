--- conflicted
+++ resolved
@@ -176,7 +176,6 @@
         - AWSLambdaReadOnlyAccess
       Layers:
         - !Ref ParsingLibLayer
-<<<<<<< HEAD
   BrazilRGDSParsingFunction:
     Type: AWS::Serverless::Function # More info about Function Resource: https://github.com/awslabs/serverless-application-model/blob/master/versions/2016-10-31.md#awsserverlessfunction
     Properties:
@@ -189,14 +188,18 @@
         - AWSLambdaReadOnlyAccess
       Layers:
         - !Ref ParsingLibLayer
-=======
   ColombiaParsingFunction:
     Type: AWS::Serverless::Function # More info about Function Resource: https://github.com/awslabs/serverless-application-model/blob/master/versions/2016-10-31.md#awsserverlessfunction
     Properties:
       CodeUri: parsing/colombia/
       Handler: colombia.lambda_handler
       Description: Parse case data for Colombia
->>>>>>> c4f28aa7
+      # Function's execution role
+      Policies:
+        - AWSLambdaBasicExecutionRole
+        - AWSLambdaReadOnlyAccess
+      Layers:
+        - !Ref ParsingLibLayer
   TaiwanParsingFunction:
     Type: AWS::Serverless::Function # More info about Function Resource: https://github.com/awslabs/serverless-application-model/blob/master/versions/2016-10-31.md#awsserverlessfunction
     Properties:
