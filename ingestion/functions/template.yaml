--- conflicted
+++ resolved
@@ -228,8 +228,6 @@
         - AWSLambdaReadOnlyAccess
       Layers:
         - !Ref ParsingLibLayer
-<<<<<<< HEAD
-=======
   MexicoParsingFunction:
     Type: AWS::Serverless::Function # More info about Function Resource: https://github.com/awslabs/serverless-application-model/blob/master/versions/2016-10-31.md#awsserverlessfunction
     Properties:
@@ -242,7 +240,6 @@
         - AWSLambdaReadOnlyAccess
       Layers:
         - !Ref ParsingLibLayer
->>>>>>> f1a44eba
   ArgentinaParsingFunction:
     Type: AWS::Serverless::Function # More info about Function Resource: https://github.com/awslabs/serverless-application-model/blob/master/versions/2016-10-31.md#awsserverlessfunction
     Properties:
@@ -253,8 +250,6 @@
       Policies:
         - AWSLambdaBasicExecutionRole
         - AWSLambdaReadOnlyAccess
-<<<<<<< HEAD
-=======
       MemorySize: 1024
       Layers:
         - !Ref ParsingLibLayer
@@ -292,7 +287,6 @@
       Policies:
         - AWSLambdaBasicExecutionRole
         - AWSLambdaReadOnlyAccess
->>>>>>> f1a44eba
       Layers:
         - !Ref ParsingLibLayer
 # Declare values that can be imported to other CloudFormation stacks, or should
@@ -302,4 +296,4 @@
 Outputs:
   RetrievalFunction:
     Description: "Retrieval Lambda function ARN"
-    Value: !GetAtt RetrievalFunction.Arn+    Value: !GetAtt RetrievalFunction.Arn
