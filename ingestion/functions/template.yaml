--- conflicted
+++ resolved
@@ -176,21 +176,18 @@
         - AWSLambdaReadOnlyAccess
       Layers:
         - !Ref ParsingLibLayer
-<<<<<<< HEAD
   ColombiaParsingFunction:
     Type: AWS::Serverless::Function # More info about Function Resource: https://github.com/awslabs/serverless-application-model/blob/master/versions/2016-10-31.md#awsserverlessfunction
     Properties:
       CodeUri: parsing/colombia/
       Handler: colombia.lambda_handler
       Description: Parse case data for Colombia
-=======
   TaiwanParsingFunction:
     Type: AWS::Serverless::Function # More info about Function Resource: https://github.com/awslabs/serverless-application-model/blob/master/versions/2016-10-31.md#awsserverlessfunction
     Properties:
       CodeUri: parsing/taiwan/
       Handler: taiwan.lambda_handler
       Description: Parse case data for Taiwan
->>>>>>> 9bc06773
       # Function's execution role
       Policies:
         - AWSLambdaBasicExecutionRole
