--- conflicted
+++ resolved
@@ -196,21 +196,24 @@
         - AWSLambdaReadOnlyAccess
       Layers:
         - !Ref ParsingLibLayer
-<<<<<<< HEAD
   MexicoParsingFunction:
     Type: AWS::Serverless::Function # More info about Function Resource: https://github.com/awslabs/serverless-application-model/blob/master/versions/2016-10-31.md#awsserverlessfunction
     Properties:
       CodeUri: parsing/mexico/
       Handler: mexico.lambda_handler
       Description: Parse case data for Mexico
-=======
+      # Function's execution role
+      Policies:
+        - AWSLambdaBasicExecutionRole
+        - AWSLambdaReadOnlyAccess
+      Layers:
+        - !Ref ParsingLibLayer
   ArgentinaParsingFunction:
     Type: AWS::Serverless::Function # More info about Function Resource: https://github.com/awslabs/serverless-application-model/blob/master/versions/2016-10-31.md#awsserverlessfunction
     Properties:
       CodeUri: parsing/argentina/
       Handler: argentina.lambda_handler
       Description: Parse case data for Argentina
->>>>>>> 3e647fd3
       # Function's execution role
       Policies:
         - AWSLambdaBasicExecutionRole
