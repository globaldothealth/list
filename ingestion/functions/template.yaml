--- conflicted
+++ resolved
@@ -109,7 +109,6 @@
       Timeout: 300
       Layers:
         - !Ref ParsingLibLayer
-<<<<<<< HEAD
       Environment:
         Variables:
           SOURCE_API_URL:
@@ -139,9 +138,6 @@
           # Re: https://github.com/awslabs/aws-sam-cli/issues/2135
           AWS_SESSION_TOKEN: ""
 
-=======
-        - !Ref CommonLibLayer
->>>>>>> 2012c0c8
 # Declare values that can be imported to other CloudFormation stacks, or should
 # be made easily visible on the console.
 # For more information:
