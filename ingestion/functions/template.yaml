AWSTemplateFormatVersion: "2010-09-09"
Transform: AWS::Serverless-2016-10-31
Description: AWS Lambda functions for Global Health ingestion

Globals:
  Function:
    Runtime: python3.8
    Timeout: 900
    EventInvokeConfig:
      MaximumRetryAttempts: 0
    Layers:
      - !Ref CommonLibLayer

Resources:
  RawSourcesBucket:
    Type: AWS::S3::Bucket
    Properties:
      BucketName: epid-sources-raw
  RetrievalFunction:
    Type: AWS::Serverless::Function # More info about Function Resource: https://github.com/awslabs/serverless-application-model/blob/master/versions/2016-10-31.md#awsserverlessfunction
    Properties:
      CodeUri: retrieval/
      Handler: retrieval.lambda_handler
      Description: Retrieve raw source content
      MemorySize: 1024
      # Function's execution role
      Policies:
        - AWSLambdaFullAccess
        - S3WritePolicy:
            BucketName: !Ref RawSourcesBucket
  ParsingLibLayer:
    Type: AWS::Serverless::LayerVersion
    Properties:
      LayerName: parsing_lib
      Description: Common functions required for parsing
      ContentUri: parsing/common/python/parsing_lib
      CompatibleRuntimes:
        - python3.6
        - python3.7
        - python3.8
      LicenseInfo: MIT
      RetentionPolicy: Retain
    Metadata:
      BuildMethod: python3.8
  CommonLibLayer:
    Type: AWS::Serverless::LayerVersion
    Properties:
      LayerName: common_lib
      Description: Common functions between parsing and retrieval
      ContentUri: common
      CompatibleRuntimes:
        - python3.6
        - python3.7
        - python3.8
      LicenseInfo: MIT
      RetentionPolicy: Retain
    Metadata:
      BuildMethod: python3.8
  ThailandParsingFunction:
    Type: AWS::Serverless::Function # More info about Function Resource: https://github.com/awslabs/serverless-application-model/blob/master/versions/2016-10-31.md#awsserverlessfunction
    Properties:
      CodeUri: parsing/thailand/
      Handler: thailand.lambda_handler
      Description: Parse case data for Thailand
      # Function's execution role
      Policies:
        - AWSLambdaBasicExecutionRole
        - AWSLambdaReadOnlyAccess
      Layers:
        - !Ref ParsingLibLayer
  IndiaParsingFunction:
    Type: AWS::Serverless::Function # More info about Function Resource: https://github.com/awslabs/serverless-application-model/blob/master/versions/2016-10-31.md#awsserverlessfunction
    Properties:
      CodeUri: parsing/india/
      Handler: india.lambda_handler
      Description: Parse case data for India
      # Function's execution role
      Policies:
        - AWSLambdaBasicExecutionRole
        - AWSLambdaReadOnlyAccess
      Layers:
        - !Ref ParsingLibLayer
  HongKongParsingFunction:
    Type: AWS::Serverless::Function # More info about Function Resource: https://github.com/awslabs/serverless-application-model/blob/master/versions/2016-10-31.md#awsserverlessfunction
    Properties:
      CodeUri: parsing/hongkong/
      Handler: hongkong.lambda_handler
      Description: Parse case data for HongKong
      # Function's execution role
      Policies:
        - AWSLambdaBasicExecutionRole
        - AWSLambdaReadOnlyAccess
      Layers:
        - !Ref ParsingLibLayer
  ExampleParsingFunction:
    Type: AWS::Serverless::Function # More info about Function Resource: https://github.com/awslabs/serverless-application-model/blob/master/versions/2016-10-31.md#awsserverlessfunction
    Properties:
      CodeUri: parsing/example/
      Handler: example.lambda_handler
      Description: Example parser
      # Function's execution role
      Policies:
        - AWSLambdaBasicExecutionRole
        - AWSLambdaReadOnlyAccess
      MemorySize: 512
      Layers:
        - !Ref ParsingLibLayer
  JapanParsingFunction:
    Type: AWS::Serverless::Function # More info about Function Resource: https://github.com/awslabs/serverless-application-model/blob/master/versions/2016-10-31.md#awsserverlessfunction
    Properties:
      CodeUri: parsing/japan/
      Handler: japan.lambda_handler
      Description: Parse case data for Japan
      # Function's execution role
      Policies:
        - AWSLambdaBasicExecutionRole
        - AWSLambdaReadOnlyAccess
      MemorySize: 512
      Layers:
        - !Ref ParsingLibLayer
  EstoniaParsingFunction:
    Type: AWS::Serverless::Function # More info about Function Resource: https://github.com/awslabs/serverless-application-model/blob/master/versions/2016-10-31.md#awsserverlessfunction
    Properties:
      CodeUri: parsing/estonia/
      Handler: estonia.lambda_handler
      Description: Parse case data for Estonia
      # Function's execution role
      Policies:
        - AWSLambdaBasicExecutionRole
        - AWSLambdaReadOnlyAccess
      MemorySize: 512
      Layers:
        - !Ref ParsingLibLayer
        - !Ref CommonLibLayer
  CanadaParsingFunction:
    Type: AWS::Serverless::Function # More info about Function Resource: https://github.com/awslabs/serverless-application-model/blob/master/versions/2016-10-31.md#awsserverlessfunction
    Properties:
      CodeUri: parsing/canada/
      Handler: canada.lambda_handler
      Runtime: python3.8
      Description: Parse case data for Canada
      # Function's execution role
      Policies:
        - AWSLambdaBasicExecutionRole
        - AWSLambdaReadOnlyAccess
      MemorySize: 512
      Layers:
        - !Ref ParsingLibLayer
  CHZurichParsingFunction:
    Type: AWS::Serverless::Function # More info about Function Resource: https://github.com/awslabs/serverless-application-model/blob/master/versions/2016-10-31.md#awsserverlessfunction
    Properties:
      CodeUri: parsing/ch_zurich/
      Handler: zurich.lambda_handler
      Description: Parse case data for the Zurich Canton of Switzerland
      # Function's execution role
      Policies:
        - AWSLambdaBasicExecutionRole
        - AWSLambdaReadOnlyAccess
      Layers:
        - !Ref ParsingLibLayer
  GermanyParsingFunction:
    Type: AWS::Serverless::Function # More info about Function Resource: https://github.com/awslabs/serverless-application-model/blob/master/versions/2016-10-31.md#awsserverlessfunction
    Properties:
      CodeUri: parsing/germany/
      Handler: germany.lambda_handler
      Description: Parse case data for Germany
      # Function's execution role
      Policies:
        - AWSLambdaBasicExecutionRole
        - AWSLambdaReadOnlyAccess
      Layers:
        - !Ref ParsingLibLayer
  PeruParsingFunction:
    Type: AWS::Serverless::Function # More info about Function Resource: https://github.com/awslabs/serverless-application-model/blob/master/versions/2016-10-31.md#awsserverlessfunction
    Properties:
      CodeUri: parsing/peru/
      Handler: peru.lambda_handler
      Description: Parse case data across Peru
      # Function's execution role
      Policies:
        - AWSLambdaBasicExecutionRole
        - AWSLambdaReadOnlyAccess
      MemorySize: 1024
      Layers:
        - !Ref ParsingLibLayer
  BrazilAmapaParsingFunction:
    Type: AWS::Serverless::Function # More info about Function Resource: https://github.com/awslabs/serverless-application-model/blob/master/versions/2016-10-31.md#awsserverlessfunction
    Properties:
      CodeUri: parsing/brazil_amapa/
      Handler: amapa.lambda_handler
      Description: Parse case data for the Amapa State of Brazil
      # Function's execution role
      Policies:
        - AWSLambdaBasicExecutionRole
        - AWSLambdaReadOnlyAccess
      Layers:
        - !Ref ParsingLibLayer
  BrazilParaibaParsingFunction:
    Type: AWS::Serverless::Function # More info about Function Resource: https://github.com/awslabs/serverless-application-model/blob/master/versions/2016-10-31.md#awsserverlessfunction
    Properties:
      CodeUri: parsing/brazil_paraiba/
      Handler: paraiba.lambda_handler
      Description: Parse case data for the Paraiba State of Brazil
      # Function's execution role
      Policies:
        - AWSLambdaBasicExecutionRole
        - AWSLambdaReadOnlyAccess
      Layers:
        - !Ref ParsingLibLayer
  BrazilRGDSParsingFunction:
    Type: AWS::Serverless::Function # More info about Function Resource: https://github.com/awslabs/serverless-application-model/blob/master/versions/2016-10-31.md#awsserverlessfunction
    Properties:
      CodeUri: parsing/riograndedosul/
      Handler: riograndedosul.lambda_handler
      Description: Parse case data for the Rio Grande do Sul State of Brazil
      # Function's execution role
      Policies:
        - AWSLambdaBasicExecutionRole
        - AWSLambdaReadOnlyAccess
      Layers:
        - !Ref ParsingLibLayer
  ColombiaParsingFunction:
    Type: AWS::Serverless::Function # More info about Function Resource: https://github.com/awslabs/serverless-application-model/blob/master/versions/2016-10-31.md#awsserverlessfunction
    Properties:
      CodeUri: parsing/colombia/
      Handler: colombia.lambda_handler
      Description: Parse case data for Colombia
      # Function's execution role
      Policies:
        - AWSLambdaBasicExecutionRole
        - AWSLambdaReadOnlyAccess
      MemorySize: 1024
      Layers:
        - !Ref ParsingLibLayer
  TaiwanParsingFunction:
    Type: AWS::Serverless::Function # More info about Function Resource: https://github.com/awslabs/serverless-application-model/blob/master/versions/2016-10-31.md#awsserverlessfunction
    Properties:
      CodeUri: parsing/taiwan/
      Handler: taiwan.lambda_handler
      Description: Parse case data for Taiwan
      # Function's execution role
      Policies:
        - AWSLambdaBasicExecutionRole
        - AWSLambdaReadOnlyAccess
      Layers:
        - !Ref ParsingLibLayer
  MexicoParsingFunction:
    Type: AWS::Serverless::Function # More info about Function Resource: https://github.com/awslabs/serverless-application-model/blob/master/versions/2016-10-31.md#awsserverlessfunction
    Properties:
      CodeUri: parsing/mexico/
      Handler: mexico.lambda_handler
      Description: Parse case data for Mexico
      # Function's execution role
      Policies:
        - AWSLambdaBasicExecutionRole
        - AWSLambdaReadOnlyAccess
      MemorySize: 1024
      Layers:
        - !Ref ParsingLibLayer
  ArgentinaParsingFunction:
    Type: AWS::Serverless::Function # More info about Function Resource: https://github.com/awslabs/serverless-application-model/blob/master/versions/2016-10-31.md#awsserverlessfunction
    Properties:
      CodeUri: parsing/argentina/
      Handler: argentina.lambda_handler
      Description: Parse case data for Argentina
      # Function's execution role
      Policies:
        - AWSLambdaBasicExecutionRole
        - AWSLambdaReadOnlyAccess
      MemorySize: 1024
      Layers:
        - !Ref ParsingLibLayer
  CubaParsingFunction:
    Type: AWS::Serverless::Function # More info about Function Resource: https://github.com/awslabs/serverless-application-model/blob/master/versions/2016-10-31.md#awsserverlessfunction
    Properties:
      CodeUri: parsing/cuba/
      Handler: cuba.lambda_handler
      Description: Parse case data for Cuba
      # Function's execution role
      Policies:
        - AWSLambdaBasicExecutionRole
        - AWSLambdaReadOnlyAccess
      Layers:
        - !Ref ParsingLibLayer
  SaoPaoloParsingFunction:
    Type: AWS::Serverless::Function # More info about Function Resource: https://github.com/awslabs/serverless-application-model/blob/master/versions/2016-10-31.md#awsserverlessfunction
    Properties:
      CodeUri: parsing/saopaolo/
      Handler: saopaolo.lambda_handler
      Description: Parse case data for the Sao Paolo State of Brazil
      # Function's execution role
      Policies:
        - AWSLambdaBasicExecutionRole
        - AWSLambdaReadOnlyAccess
      Layers:
        - !Ref ParsingLibLayer
  BrazilDistritoFederalParsingFunction:
    Type: AWS::Serverless::Function # More info about Function Resource: https://github.com/awslabs/serverless-application-model/blob/master/versions/2016-10-31.md#awsserverlessfunction
    Properties:
      CodeUri: parsing/brazil_distrito_federal/
      Handler: distrito_federal.lambda_handler
      Description: Parse case data for the Distrito Federal State of Brazil
      # Function's execution role
      Policies:
        - AWSLambdaBasicExecutionRole
        - AWSLambdaReadOnlyAccess
      Layers:
        - !Ref ParsingLibLayer
  BrazilAcreParsingFunction:
    Type: AWS::Serverless::Function # More info about Function Resource: https://github.com/awslabs/serverless-application-model/blob/master/versions/2016-10-31.md#awsserverlessfunction
    Properties:
      CodeUri: parsing/brazil_acre/
      Handler: acre.lambda_handler
      Description: Parse case data for the Acre State of Brazil
      # Function's execution role
      Policies:
        - AWSLambdaBasicExecutionRole
        - AWSLambdaReadOnlyAccess
      Layers:
        - !Ref ParsingLibLayer
  BrazilEspiritoSantoParsingFunction:
    Type: AWS::Serverless::Function # More info about Function Resource: https://github.com/awslabs/serverless-application-model/blob/master/versions/2016-10-31.md#awsserverlessfunction
    Properties:
      CodeUri: parsing/brazil_espirito_santo/
      Handler: espirito_santo.lambda_handler
      Description: Parse case data for the Espirito Santo State of Brazil
      # Function's execution role
      Policies:
        - AWSLambdaBasicExecutionRole
        - AWSLambdaReadOnlyAccess
      Layers:
        - !Ref ParsingLibLayer
  BrazilGoiasParsingFunction:
    Type: AWS::Serverless::Function # More info about Function Resource: https://github.com/awslabs/serverless-application-model/blob/master/versions/2016-10-31.md#awsserverlessfunction
    Properties:
      CodeUri: parsing/brazil_goias/
      Handler: goias.lambda_handler
      Description: Parse case data for the Goias State of Brazil
      # Function's execution role
      Policies:
        - AWSLambdaBasicExecutionRole
        - AWSLambdaReadOnlyAccess
      Layers:
        - !Ref ParsingLibLayer
<<<<<<< HEAD
  USAParsingFunction:
    Type: AWS::Serverless::Function # More info about Function Resource: https://github.com/awslabs/serverless-application-model/blob/master/versions/2016-10-31.md#awsserverlessfunction
    Properties:
      CodeUri: parsing/USA/
      Handler: USA.lambda_handler
      Description: Parse case data for the United States of America
=======
  BrazilParaParsingFunction:
    Type: AWS::Serverless::Function # More info about Function Resource: https://github.com/awslabs/serverless-application-model/blob/master/versions/2016-10-31.md#awsserverlessfunction
    Properties:
      CodeUri: parsing/brazil_para/
      Handler: para.lambda_handler
      Description: Parse case data for the Para State of Brazil
>>>>>>> de839b2d
      # Function's execution role
      Policies:
        - AWSLambdaBasicExecutionRole
        - AWSLambdaReadOnlyAccess
      Layers:
        - !Ref ParsingLibLayer
<<<<<<< HEAD
        
=======
      
>>>>>>> de839b2d
# Declare values that can be imported to other CloudFormation stacks, or should
# be made easily visible on the console.
# For more information:
#   https://docs.aws.amazon.com/AWSCloudFormation/latest/UserGuide/outputs-section-structure.html
Outputs:
  RetrievalFunction:
    Description: "Retrieval Lambda function ARN"
    Value: !GetAtt RetrievalFunction.Arn
<|MERGE_RESOLUTION|>--- conflicted
+++ resolved
@@ -342,32 +342,31 @@
         - AWSLambdaReadOnlyAccess
       Layers:
         - !Ref ParsingLibLayer
-<<<<<<< HEAD
   USAParsingFunction:
     Type: AWS::Serverless::Function # More info about Function Resource: https://github.com/awslabs/serverless-application-model/blob/master/versions/2016-10-31.md#awsserverlessfunction
     Properties:
       CodeUri: parsing/USA/
       Handler: USA.lambda_handler
       Description: Parse case data for the United States of America
-=======
+      # Function's execution role
+      Policies:
+        - AWSLambdaBasicExecutionRole
+        - AWSLambdaReadOnlyAccess
+      Layers:
+        - !Ref ParsingLibLayer
   BrazilParaParsingFunction:
     Type: AWS::Serverless::Function # More info about Function Resource: https://github.com/awslabs/serverless-application-model/blob/master/versions/2016-10-31.md#awsserverlessfunction
     Properties:
       CodeUri: parsing/brazil_para/
       Handler: para.lambda_handler
       Description: Parse case data for the Para State of Brazil
->>>>>>> de839b2d
-      # Function's execution role
-      Policies:
-        - AWSLambdaBasicExecutionRole
-        - AWSLambdaReadOnlyAccess
-      Layers:
-        - !Ref ParsingLibLayer
-<<<<<<< HEAD
-        
-=======
-      
->>>>>>> de839b2d
+      # Function's execution role
+      Policies:
+        - AWSLambdaBasicExecutionRole
+        - AWSLambdaReadOnlyAccess
+      Layers:
+        - !Ref ParsingLibLayer
+
 # Declare values that can be imported to other CloudFormation stacks, or should
 # be made easily visible on the console.
 # For more information:
